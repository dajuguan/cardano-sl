module Pos.Core.Genesis
       (
       -- * /genesis-core.bin/
         StakeDistribution(..)
       , GenesisCoreData(..)
       , compileGenCoreData
       -- ** Derived data
       , genesisAddresses
       , genesisStakeDistribution
       , genesisBalances

       -- * Constants
       , genesisDevKeyPairs
       , genesisDevPublicKeys
       , genesisDevSecretKeys
       , genesisDevHdwSecretKeys

       -- * Utils
       , generateGenesisKeyPair
       , generateHdwGenesisSecretKey
       , getTotalStake
       ) where

import           Universum

import           Data.Default            (def)
import qualified Data.Text               as T
import           Formatting              (int, sformat, (%))

import           Pos.Binary.Crypto       ()
import           Pos.Core.Address        (makePubKeyAddress)
import           Pos.Core.Constants      (genesisKeysN, isDevelopment)
import           Pos.Core.Genesis.Parser (compileGenCoreData)
import           Pos.Core.Genesis.Types  (GenesisCoreData (..), StakeDistribution (..),
                                          getTotalStake)
import           Pos.Core.Types          (Address, Coin, StakeholderId)
import           Pos.Crypto.SafeSigning  (EncryptedSecretKey, emptyPassphrase,
                                          safeDeterministicKeyGen)
import           Pos.Crypto.Signing      (PublicKey, SecretKey, deterministicKeyGen)

----------------------------------------------------------------------------
-- Constants
----------------------------------------------------------------------------

-- | List of pairs from 'SecretKey' with corresponding 'PublicKey'.
genesisDevKeyPairs :: [(PublicKey, SecretKey)]
genesisDevKeyPairs = map generateGenesisKeyPair [0 .. genesisKeysN - 1]

-- | List of 'PublicKey's in genesis.
genesisDevPublicKeys :: [PublicKey]
genesisDevPublicKeys = map fst genesisDevKeyPairs

-- | List of 'SecretKey's in genesis.
genesisDevSecretKeys :: [SecretKey]
genesisDevSecretKeys = map snd genesisDevKeyPairs

-- | List of 'SecretKey's in genesis for HD wallets.
genesisDevHdwSecretKeys :: [EncryptedSecretKey]
genesisDevHdwSecretKeys =
    map generateHdwGenesisSecretKey [0 .. genesisKeysN - 1]

----------------------------------------------------------------------------
-- Utils
----------------------------------------------------------------------------

generateGenesisKeyPair :: Int -> (PublicKey, SecretKey)
generateGenesisKeyPair =
   fromMaybe (error "deterministicKeyGen failed in Genesis") .
   deterministicKeyGen .
   encodeUtf8 .
   T.take 32 . sformat ("My awesome 32-byte seed #" %int % "             ")

generateHdwGenesisSecretKey :: Int -> EncryptedSecretKey
generateHdwGenesisSecretKey =
<<<<<<< HEAD
   snd .
   fromMaybe (error "safeDeterministicKeyGen failed in Genesis") .
   flip safeDeterministicKeyGen emptyPassphrase .
   encodeUtf8 .
   T.take 32 . sformat ("My 32-byte hdw seed #" %int % "                  ")
=======
    snd .
    fromMaybe (error "safeDeterministicKeyGen failed in Genesis") .
    flip safeDeterministicKeyGen emptyPassphrase .
    encodeUtf8 .
    T.take 32 . sformat ("My 32-byte hdw seed #" %int % "                  ")

----------------------------------------------------------------------------
-- GenesisCore-derived data
----------------------------------------------------------------------------

-- | List of addresses in genesis. See 'genesisPublicKeys'.
genesisAddresses :: [Address]
genesisAddresses
    | isDevelopment = map makePubKeyAddress genesisDevPublicKeys
    | otherwise     = gcdAddresses compileGenCoreData

genesisStakeDistribution :: StakeDistribution
genesisStakeDistribution
    | isDevelopment = def
    | otherwise     = gcdDistribution compileGenCoreData

genesisBalances :: HashMap StakeholderId Coin
genesisBalances
    | isDevelopment = mempty
    | otherwise     = gcdBootstrapBalances compileGenCoreData
>>>>>>> 69e89614
<|MERGE_RESOLUTION|>--- conflicted
+++ resolved
@@ -72,13 +72,6 @@
 
 generateHdwGenesisSecretKey :: Int -> EncryptedSecretKey
 generateHdwGenesisSecretKey =
-<<<<<<< HEAD
-   snd .
-   fromMaybe (error "safeDeterministicKeyGen failed in Genesis") .
-   flip safeDeterministicKeyGen emptyPassphrase .
-   encodeUtf8 .
-   T.take 32 . sformat ("My 32-byte hdw seed #" %int % "                  ")
-=======
     snd .
     fromMaybe (error "safeDeterministicKeyGen failed in Genesis") .
     flip safeDeterministicKeyGen emptyPassphrase .
@@ -103,5 +96,4 @@
 genesisBalances :: HashMap StakeholderId Coin
 genesisBalances
     | isDevelopment = mempty
-    | otherwise     = gcdBootstrapBalances compileGenCoreData
->>>>>>> 69e89614
+    | otherwise     = gcdBootstrapBalances compileGenCoreData