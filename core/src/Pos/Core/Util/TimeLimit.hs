{-# LANGUAGE ConstraintKinds     #-}
{-# LANGUAGE FlexibleContexts    #-}
{-# LANGUAGE RankNTypes          #-}
{-# LANGUAGE ScopedTypeVariables #-}

module Pos.Core.Util.TimeLimit
       (
         -- * Log warning when action takes too much time
         CanLogInParallel
       , WaitingDelta (..)
       , logWarningLongAction
       , logWarningWaitOnce
       , logWarningWaitLinear
       , logWarningSWaitLinear
       , logWarningWaitInf

         -- * Random invervals
       , runWithRandomIntervals
       ) where

import           Universum

import           Data.Time.Units (Microsecond, Second, convertUnit)
import           Formatting (sformat, shown, stext, (%))
<<<<<<< HEAD
import           UnliftIO (MonadUnliftIO)

import           Pos.Core.Conc (delay, withAsyncWithUnmask)
=======
import           System.Wlog (WithLogger, logWarning)
import           UnliftIO (MonadUnliftIO)

import           Pos.Core.Conc (delay, withAsyncWithUnmask)
import           Pos.Core.Util.LogSafe (logWarningS)
>>>>>>> 7da7cd82
import           Pos.Crypto.Random (randomNumber)
import           Pos.Util.Trace.Named (TraceNamed, logWarning, logWarningS)

-- | Data type to represent waiting strategy for printing warnings
-- if action take too much time.
--
-- [LW-4]: this probably will be moved somewhere from here
data WaitingDelta
    = WaitOnce      Second              -- ^ wait s seconds and stop execution
    | WaitLinear    Second              -- ^ wait s, s * 2, s * 3  , s * 4  , ...      seconds
    | WaitGeometric Microsecond Double  -- ^ wait m, m * q, m * q^2, m * q^3, ... microseconds
    deriving (Show)

-- | Constraint for something that can be logged in parallel with other action.
<<<<<<< HEAD
type CanLogInParallel m = (MonadMask m, MonadIO m, MonadUnliftIO m)
=======
type CanLogInParallel m =
    (MonadMask m, WithLogger m, MonadIO m, MonadUnliftIO m)
>>>>>>> 7da7cd82


-- | Run action and print warning if it takes more time than expected.
logWarningLongAction
    :: forall m a.
       CanLogInParallel m
    => TraceNamed m -> Bool -> WaitingDelta -> Text -> m a -> m a
logWarningLongAction logTrace secure delta actionTag action =
    -- Previous implementation was
    --
    --   bracket (fork $ waitAndWarn delta) killThread (const action)
    --
    -- but this has a subtle problem: 'killThread' can be interrupted even
    -- when exceptions are masked, so it's possible that the forked thread is
    -- left running, polluting the logs with misinformation.
    --
    -- 'withAsync' is assumed to take care of this, and indeed it does for
    -- 'Production's implementation, which uses the definition from the async
    -- package: 'uninterruptibleCancel' is used to kill the thread.
    --
    -- thinking even more about it, unmasking auxilary thread is crucial if
    -- this function is going to be called under 'mask'.
    withAsyncWithUnmask (\unmask -> unmask $ waitAndWarn delta) (const action)
  where
    logFunc :: TraceNamed m -> Text -> m ()
    logFunc = bool logWarning logWarningS secure
    printWarning t = logFunc logTrace $
                          sformat ("Action `"%stext%"` took more than "%shown)
                               actionTag t

    -- [LW-4]: avoid code duplication somehow (during refactoring)
    waitAndWarn (WaitOnce      s  ) = delay s >> printWarning s
    waitAndWarn (WaitLinear    s  ) =
        let waitLoop acc = do
                delay s
                printWarning acc
                waitLoop (acc + s)
        in waitLoop s
    waitAndWarn (WaitGeometric s q) =
        let waitLoop acc t = do
                delay t
                let newAcc = acc + t
                let newT   = round $ fromIntegral t * q
                printWarning (convertUnit newAcc :: Second)
                waitLoop newAcc newT
        in waitLoop 0 s

{- Helper functions to avoid dealing with data type -}

-- | Specialization of 'logWarningLongAction' with 'WaitOnce'.
logWarningWaitOnce
    :: CanLogInParallel m
    => TraceNamed m
    -> Second -> Text -> m a -> m a
logWarningWaitOnce tr = logWarningLongAction tr False . WaitOnce

-- | Specialization of 'logWarningLongAction' with 'WaiLinear'.
logWarningWaitLinear
    :: CanLogInParallel m
    => TraceNamed m
    -> Second -> Text -> m a -> m a
logWarningWaitLinear tr = logWarningLongAction tr False . WaitLinear

-- | Secure version of 'logWarningWaitLinear'.
logWarningSWaitLinear
    :: CanLogInParallel m
    => TraceNamed m
    -> Second -> Text -> m a -> m a
logWarningSWaitLinear tr = logWarningLongAction tr True . WaitLinear

-- | Specialization of 'logWarningLongAction' with 'WaitGeometric'
-- with parameter @1.3@. Accepts 'Second'.
logWarningWaitInf
    :: CanLogInParallel m
    => TraceNamed m
    -> Second -> Text -> m a -> m a
logWarningWaitInf tr = logWarningLongAction tr False . (`WaitGeometric` 1.3) . convertUnit

-- | Wait random number of 'Microsecond'`s between min and max.
waitRandomInterval
    :: MonadIO m
    => Microsecond -> Microsecond -> m ()
waitRandomInterval minT maxT = do
    interval <-
        (+ minT) . fromIntegral <$>
        liftIO (randomNumber $ fromIntegral $ maxT - minT)
    delay interval

-- | Wait random interval and then perform given action.
runWithRandomIntervals
    :: MonadIO m
<<<<<<< HEAD
    => TraceNamed m
    -> Microsecond -> Microsecond -> m () -> m ()
runWithRandomIntervals tr minT maxT action = do
=======
    => Microsecond -> Microsecond -> m () -> m ()
runWithRandomIntervals minT maxT action = do
>>>>>>> 7da7cd82
  waitRandomInterval minT maxT
  action
  runWithRandomIntervals tr minT maxT action<|MERGE_RESOLUTION|>--- conflicted
+++ resolved
@@ -22,17 +22,9 @@
 
 import           Data.Time.Units (Microsecond, Second, convertUnit)
 import           Formatting (sformat, shown, stext, (%))
-<<<<<<< HEAD
 import           UnliftIO (MonadUnliftIO)
 
 import           Pos.Core.Conc (delay, withAsyncWithUnmask)
-=======
-import           System.Wlog (WithLogger, logWarning)
-import           UnliftIO (MonadUnliftIO)
-
-import           Pos.Core.Conc (delay, withAsyncWithUnmask)
-import           Pos.Core.Util.LogSafe (logWarningS)
->>>>>>> 7da7cd82
 import           Pos.Crypto.Random (randomNumber)
 import           Pos.Util.Trace.Named (TraceNamed, logWarning, logWarningS)
 
@@ -47,12 +39,7 @@
     deriving (Show)
 
 -- | Constraint for something that can be logged in parallel with other action.
-<<<<<<< HEAD
 type CanLogInParallel m = (MonadMask m, MonadIO m, MonadUnliftIO m)
-=======
-type CanLogInParallel m =
-    (MonadMask m, WithLogger m, MonadIO m, MonadUnliftIO m)
->>>>>>> 7da7cd82
 
 
 -- | Run action and print warning if it takes more time than expected.
@@ -144,14 +131,9 @@
 -- | Wait random interval and then perform given action.
 runWithRandomIntervals
     :: MonadIO m
-<<<<<<< HEAD
     => TraceNamed m
     -> Microsecond -> Microsecond -> m () -> m ()
-runWithRandomIntervals tr minT maxT action = do
-=======
-    => Microsecond -> Microsecond -> m () -> m ()
-runWithRandomIntervals minT maxT action = do
->>>>>>> 7da7cd82
+runWithRandomIntervals logTrace minT maxT action = do
   waitRandomInterval minT maxT
   action
-  runWithRandomIntervals tr minT maxT action+  runWithRandomIntervals logTrace minT maxT action