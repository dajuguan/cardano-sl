{-# LANGUAGE FlexibleContexts #-}
{-# LANGUAGE Rank2Types       #-}
{-# LANGUAGE RecordWildCards  #-}

-- | This module basically combines reporting functionality with metrics.

module Pos.Core.Reporting.Metrics
       ( MetricMonitor (..)
       , MetricMonitorState
       , mkMetricMonitorState
       , noReportMonitor
       , recordValue
       ) where

import           Universum

import           Data.Time.Units (Microsecond)
import           Formatting (Format, build, sformat)
import qualified System.Metrics as Metrics
import           System.Metrics.Gauge (Gauge)
import qualified System.Metrics.Gauge as Gauge

import           Pos.Core.Conc (currentTime)
<<<<<<< HEAD
import           Pos.System.Metrics.Constants (withCardanoNamespace)
import           Pos.Util.Trace.Named (TraceNamed, logDebug)
=======
import           Pos.Core.Metrics.Constants (withCardanoNamespace)
>>>>>>> 658af4f0

-- | 'MetricMonitor' is primarily used to parameterize 'recordValue'
-- function (see below).
--
-- Note: currently this type only supports 'Gauge' metric type. We can
-- generalize it later if necessary.
data MetricMonitor value = MetricMonitor
    { mmReportMisbehaviour :: Microsecond -> Maybe value -> value -> Maybe Bool
    -- ^ A predicate which determines which values should be also
    -- reported to reporting server, apart from tracking them in ekg.
    -- 'Nothing' means that value is good and shouldn't be reported at all.
    -- 'Just isCritical' means that value should be reported and 'isCritical'
    -- flag says whether misbehaviour is critical.
    --
    -- The first argument is how much time passed since last report of
    -- this type. The second one is previous reported value. The last
    -- one is the value we are processing.
    --
    -- A note on this type: one can imagine many things one can do with bad
    -- values, not only reporting it as a misbehaviour. A simple extension is
    -- to support other types of reports, e. g. error.
    -- More general approach is to permit doing arbitrary monadic action.
    -- Also we can use a custom ADT.
    -- 'Maybe Bool' was choosen as a reasonable trade-off between simplicity
    -- and generalization.
    , mmMisbehFormat       :: forall r. Format r (value -> r)
    -- ^ A 'Format' of misbehaviour message.
    , mmDebugFormat        :: forall r. Maybe (Format r (value -> r))
    -- ^ A 'Format' of debug message which is just logged with debug
    -- severity (if this format is 'Just' and value is not reported).
    , mmConvertValue       :: value -> Int64
    -- ^ A way to convert abstract 'value' to 'Int64'.
    , mmState              :: !(MetricMonitorState value)
    -- ^ Internal state.
    }

-- | Mutable internal state of 'MetricMonitor'.
data MetricMonitorState value = MetricMonitorState
    { mmsLastReportTime    :: !(TVar Microsecond)
    -- ^ Last time when value was reported (or 0).
    , mmsLastReportedValue :: !(TVar (Maybe value))
    -- ^ Last reported value.
    , mmsGauge             :: !Gauge
    -- ^ A 'Gauge' where we track some value. Can be easily made
    -- optional later if needed.
    }

-- | Make new initial 'MetricMonitorState'.
mkMetricMonitorState ::
       MonadIO m => Text -> Metrics.Store -> m (MetricMonitorState value)
mkMetricMonitorState name store = do
    mmsLastReportTime <- newTVarIO 0
    mmsLastReportedValue <- newTVarIO Nothing
    let modifiedName = withCardanoNamespace name
    mmsGauge <- liftIO $ Metrics.createGauge modifiedName store
    return MetricMonitorState {..}

-- | Make 'MetricMonitorState' which never reports.
noReportMonitor ::
       Buildable value
    => (value -> Int64)
    -- ^ How to convert value to integer.
    -> (forall r. Maybe (Format r (value -> r)))
    -- ^ How to format value for debug.
    -> MetricMonitorState value
    -> MetricMonitor value
noReportMonitor converter debugFormat st =
    MetricMonitor
    { mmState = st
    , mmReportMisbehaviour = classifier
    , mmMisbehFormat = build -- won't be used due to classifier
    , mmConvertValue = converter
    , mmDebugFormat = debugFormat
    }
  where
    classifier _ _ _ = Nothing

-- | Update the value stored in the 'MetricMonitor's gauge.  Report
-- this value if it should be reported according to 'MetricMonitor'.
recordValue ::
       MonadIO m
    => TraceNamed m
    -> MetricMonitor value
    -> value
    -> m ()
recordValue logTrace MetricMonitor {..} v = do
    let MetricMonitorState {..} = mmState
    let vInt = mmConvertValue v
    liftIO $ Gauge.set mmsGauge vInt
    lastReportTime <- readTVarIO mmsLastReportTime
    curTime <- currentTime
    lastReportedValue <- readTVarIO mmsLastReportedValue
    case mmReportMisbehaviour (curTime - lastReportTime) lastReportedValue v of
        Nothing -> whenJust mmDebugFormat $ (logDebug logTrace) . flip sformat v
        Just _ -> do
            atomically $ do
                writeTVar mmsLastReportTime curTime
                writeTVar mmsLastReportedValue (Just v)<|MERGE_RESOLUTION|>--- conflicted
+++ resolved
@@ -21,12 +21,8 @@
 import qualified System.Metrics.Gauge as Gauge
 
 import           Pos.Core.Conc (currentTime)
-<<<<<<< HEAD
-import           Pos.System.Metrics.Constants (withCardanoNamespace)
+import           Pos.Core.Metrics.Constants (withCardanoNamespace)
 import           Pos.Util.Trace.Named (TraceNamed, logDebug)
-=======
-import           Pos.Core.Metrics.Constants (withCardanoNamespace)
->>>>>>> 658af4f0
 
 -- | 'MetricMonitor' is primarily used to parameterize 'recordValue'
 -- function (see below).
