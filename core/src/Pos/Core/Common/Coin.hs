{-# LANGUAGE RankNTypes #-}
module Pos.Core.Common.Coin
       ( Coin (..)
       , mkCoin
       , checkCoin
       , coinF

       , maxCoinVal
       , sumCoins

       -- * Conversions
       , unsafeGetCoin
       , coinToInteger
       , integerToCoin
       , unsafeIntegerToCoin

       -- * Arithmetic operations
       , unsafeAddCoin
       , unsafeSubCoin
       , unsafeMulCoin
       , addCoin
       , subCoin
       , mulCoin
       , divCoin
       ) where

import           Universum

import           Control.Monad.Except (MonadError (throwError))
import           Data.Data (Data)
import           Data.SafeCopy (base, deriveSafeCopySimple)
import           Formatting (Format, bprint, build, int, (%))
import qualified Formatting.Buildable
import           Text.JSON.Canonical (FromJSON (..), ReportSchemaErrors,
                     ToJSON (..))

import           Pos.Binary.Class (Bi (..))
<<<<<<< HEAD
import           Pos.Util.Log.LogSafe (SecureLog)
=======
import           Pos.Core.Genesis.Canonical ()
>>>>>>> 658af4f0
import           Pos.Util.Util (leftToPanic)

-- | Coin is the least possible unit of currency.
newtype Coin = Coin
    { getCoin :: Word64
    } deriving (Show, Ord, Eq, Generic, Hashable, Data, NFData)

instance Buildable Coin where
    build (Coin n) = bprint (int%" coin(s)") n

instance Buildable (SecureLog Coin) where
    build _ = "? coin(s)"

instance Bounded Coin where
    minBound = Coin 0
    maxBound = Coin maxCoinVal

instance Bi Coin where
    encode = encode . unsafeGetCoin
    decode = Coin <$> decode
    encodedSizeExpr size pxy = size (unsafeGetCoin <$> pxy)

instance Monad m => ToJSON m Coin where
    toJSON = toJSON @_ @Word64 . unsafeGetCoin  -- i. e. String

instance ReportSchemaErrors m => FromJSON m Coin where
    fromJSON = fmap Coin . fromJSON

-- | Maximal possible value of 'Coin'.
maxCoinVal :: Word64
maxCoinVal = 45000000000000000

-- | Makes a 'Coin' but is _|_ if that coin exceeds 'maxCoinVal'.
-- You can also use 'checkCoin' to do that check.
mkCoin :: Word64 -> Coin
mkCoin c = either error (const coin) (checkCoin coin)
  where
    coin = (Coin c)
{-# INLINE mkCoin #-}

checkCoin :: MonadError Text m => Coin -> m ()
checkCoin (Coin c)
    | c <= maxCoinVal = pure ()
    | otherwise       = throwError $ "Coin: " <> show c <> " is too large"

-- | Coin formatter which restricts type.
coinF :: Format r (Coin -> r)
coinF = build

-- | Unwraps 'Coin'. It's called “unsafe” so that people wouldn't use it
-- willy-nilly if they want to sum coins or something. It's actually safe.
unsafeGetCoin :: Coin -> Word64
unsafeGetCoin = getCoin
{-# INLINE unsafeGetCoin #-}

-- | Compute sum of all coins in container. Result is 'Integer' as a
-- protection against possible overflow. If you are sure overflow is
-- impossible, you can use 'unsafeIntegerToCoin'.
sumCoins
    :: (Container coins, Element coins ~ Coin)
    => coins -> Integer
sumCoins = sum . map coinToInteger . toList

coinToInteger :: Coin -> Integer
coinToInteger = toInteger . unsafeGetCoin
{-# INLINE coinToInteger #-}

-- Addition of coins. Returns 'Nothing' in case of overflow.
addCoin :: Coin -> Coin -> Maybe Coin
addCoin (unsafeGetCoin -> a) (unsafeGetCoin -> b)
    | res >= a && res >= b && res <= unsafeGetCoin (maxBound @Coin) = Just (Coin res)
    | otherwise = Nothing
  where
    res = a+b
{-# INLINE addCoin #-}

-- | Only use if you're sure there'll be no overflow.
unsafeAddCoin :: Coin -> Coin -> Coin
unsafeAddCoin a b =
    case addCoin a b of
        Just r -> r
        Nothing ->
            error $ "unsafeAddCoin: overflow when summing " <> show a <> " + " <> show b
{-# INLINE unsafeAddCoin #-}

-- | Subtraction of coins. Returns 'Nothing' when the subtrahend is bigger
-- than the minuend, and 'Just' otherwise.
subCoin :: Coin -> Coin -> Maybe Coin
subCoin (unsafeGetCoin -> a) (unsafeGetCoin -> b)
    | a >= b = Just (Coin (a-b))
    | otherwise = Nothing

-- | Only use if you're sure there'll be no underflow.
unsafeSubCoin :: Coin -> Coin -> Coin
unsafeSubCoin a b = fromMaybe (error "unsafeSubCoin: underflow") (subCoin a b)
{-# INLINE unsafeSubCoin #-}

-- | Multiplication between 'Coin's. Returns 'Nothing' in case of overflow.
mulCoin :: Integral a => Coin -> a -> Maybe Coin
mulCoin (unsafeGetCoin -> a) b
    | res <= coinToInteger (maxBound @Coin) = Just $ Coin (fromInteger res)
    | otherwise = Nothing
  where
    res = toInteger a * toInteger b
{-# INLINE mulCoin #-}

-- | Only use if you're sure there'll be no overflow.
unsafeMulCoin :: Integral a => Coin -> a -> Coin
unsafeMulCoin a b =
    case mulCoin a b of
         Just r  -> r
         Nothing -> error "unsafeMulCoin: overflow"
{-# INLINE unsafeMulCoin #-}

divCoin :: Integral b => Coin -> b -> Coin
divCoin (unsafeGetCoin -> a) b = Coin (a `div` fromIntegral b)
{-# INLINE divCoin #-}

integerToCoin :: Integer -> Either Text Coin
integerToCoin n
    | n < 0 = Left $ "integerToCoin: value is negative (" <> show n <> ")"
    | n <= coinToInteger (maxBound :: Coin) = pure $ Coin (fromInteger n)
    | otherwise = Left $ "integerToCoin: value is too big (" <> show n <> ")"

unsafeIntegerToCoin :: Integer -> Coin
unsafeIntegerToCoin n = leftToPanic "unsafeIntegerToCoin: " (integerToCoin n)
{-# INLINE unsafeIntegerToCoin #-}

-- Place this here to avoid TH staging issues.
deriveSafeCopySimple 0 'base ''Coin
<|MERGE_RESOLUTION|>--- conflicted
+++ resolved
@@ -35,11 +35,8 @@
                      ToJSON (..))
 
 import           Pos.Binary.Class (Bi (..))
-<<<<<<< HEAD
+import           Pos.Core.Genesis.Canonical ()
 import           Pos.Util.Log.LogSafe (SecureLog)
-=======
-import           Pos.Core.Genesis.Canonical ()
->>>>>>> 658af4f0
 import           Pos.Util.Util (leftToPanic)
 
 -- | Coin is the least possible unit of currency.
