--- conflicted
+++ resolved
@@ -13,11 +13,7 @@
 import           Data.Default (def)
 import           Data.Maybe (fromJust)
 import           Data.Time.Units (Second)
-<<<<<<< HEAD
-=======
 import           Formatting (build, sformat)
-import           System.Wlog (Severity (Debug))
->>>>>>> 7da7cd82
 
 import           Pos.Block.Types (Blund, Undo (..))
 
@@ -48,12 +44,7 @@
 import           Pos.Core (Address, Coin, decodeTextAddress, mkCoin)
 import qualified Pos.Core as Core
 import           Pos.Core.Chrono (OldestFirst (..))
-<<<<<<< HEAD
-import           Pos.Crypto (safeDeterministicKeyGen)
-import           Pos.Util.Mnemonic (Mnemonic, mnemonicToSeed)
 import           Pos.Util.Trace.Named (TraceNamed, logDebug)
-=======
->>>>>>> 7da7cd82
 
 import qualified Cardano.Wallet.API.V1.Types as V1
 import qualified Cardano.Wallet.Kernel.Actions as Actions
