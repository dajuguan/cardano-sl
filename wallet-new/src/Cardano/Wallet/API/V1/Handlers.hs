--- conflicted
+++ resolved
@@ -1,6 +1,6 @@
 module Cardano.Wallet.API.V1.Handlers (handlers) where
 
-import           Servant
+import           Servant (Server)
 import           Universum
 
 import qualified Cardano.Wallet.API.V1 as V1
@@ -9,20 +9,12 @@
 import qualified Cardano.Wallet.API.V1.Handlers.Wallets as Wallets
 
 import           Cardano.Wallet.WalletLayer (ActiveWalletLayer)
-<<<<<<< HEAD
-import           Cardano.Wallet.WalletLayer.Types
-
-handlers :: ActiveWalletLayer IO -> Server V1.API
-handlers w =  Addresses.handlers w
-         :<|> wallets
-=======
 import           Cardano.Wallet.WalletLayer.Types (walletPassiveLayer)
 
 
 handlers :: ActiveWalletLayer IO -> Server V1.API
 handlers w =  Addresses.handlers passiveWallet
          :<|> Wallets.handlers   passiveWallet
->>>>>>> 7da7cd82
          :<|> accounts
          :<|> Transactions.handlers w
          :<|> settings
