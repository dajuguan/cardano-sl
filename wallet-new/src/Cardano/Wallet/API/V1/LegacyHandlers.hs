--- conflicted
+++ resolved
@@ -48,22 +48,13 @@
             -> Diffusion MonadV1
             -> TVar NtpStatus
             -> Server V1.API
-<<<<<<< HEAD
-handlers logTrace naturalTransformation pm diffusion ntpStatus =
-         hoistServer (Proxy @Addresses.API) naturalTransformation (Addresses.handlers logTrace)
-    :<|> hoistServer (Proxy @Wallets.API) naturalTransformation (Wallets.handlers logTrace)
-    :<|> hoistServer (Proxy @Accounts.API) naturalTransformation (Accounts.handlers logTrace)
-    :<|> hoistServer (Proxy @Transactions.API) naturalTransformation (Transactions.handlers logTrace pm (sendTx diffusion))
-    :<|> hoistServer (Proxy @Settings.API) naturalTransformation Settings.handlers
-    :<|> hoistServer (Proxy @Info.API) naturalTransformation (Info.handlers logTrace diffusion ntpStatus)
-=======
-handlers naturalTransformation pm txpConfig diffusion ntpStatus =
-         hoist' (Proxy @Addresses.API) Addresses.handlers
-    :<|> hoist' (Proxy @Wallets.API) Wallets.handlers
-    :<|> hoist' (Proxy @Accounts.API) (Accounts.handlers pm txpConfig sendTx')
-    :<|> hoist' (Proxy @Transactions.API) (Transactions.handlers pm txpConfig sendTx')
+handlers logTrace naturalTransformation pm txpConfig diffusion ntpStatus =
+         hoist' (Proxy @Addresses.API) (Addresses.handlers logTrace)
+    :<|> hoist' (Proxy @Wallets.API) (Wallets.handlers logTrace)
+    :<|> hoist' (Proxy @Accounts.API) (Accounts.handlers logTrace pm txpConfig sendTx')
+    :<|> hoist' (Proxy @Transactions.API) (Transactions.handlers logTrace pm txpConfig sendTx')
     :<|> hoist' (Proxy @Settings.API) Settings.handlers
-    :<|> hoist' (Proxy @Info.API) (Info.handlers diffusion ntpStatus)
+    :<|> hoist' (Proxy @Info.API) (Info.handlers logTrace diffusion ntpStatus)
   where
     hoist'
         :: forall (api :: *). HasServer api '[]
@@ -71,5 +62,4 @@
         -> ServerT api MonadV1
         -> Server api
     hoist' p = hoistServer p naturalTransformation
-    sendTx' = sendTx diffusion
->>>>>>> 658af4f0
+    sendTx' = sendTx diffusion