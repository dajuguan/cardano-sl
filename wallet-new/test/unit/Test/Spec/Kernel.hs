--- conflicted
+++ resolved
@@ -11,11 +11,8 @@
 import qualified Cardano.Wallet.Kernel.Keystore as Keystore
 import           Cardano.Wallet.Kernel.MonadDBReadAdaptor (rocksDBNotAvailable)
 import           Pos.Core (Coeff (..), TxSizeLinear (..))
-<<<<<<< HEAD
+import           Pos.Core.Chrono
 import           Pos.Util.Trace (Trace, noTrace)
-=======
-import           Pos.Core.Chrono
->>>>>>> 658af4f0
 
 import           Test.Infrastructure.Generator
 import           Test.Infrastructure.Genesis
@@ -140,13 +137,8 @@
 -- | Initialize passive wallet in a manner suitable for the unit tests
 bracketPassiveWallet :: (Kernel.PassiveWallet -> IO a) -> IO a
 bracketPassiveWallet postHook = do
-<<<<<<< HEAD
       Keystore.bracketTestKeystore noTrace $ \keystore ->
-          Kernel.bracketPassiveWallet logMessage keystore postHook
-=======
-      Keystore.bracketTestKeystore $ \keystore ->
           Kernel.bracketPassiveWallet logMessage keystore rocksDBNotAvailable postHook
->>>>>>> 658af4f0
   where
    -- TODO: Decide what to do with logging.
    -- For now we are not logging them to stdout to not alter the output of
