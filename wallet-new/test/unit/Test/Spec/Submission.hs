{-# LANGUAGE ViewPatterns #-}
{-# OPTIONS_GHC -fno-warn-orphans #-}
{-# OPTIONS_GHC -Wno-compat #-}
-- We are missing (MonadFail Gen), therfore [a,b,c,d] <- vectorOf 4 will trigger a warning with -compat
module Test.Spec.Submission (
    spec
  , dependentTransactions
  ) where

import           Universum hiding (elems)

import           Cardano.Wallet.Kernel.DB.HdWallet (HdAccountId (..),
                     HdAccountIx (..), HdRootId (..), eskToHdRootId)
import           Cardano.Wallet.Kernel.DB.InDb (fromDb)
import           Cardano.Wallet.Kernel.DB.Spec (Pending (..), emptyPending,
                     pendingTransactions, removePending)
import           Cardano.Wallet.Kernel.Submission
import           Control.Lens (at, non, to)
import qualified Data.ByteString as BS
import qualified Data.List as List
import qualified Data.List.NonEmpty as NonEmpty
import qualified Data.Map as M
import           Data.Set (Set)
import qualified Data.Set as S
import qualified Data.Vector as V
import           Formatting (bprint, (%))
import qualified Formatting as F
import           Formatting.Buildable (build)
import qualified Pos.Core as Core
import           Pos.Core.Attributes (Attributes (..), UnparsedFields (..))
import qualified Pos.Core.Txp as Txp
import           Pos.Crypto.Hashing (hash)
import           Pos.Crypto.Signing.Safe (safeDeterministicKeyGen)
import           Serokell.Util.Text (listJsonIndent)
import qualified Test.Pos.Core.Arbitrary.Txp as Txp

import           Cardano.Wallet.Kernel.Util (disjoint)
import           Test.QuickCheck (Gen, Property, arbitrary, choose, conjoin,
                     forAll, listOf, shuffle, vectorOf, (===))
import           Test.QuickCheck.Property (counterexample)
import           Util.Buildable (ShowThroughBuild (..))
import           Util.Buildable.Hspec

{-# ANN module ("HLint: ignore Reduce duplication" :: Text) #-}

{-------------------------------------------------------------------------------
  QuickCheck core-based generators, which cannot be placed in the normal
  modules without having `wallet-new` depends from `cardano-sl-txp-test`.
-------------------------------------------------------------------------------}

genPending :: Core.ProtocolMagic -> Gen Pending
genPending pMagic = do
    elems <- listOf (do tx  <- Txp.genTx
                        wit <- (V.fromList <$> listOf (Txp.genTxInWitness pMagic))
                        aux <- Txp.TxAux <$> pure tx <*> pure wit
                        pure (hash tx, aux)
                    )
    return $ emptyPending & over pendingTransactions (fmap (M.union (M.fromList elems)))


-- | An hardcoded 'HdAccountId'.
myAccountId :: HdAccountId
myAccountId = HdAccountId {
      _hdAccountIdParent = myHdRootId
    , _hdAccountIdIx     = HdAccountIx 0x42
    }
    where
        myHdRootId :: HdRootId
        myHdRootId = eskToHdRootId .
                               snd .
                               safeDeterministicKeyGen (BS.pack (replicate 32 0)) $ mempty

-- Generates a random schedule by picking a slot >= of the input one but
-- within a 'slot + 10' range, as really generating schedulers which generates
-- things too far away in the future is not very useful for testing, if not
-- testing that a scheduler will never reschedule something which cannot be
-- reached.
genSchedule :: MaxRetries -> Map HdAccountId Pending -> Slot -> Gen Schedule
genSchedule maxRetries pending (Slot lowerBound) = do
    let pendingTxs  = pending ^. at myAccountId
                               . non emptyPending
                               . pendingTransactions
                               . fromDb . to M.toList
    slots    <- vectorOf (length pendingTxs) (fmap Slot (choose (lowerBound, lowerBound + 10)))
    retries  <- vectorOf (length pendingTxs) (choose (0, maxRetries))
    let events = List.foldl' updateFn mempty (zip3 slots pendingTxs retries)
    return $ Schedule events mempty
    where
        updateFn acc (slot, (txId, txAux), retries) =
            let s = ScheduleSend myAccountId txId txAux (SubmissionCount retries)
                e = ScheduleEvents [s] mempty
            in prependEvents slot e acc

genWalletSubmissionState :: HdAccountId -> MaxRetries -> Gen WalletSubmissionState
genWalletSubmissionState accId maxRetries = do
    pending   <- M.singleton accId <$> genPending (Core.ProtocolMagic 0)
<<<<<<< HEAD
    let slot = Slot 0 -- Make the layer always start from 0, to make running the specs predictable.
=======
    let slot  = Slot 0 -- Make the layer always start from 0, to make running the specs predictable.
>>>>>>> 658af4f0
    scheduler <- genSchedule maxRetries pending slot
    return $ WalletSubmissionState pending scheduler slot

genWalletSubmission :: HdAccountId
                    -> MaxRetries
                    -> ResubmissionFunction
                    -> Gen WalletSubmission
genWalletSubmission accId maxRetries rho =
    WalletSubmission <$> pure rho <*> genWalletSubmissionState accId maxRetries

{-------------------------------------------------------------------------------
  Submission layer tests
-------------------------------------------------------------------------------}

instance (Buildable a, Buildable b) => Buildable (a,b) where
    build (a,b) = bprint ("(" % F.build % "," % F.build % ")") a b

instance Buildable [LabelledTxAux] where
    build xs = bprint (listJsonIndent 4) xs

instance (Buildable a) => Buildable (S.Set a) where
    build xs = bprint (listJsonIndent 4) (S.toList xs)

instance (Buildable a) => Buildable (Map HdAccountId a) where
    build xs = bprint (listJsonIndent 4) (M.toList xs)

constantResubmit :: ResubmissionFunction
constantResubmit = giveUpAfter 255

giveUpAfter :: Int -> ResubmissionFunction
giveUpAfter retries currentSlot scheduled oldScheduler =
    let rPolicy = constantRetry 1 retries
    in defaultResubmitFunction rPolicy currentSlot scheduled oldScheduler

-- | Checks whether or not the second input is fully contained within the first.
shouldContainPending :: Pending
                     -> M.Map HdAccountId Pending
                     -> Bool
shouldContainPending p1 p2 =
    let pending1 = p1 ^. pendingTransactions . fromDb
        pending2 = p2 ^. at myAccountId . non emptyPending . pendingTransactions . fromDb
    in pending2 `M.isSubmapOf` pending1

-- | Checks that @any@ of the input transactions (in the pending set) appears
-- in the local pending set of the given 'WalletSubmission'.
doesNotContainPending :: M.Map HdAccountId Pending
                      -> WalletSubmission
                      -> Bool
doesNotContainPending p ws =
    let pending      = p ^. at myAccountId . non emptyPending . pendingTransactions . fromDb
        localPending = ws ^. localPendingSet myAccountId . pendingTransactions . fromDb
    in M.intersection localPending pending == mempty

toTxIdSet :: Pending -> Set Txp.TxId
toTxIdSet p = S.fromList $ map fst (p ^. pendingTransactions . fromDb . to M.toList)

toTxIdSet' :: M.Map HdAccountId Pending -> Set Txp.TxId
toTxIdSet' p =
    S.fromList $ map fst (p ^. at myAccountId
                             . non emptyPending
                             . pendingTransactions
                             . fromDb . to M.toList
                         )

toTxIdSet'' :: M.Map HdAccountId (Set Txp.TxId) -> Set Txp.TxId
toTxIdSet'' p = p ^. at myAccountId . non mempty

pendingFromTxs :: [Txp.TxAux] -> Pending
pendingFromTxs txs =
    let entries = map (\t -> (hash (Txp.taTx t), t)) txs
    in emptyPending & (pendingTransactions . fromDb) .~ (M.fromList entries)

data LabelledTxAux = LabelledTxAux {
      labelledTxLabel :: String
    , labelledTxAux   :: Txp.TxAux
    }

instance Buildable LabelledTxAux where
    build labelled =
         let tx = Txp.taTx (labelledTxAux labelled)
         in bprint (F.shown % " [" % F.build % "] -> " % listJsonIndent 4) (labelledTxLabel labelled) (hash tx) (inputsOf tx)
      where
          inputsOf :: Txp.Tx -> [Txp.TxIn]
          inputsOf tx = NonEmpty.toList (Txp._txInputs tx)

-- Generates 4 transactions A, B, C, D such that
-- D -> C -> B -> A (C depends on B which depends on A)
dependentTransactions :: Gen (LabelledTxAux, LabelledTxAux, LabelledTxAux, LabelledTxAux)
dependentTransactions = do
    let emptyAttributes = Attributes () (UnparsedFields mempty)
    inputForA  <- (Txp.TxInUtxo <$> arbitrary <*> arbitrary)
    outputForA <- (Txp.TxOut <$> arbitrary <*> arbitrary)
    outputForB <- (Txp.TxOut <$> arbitrary <*> arbitrary)
    outputForC <- (Txp.TxOut <$> arbitrary <*> arbitrary)
    outputForD <- (Txp.TxOut <$> arbitrary <*> arbitrary)
    [a,b,c,d] <- vectorOf 4 (Txp.genTxAux (Core.ProtocolMagic 0))
    let a' = a { Txp.taTx = (Txp.taTx a) {
                     Txp._txInputs  = inputForA :| mempty
                   , Txp._txOutputs = outputForA :| mempty
                   , Txp._txAttributes = emptyAttributes
                   }
               }
    let b' = b { Txp.taTx = (Txp.taTx b) {
                     Txp._txInputs = Txp.TxInUtxo (hash (Txp.taTx a')) 0 :| mempty
                   , Txp._txOutputs = outputForB :| mempty
                   , Txp._txAttributes = emptyAttributes
                   }
               }
    let c' = c { Txp.taTx = (Txp.taTx c) {
                     Txp._txInputs = Txp.TxInUtxo (hash (Txp.taTx b')) 0 :| mempty
                   , Txp._txOutputs = outputForC :| mempty
                   , Txp._txAttributes = emptyAttributes
                   }
               }
    let d' = d { Txp.taTx = (Txp.taTx d) {
                     Txp._txInputs = Txp.TxInUtxo (hash (Txp.taTx c')) 0 :| mempty
                   , Txp._txOutputs = outputForD :| mempty
                   , Txp._txAttributes = emptyAttributes
                   }
               }
    return ( LabelledTxAux "B" b'
           , LabelledTxAux "C" c'
           , LabelledTxAux "A" a'
           , LabelledTxAux "D" d'
           )

---
--- Pure generators, running in Identity
---
genPureWalletSubmission :: HdAccountId -> Gen (ShowThroughBuild WalletSubmission)
genPureWalletSubmission accId =
    STB <$> genWalletSubmission accId 255 constantResubmit

genPurePair :: Gen (ShowThroughBuild (WalletSubmission, M.Map HdAccountId Pending))
genPurePair = do
    STB layer <- genPureWalletSubmission myAccountId
    pending <- genPending (Core.ProtocolMagic 0)
    let pending' = removePending (toTxIdSet $ layer ^. localPendingSet myAccountId) pending
    pure $ STB (layer, M.singleton myAccountId pending')

class ToTxIds a where
    toTxIds :: a -> [Txp.TxId]

instance ToTxIds Txp.TxAux where
    toTxIds tx = [hash (Txp.taTx tx)]

instance ToTxIds LabelledTxAux where
    toTxIds (LabelledTxAux _ txAux) = toTxIds txAux

instance ToTxIds a => ToTxIds [a] where
    toTxIds = mconcat . map toTxIds

instance ToTxIds Pending where
    toTxIds p = map fst . M.toList $ p ^. pendingTransactions . fromDb

instance ToTxIds ScheduleSend where
    toTxIds (ScheduleSend _ txId _ _) = [txId]

failIf :: (Buildable a, Buildable b) => String -> (a -> b -> Bool) -> a -> b -> Property
failIf label f x y =
  counterexample (show (STB x) ++ interpret res ++ show (STB y)) res
  where
    res = f x y
    interpret True  = " failIf succeeded "
    interpret False = " " <> label <> " "

isSubsetOf :: (Buildable a, Ord a) => S.Set a -> S.Set a -> Property
isSubsetOf = failIf "not infix of" S.isSubsetOf

includeEvent :: String -> ScheduleEvents -> LabelledTxAux -> Property
includeEvent label se tx =
    failIf (label <> ": doesn't include event")
           (\t s -> hash (Txp.taTx (labelledTxAux t)) `List.elem` toTxIds (s ^. seToSend)) tx se

includeEvents :: String -> ScheduleEvents -> [LabelledTxAux] -> Property
includeEvents label se txs = failIf (label <> ": not includes all of") checkEvent se txs
    where
        checkEvent :: ScheduleEvents -> [LabelledTxAux] -> Bool
        checkEvent (ScheduleEvents toSend _) =
          all (\t -> hash (Txp.taTx (labelledTxAux t)) `List.elem` toTxIds toSend)

mustNotIncludeEvents :: String -> ScheduleEvents -> [LabelledTxAux] -> Property
mustNotIncludeEvents label se txs = failIf (label <> ": does include one of") checkEvent se txs
    where
        checkEvent :: ScheduleEvents -> [LabelledTxAux] -> Bool
        checkEvent (ScheduleEvents toSend _) =
          all (\t -> not $ hash (Txp.taTx (labelledTxAux t)) `List.elem` toTxIds toSend)

addPending' :: M.Map HdAccountId Pending
            -> WalletSubmission
            -> WalletSubmission
addPending' m ws = M.foldlWithKey' (\acc k v -> addPending k v acc) ws m

spec :: Spec
spec = do
    describe "Test wallet submission layer" $ do

      it "supports addition of pending transactions" $
          forAll genPurePair $ \(unSTB -> (submission, toAdd)) ->
              let currentSlot = submission ^. getCurrentSlot
                  submission' = addPending' toAdd submission
                  schedule = submission' ^. getSchedule
                  ((ScheduleEvents toSend _),_) = scheduledFor (mapSlot succ currentSlot) schedule
              in conjoin [
                   failIf "localPending set not updated" shouldContainPending (submission' ^. localPendingSet myAccountId) toAdd
                   -- Check that all the added transactions are scheduled for the next slot
                 , failIf "not infix of" S.isSubsetOf (toTxIdSet' toAdd) (S.fromList $ toTxIds toSend)
                 ]

      it "supports deletion of pending transactions" $
          forAll genPurePair $ \(unSTB -> (submission, toRemove)) ->
              doesNotContainPending toRemove $ remPendingById myAccountId (toTxIdSet' toRemove) submission

      it "remPending . addPending = id" $
          forAll genPurePair $ \(unSTB -> (submission, pending)) ->
              let originallyPending = submission ^. localPendingSet myAccountId
                  currentlyPending  = view (localPendingSet myAccountId)
                                           (remPendingById myAccountId
                                                           (toTxIdSet' pending)
                                                           (addPending' pending submission)
                                           )
              in failIf "the two pending set are not equal" (==) originallyPending currentlyPending

      it "increases its internal slot after ticking" $ do
          forAll (genPureWalletSubmission myAccountId) $ \(unSTB -> submission) ->
              let slotNow  = submission ^. getCurrentSlot
                  (_, _, ws') = tick submission
                  in failIf "internal slot didn't increase" (==) (ws' ^. getCurrentSlot) (mapSlot succ slotNow)

      it "constantRetry works predictably" $ do
           let policy = constantRetry 1 5
           conjoin [
                policy (SubmissionCount 0) (Slot 0) === SendIn (Slot 1)
              , policy (SubmissionCount 1) (Slot 1) === SendIn (Slot 2)
              , policy (SubmissionCount 2) (Slot 2) === SendIn (Slot 3)
              , policy (SubmissionCount 3) (Slot 3) === SendIn (Slot 4)
              , policy (SubmissionCount 4) (Slot 4) === SendIn (Slot 5)
              , policy (SubmissionCount 5) (Slot 5) === CheckConfirmedIn (Slot 6)
              ]

      it "limit retries correctly" $ do
          forAll genPurePair $ \(unSTB -> (ws, pending)) ->
              let ws' = (addPending' pending ws) & wsResubmissionFunction .~ giveUpAfter 3
                  (evicted1, _, ws1) = tick ws'
                  (evicted2, _, ws2) = tick ws1
                  (evicted3, _, ws3) = tick ws2
                  (evicted4, _, ws4) = tick ws3
                  (evicted5, _, ws5) = tick ws4
                  (evicted6, _, _) = tick ws5
              in conjoin [
                   failIf "evicted1 includes any of pending" (\e p -> disjoint (toTxIdSet' p) (toTxIdSet'' e)) evicted1 pending
                 , failIf "evicted2 includes any of pending" (\e p -> disjoint (toTxIdSet' p) (toTxIdSet'' e)) evicted2 pending
                 , failIf "evicted3 includes any of pending" (\e p -> disjoint (toTxIdSet' p) (toTxIdSet'' e)) evicted3 pending
                 , failIf "evicted4 includes any of pending" (\e p -> disjoint (toTxIdSet' p) (toTxIdSet'' e)) evicted4 pending
                 , failIf "evicted5 doesn't contain all pending" (\e p -> (toTxIdSet' p) `S.isSubsetOf` (toTxIdSet'' e)) evicted5 pending
                 , failIf "evicted6 contains something from evicted5" (\e6 e5 -> disjoint (toTxIdSet'' e5) (toTxIdSet'' e6)) evicted6 evicted5
                 ]

      describe "tickSlot" $ do
          -- Given A,B,C,D where D `dependsOn` C `dependsOn` B `dependsOn` A,
          -- check that if these 4 are all scheduled within the same slot, they
          -- are all scheduled for submission.
          it "Given D->C->B->A all in the same slot, they are all sent" $ do
              let generator = do (b,c,a,d) <- dependentTransactions
                                 ws  <- addPending myAccountId (pendingFromTxs (map labelledTxAux [a,b,c,d])) . unSTB <$> genPureWalletSubmission myAccountId
                                 txs <- shuffle [b,c,a,d]
                                 return $ STB (ws, txs)
              forAll generator $ \(unSTB -> (submission, txs)) ->
                  let currentSlot = submission ^. getCurrentSlot
                      schedule = submission ^. getSchedule
                      nxtSlot = mapSlot succ currentSlot
                      scheduledEvents = fst (scheduledFor nxtSlot schedule)
                      -- Tick directly the next slot, as 'addPending' schedules
                      -- everything for @currentSlot + 1@.
                      result = tickSlot nxtSlot submission
                  in case result of
                         (toSend, _, _) -> conjoin [
                               includeEvents "[a,b,c,d] not scheduled" scheduledEvents txs
                             , S.fromList (toTxIds txs) `isSubsetOf` S.fromList (toTxIds toSend)
                             ]

          -- Given A,B,C,D where D `dependsOn` C `dependsOn` B `dependsOn` A,
          -- if [A,B,C] are scheduled on slot 2 and [D] on slot 1, we shouldn't
          -- send anything.
          it "Given D->C->B->A, if C,B,A are in the future, D is not sent this slot" $ do
              let generator = do (b,c,a,d) <- dependentTransactions
                                 ws  <- addPending myAccountId (pendingFromTxs (map labelledTxAux [a,b,c])) . unSTB <$> genPureWalletSubmission myAccountId
                                 return $ STB (addPending myAccountId (pendingFromTxs (map labelledTxAux [d])) ((\(_,_,s) -> s) . tick $ ws), d)
              forAll generator $ \(unSTB -> (submission, d)) ->
                  let currentSlot = submission ^. getCurrentSlot
                      schedule = submission ^. getSchedule
                      nxtSlot = mapSlot succ currentSlot
                      scheduledEvents = fst (scheduledFor nxtSlot schedule)
                      -- Tick directly the next slot, as 'addPending' schedules
                      -- everything for @currentSlot + 1@.
                      result = tickSlot nxtSlot submission
                  in case result of
                         (toSend, _, _) -> conjoin [
                               includeEvent "d scheduled" scheduledEvents d
                             , failIf "is subset of"
                                         (\x y -> not $ S.isSubsetOf x y)
                                         (S.fromList (toTxIds [d]))
                                         (S.fromList (toTxIds toSend))
                             ]

          -- Given A,B,C,D where D `dependsOn` C `dependsOn` B `dependsOn` A, if:
          -- * [A,B] are scheduled on slot 1
          -- * [D] is scheduled on slot 2
          -- * [C] is scheduled on slot 3
          -- Then during slot 1 we would send both [A,B], on slot 2 we won't send
          -- anything and finally on slot 3 we would send [C,D].
          it "Given D->C->B->A, can send [A,B] now, [D,C] in the future" $ do
              let generator :: Gen (ShowThroughBuild (WalletSubmission, [LabelledTxAux]))
                  generator = do (b,c,a,d) <- dependentTransactions
                                 ws  <- addPending myAccountId (pendingFromTxs (map labelledTxAux [a,b])) . unSTB <$> genPureWalletSubmission myAccountId
                                 let (_, _, ws')  = tick ws
                                 let ws'' = addPending myAccountId (pendingFromTxs (map labelledTxAux [d])) ws'
                                 return $ STB (ws'', [a,b,c,d])

              forAll generator $ \(unSTB -> (submission1, [a,b,c,d])) ->
                  let slot1     = submission1 ^. getCurrentSlot
                      (scheduledInSlot1, confirmed1, _) = tickSlot slot1 submission1

                      -- Let's assume that @A@ and @B@ finally are adopted,
                      -- and the wallet calls 'remPending' on them.
                      modifyPending = addPending myAccountId (pendingFromTxs (map labelledTxAux [c]))
                                    . remPendingById myAccountId (toTxIdSet (pendingFromTxs (map labelledTxAux [a,b])))
                      (_, _, submission2) = (\(e,s,st) -> (e, s, modifyPending st)) . tick $ submission1

                      -- We are in slot 2 now. During slot 2, @D@ is scheduled and
                      -- we add @C@ to be sent during slot 3. However, due to
                      -- the fact @D@ is depedent on @C@, the scheduler shouldn't
                      -- schedule @D@, this slot, which will end up in the
                      -- nursery.
                      slot2 = submission2 ^. getCurrentSlot
                      (scheduledInSlot2, confirmed2, _) = tickSlot slot2 submission2
                      (_, _, submission3) = tick submission2

                      -- Finally, during slot 3, both @C@ and @D@ are sent.

                      slot3 = submission3 ^. getCurrentSlot
                      (scheduledInSlot3, confirmed3, _) = tickSlot slot3 submission3

                  in conjoin [
                         slot1 === Slot 1
                       , slot2 === Slot 2
                       , slot3 === Slot 3
                       , includeEvents "[a,b] scheduled slot 1" (ScheduleEvents scheduledInSlot1 confirmed1) [a,b]
                       , mustNotIncludeEvents "none of [a,b,c,d] was scheduled" (ScheduleEvents scheduledInSlot2 confirmed2) [a,b,c,d]
                       , includeEvents "[c,d] scheduled slot 3" (ScheduleEvents scheduledInSlot3 confirmed3) [c,d]
                       ]<|MERGE_RESOLUTION|>--- conflicted
+++ resolved
@@ -94,11 +94,7 @@
 genWalletSubmissionState :: HdAccountId -> MaxRetries -> Gen WalletSubmissionState
 genWalletSubmissionState accId maxRetries = do
     pending   <- M.singleton accId <$> genPending (Core.ProtocolMagic 0)
-<<<<<<< HEAD
     let slot = Slot 0 -- Make the layer always start from 0, to make running the specs predictable.
-=======
-    let slot  = Slot 0 -- Make the layer always start from 0, to make running the specs predictable.
->>>>>>> 658af4f0
     scheduler <- genSchedule maxRetries pending slot
     return $ WalletSubmissionState pending scheduler slot
 
