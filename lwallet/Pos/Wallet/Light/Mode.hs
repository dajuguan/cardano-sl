--- conflicted
+++ resolved
@@ -15,144 +15,6 @@
 
 import qualified Control.Monad.Reader             as Mtl
 import qualified Ether
-<<<<<<< HEAD
-import           Mockable                       (ChannelT, Counter, Distribution, Gauge,
-                                                 MFunctor' (..), Mockable (..),
-                                                 Production, Promise, SharedAtomicT,
-                                                 SharedExclusiveT, ThreadId)
-import           System.Wlog                    (CanLog, HasLoggerName, LoggerNameBox)
-
-import           Pos.Block.BListener            (BListenerStub, MonadBListener)
-import           Pos.Client.Txp.Balances        (MonadBalances (..))
-import           Pos.Client.Txp.History         (MonadTxHistory (..))
-import           Pos.Communication.PeerState    (PeerStateCtx, PeerStateRedirect,
-                                                 PeerStateTag, WithPeerState)
-import           Pos.Core                       (HeaderHash)
-import           Pos.DB                         (DBRealRedirect, MonadBlockDBGeneric (..),
-                                                 MonadDBRead (..), MonadGState, NodeDBs)
-import           Pos.DB.Block                   (BlockDBRedirect)
-import           Pos.Discovery                  (DiscoveryConstT, MonadDiscovery)
-import           Pos.Reporting.MemState         (ReportingContext)
-import           Pos.Util.TimeWarp              (CanJsonLog, JsonLogT)
-import           Pos.Util.Util                  (PowerLift (..))
-import           Pos.Wallet.KeyStorage          (KeyData)
-import           Pos.Wallet.Light.Redirect      (BalancesWalletRedirect,
-                                                 BlockchainInfoNotImplemented,
-                                                 TxHistoryWalletRedirect,
-                                                 UpdatesNotImplemented)
-import           Pos.Wallet.Light.State.Acidic  (WalletState)
-import           Pos.Wallet.Light.State.Core    (GStateCoreWalletRedirect)
-import           Pos.Wallet.WalletMode          (MonadBlockchainInfo, MonadUpdates)
-
-type LightWalletMode' =
-    DiscoveryConstT (
-    BListenerStub (
-    BlockchainInfoNotImplemented (
-    UpdatesNotImplemented (
-    PeerStateRedirect (
-    GStateCoreWalletRedirect (
-    BalancesWalletRedirect (
-    TxHistoryWalletRedirect (
-    BlockDBRedirect (
-    DBRealRedirect (
-    Ether.ReadersT
-        ( Tagged PeerStateTag (PeerStateCtx Production)
-        , Tagged KeyData KeyData
-        , Tagged WalletState WalletState
-        , Tagged ReportingContext ReportingContext
-        ) (
-    JsonLogT (
-    LoggerNameBox (
-    Production
-    )))))))))))))
-
-newtype LightWalletMode a =
-    LightWalletMode { unLightWalletMode :: LightWalletMode' a }
-  deriving
-    ( Functor
-    , Applicative
-    , Monad
-    , MonadIO
-    , MonadBase IO
-    , MonadThrow
-    , MonadCatch
-    , MonadMask
-    , MonadFix
-    )
-
-instance MonadBaseControl IO (LightWalletMode) where
-    type StM LightWalletMode a = StM LightWalletMode' a
-    liftBaseWith f = LightWalletMode $ liftBaseWith $ \q -> f (q . unLightWalletMode)
-    restoreM s = LightWalletMode $ restoreM s
-
-type instance ThreadId (LightWalletMode) = ThreadId Production
-type instance Promise (LightWalletMode) = Promise Production
-type instance SharedAtomicT (LightWalletMode) = SharedAtomicT Production
-type instance SharedExclusiveT (LightWalletMode) = SharedExclusiveT Production
-type instance Gauge (LightWalletMode) = Gauge Production
-type instance ChannelT (LightWalletMode) = ChannelT Production
-type instance Distribution (LightWalletMode) = Distribution Production
-type instance Counter (LightWalletMode) = Counter Production
-
-deriving instance CanLog (LightWalletMode)
-deriving instance HasLoggerName (LightWalletMode)
---deriving instance MonadSlotsData (LightWalletMode)
---deriving instance MonadSlots (LightWalletMode)
-deriving instance MonadDiscovery (LightWalletMode)
-deriving instance MonadGState (LightWalletMode)
-instance Ether.MonadReader' NodeDBs Production => MonadDBRead (LightWalletMode) where
-    dbGet a b = LightWalletMode $ dbGet a b
-    dbIterSource t p = hoist (hoist LightWalletMode) $ dbIterSource t p
-deriving instance MonadBListener (LightWalletMode)
-deriving instance MonadUpdates (LightWalletMode)
-deriving instance MonadBlockchainInfo (LightWalletMode)
-deriving instance MonadBalances (LightWalletMode)
-deriving instance MonadTxHistory (LightWalletMode)
-deriving instance WithPeerState (LightWalletMode)
-deriving instance CanJsonLog (LightWalletMode)
-
-instance PowerLift m (LightWalletMode') => PowerLift m (LightWalletMode) where
-  powerLift = LightWalletMode . powerLift
-
-instance
-    ( Ether.MonadReader' NodeDBs Production
-    , MonadBlockDBGeneric header blk undo (LightWalletMode') ) =>
-    MonadBlockDBGeneric header blk undo (LightWalletMode) where
-    dbGetHeader = (coerce :: (HeaderHash -> LightWalletMode' (Maybe header)) ->
-                             (HeaderHash -> LightWalletMode (Maybe header)))
-                  (dbGetHeader @header @blk @undo)
-    dbGetBlock = (coerce :: (HeaderHash -> LightWalletMode' (Maybe blk)) ->
-                            (HeaderHash -> LightWalletMode (Maybe blk)))
-                 (dbGetBlock @header @blk @undo)
-    dbGetUndo = (coerce :: (HeaderHash -> LightWalletMode' (Maybe undo)) ->
-                           (HeaderHash -> LightWalletMode (Maybe undo)))
-                 (dbGetUndo @header @blk @undo)
-
-instance
-    ( Mockable d (LightWalletMode')
-    , MFunctor' d (LightWalletMode) (LightWalletMode')
-    )
-    => Mockable d (LightWalletMode) where
-    liftMockable dmt = LightWalletMode $ liftMockable $ hoist' (\(LightWalletMode m) -> m) dmt
-
-instance
-    Ether.MonadReader tag r (LightWalletMode') =>
-    Ether.MonadReader tag r (LightWalletMode)
-  where
-    ask =
-        (coerce :: LightWalletMode' r -> LightWalletMode r)
-        (Ether.ask @tag)
-    local =
-        (coerce :: forall a .
-            Lift.Local r (LightWalletMode') a ->
-            Lift.Local r (LightWalletMode) a)
-        (Ether.local @tag)
-    reader =
-        (coerce :: forall a .
-            ((r -> a) -> LightWalletMode' a) ->
-            ((r -> a) -> LightWalletMode a))
-        (Ether.reader @tag)
-=======
 import           Mockable                         (Production)
 import           System.Wlog                      (HasLoggerName (..), LoggerName)
 
@@ -244,5 +106,4 @@
 
 instance MonadTxHistory LightWalletMode where
     getTxHistory = getTxHistoryWallet
-    saveTx = saveTxWallet
->>>>>>> f374a970
+    saveTx = saveTxWallet