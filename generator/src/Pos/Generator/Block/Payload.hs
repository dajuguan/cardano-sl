--- conflicted
+++ resolved
@@ -223,11 +223,7 @@
         let txId = hash tx
         let txIns = _txInputs tx
         -- @txpProcessTx@ for BlockGenMode should be non-blocking
-<<<<<<< HEAD
-        res <- lift . lift $ txpProcessTx noTrace pm (txId, txAux)
-=======
-        res <- lift . lift $ txpProcessTx pm txpConfig (txId, txAux)
->>>>>>> 658af4f0
+        res <- lift . lift $ txpProcessTx noTrace pm txpConfig (txId, txAux)
         case res of
             Left e  -> error $ "genTransaction@txProcessTransaction: got left: " <> pretty e
             Right _ -> do
