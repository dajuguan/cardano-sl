module Pos.Generator.BlockEvent.DSL
       (
         -- * Core re-exports
         BlockDesc(..)
       , PathSegment
       , Path
       , pathSequence
       , BlockApplyResult(..)
       , BlockRollbackResult(..)
       , BlockRollbackFailure(..)
       , BlockScenario
       , BlockScenario'
       , CheckCount(..)
       , enrichWithSnapshotChecking
       , Chance(..)
       , byChance
         -- * The monad
       , BlockEventGenT
       , runBlockEventGenT
       , runBlockEventGenT'
         -- * The operations
       , describeBlock
       , emitBlockApply
       , emitBlockRollback
       , snapshotSave
       , snapshotLoad
       , snapshotEq
       ) where

import           Universum

import           Control.Lens (at, makeLenses, (%=), (.=))
import           Control.Monad.Random.Strict (RandT, mapRandT)
import qualified Data.Map as Map

import           Pos.AllSecrets (AllSecrets)
import           Pos.Chain.Txp (TxpConfiguration)
import           Pos.Core.Chrono (NE, NewestFirst (..), OldestFirst (..),
                     toOldestFirst, _NewestFirst)
import           Pos.Core.Genesis (GenesisWStakeholders)
import           Pos.Crypto (ProtocolMagic)
import           Pos.Generator.Block (BlockTxpGenMode, MonadBlockGen)
import           Pos.Generator.BlockEvent (BlockApplyResult (..),
                     BlockDesc (..), BlockEvent' (..), BlockEventApply' (..),
                     BlockEventRollback' (..), BlockRollbackFailure (..),
                     BlockRollbackResult (..), BlockScenario,
                     BlockScenario' (..), Chance (..), CheckCount (..), Path,
                     PathSegment, SnapshotId, SnapshotOperation (..), byChance,
                     enrichWithSnapshotChecking, genBlocksInStructure,
                     pathSequence)
<<<<<<< HEAD
import           Pos.Txp.Configuration (HasTxpConfiguration)
import           Pos.Util.Trace.Named (TraceNamed)
=======
>>>>>>> 658af4f0

data BlockEventGenState = BlockEventGenState
    { _begsEvents      :: !(NewestFirst [] (BlockEvent' Path))
    , _begsAnnotations :: !(Map Path BlockDesc)
    } deriving ()

makeLenses 'BlockEventGenState

type BlockEventGenT g m = RandT g (StateT BlockEventGenState m)

describeBlock ::
       MonadState BlockEventGenState m
    => Path -- ^ path to the block in the blockchain tree
    -> BlockDesc -- ^ block description
    -> m ()
describeBlock path blockDesc =
    begsAnnotations . at path .= Just blockDesc

emitEvent ::
       MonadState BlockEventGenState m
    => BlockEvent' Path
    -> m ()
emitEvent ev = begsEvents . _NewestFirst %= (ev:)

emitBlockApply ::
       MonadState BlockEventGenState m
    => BlockApplyResult -- ^ expected result
    -> OldestFirst NE Path -- ^ blocks to apply
    -> m ()
emitBlockApply res blocks = emitEvent $
    BlkEvApply BlockEventApply
        { _beaInput = blocks
        , _beaOutValid = res
        }

emitBlockRollback ::
       MonadState BlockEventGenState m
    => BlockRollbackResult -- ^ expected result
    -> NewestFirst NE Path -- ^ blocks to rollback
    -> m ()
emitBlockRollback res blocks = emitEvent $
    BlkEvRollback BlockEventRollback
        { _berInput = blocks
        , _berOutValid = res
        }

snapshotSave ::
       MonadState BlockEventGenState m
    => SnapshotId
    -> m ()
snapshotSave snapshotId = emitEvent $
    BlkEvSnap (SnapshotSave snapshotId)

snapshotLoad ::
       MonadState BlockEventGenState m
    => SnapshotId
    -> m ()
snapshotLoad snapshotId = emitEvent $
    BlkEvSnap (SnapshotLoad snapshotId)

snapshotEq ::
       MonadState BlockEventGenState m
    => SnapshotId
    -> m ()
snapshotEq snapshotId = emitEvent $
    BlkEvSnap (SnapshotEq snapshotId)

runBlockEventGenT
<<<<<<< HEAD
    :: (MonadIO m, HasTxpConfiguration, BlockTxpGenMode g ctx m)
    => TraceNamed m
    -> ProtocolMagic
=======
    :: BlockTxpGenMode g ctx m
    => ProtocolMagic
    -> TxpConfiguration
>>>>>>> 658af4f0
    -> AllSecrets
    -> GenesisWStakeholders
    -> BlockEventGenT g m ()
    -> RandT g m BlockScenario
<<<<<<< HEAD
runBlockEventGenT logTrace pm secrets genStakeholders m = do
    (annotations, preBlockScenario) <- runBlockEventGenT' m
    genBlocksInStructure logTrace pm secrets genStakeholders annotations preBlockScenario
=======
runBlockEventGenT pm txpConfig secrets genStakeholders m = do
    (annotations, preBlockScenario) <- runBlockEventGenT' m
    genBlocksInStructure pm txpConfig secrets genStakeholders annotations preBlockScenario
>>>>>>> 658af4f0

runBlockEventGenT' ::
    (MonadBlockGen ctx m) =>
    BlockEventGenT g m () ->
    RandT g m (Map Path BlockDesc, BlockScenario' Path)
runBlockEventGenT' m = do
    let
        initialBlockEventGenState = BlockEventGenState
            { _begsEvents = NewestFirst []
            , _begsAnnotations = Map.empty
            }
    begs <-
        let reorder (((), g), begs) = (begs, g)
        in mapRandT (fmap reorder . flip runStateT initialBlockEventGenState) m
    let
        OldestFirst preBlockEvents = toOldestFirst (begs ^. begsEvents)
        annotations = begs ^. begsAnnotations
    return (annotations, BlockScenario preBlockEvents)<|MERGE_RESOLUTION|>--- conflicted
+++ resolved
@@ -48,11 +48,7 @@
                      PathSegment, SnapshotId, SnapshotOperation (..), byChance,
                      enrichWithSnapshotChecking, genBlocksInStructure,
                      pathSequence)
-<<<<<<< HEAD
-import           Pos.Txp.Configuration (HasTxpConfiguration)
 import           Pos.Util.Trace.Named (TraceNamed)
-=======
->>>>>>> 658af4f0
 
 data BlockEventGenState = BlockEventGenState
     { _begsEvents      :: !(NewestFirst [] (BlockEvent' Path))
@@ -121,28 +117,17 @@
     BlkEvSnap (SnapshotEq snapshotId)
 
 runBlockEventGenT
-<<<<<<< HEAD
-    :: (MonadIO m, HasTxpConfiguration, BlockTxpGenMode g ctx m)
+    :: (MonadIO m, BlockTxpGenMode g ctx m)
     => TraceNamed m
     -> ProtocolMagic
-=======
-    :: BlockTxpGenMode g ctx m
-    => ProtocolMagic
     -> TxpConfiguration
->>>>>>> 658af4f0
     -> AllSecrets
     -> GenesisWStakeholders
     -> BlockEventGenT g m ()
     -> RandT g m BlockScenario
-<<<<<<< HEAD
-runBlockEventGenT logTrace pm secrets genStakeholders m = do
+runBlockEventGenT logTrace pm txpConfig secrets genStakeholders m = do
     (annotations, preBlockScenario) <- runBlockEventGenT' m
-    genBlocksInStructure logTrace pm secrets genStakeholders annotations preBlockScenario
-=======
-runBlockEventGenT pm txpConfig secrets genStakeholders m = do
-    (annotations, preBlockScenario) <- runBlockEventGenT' m
-    genBlocksInStructure pm txpConfig secrets genStakeholders annotations preBlockScenario
->>>>>>> 658af4f0
+    genBlocksInStructure logTrace pm txpConfig secrets genStakeholders annotations preBlockScenario
 
 runBlockEventGenT' ::
     (MonadBlockGen ctx m) =>
