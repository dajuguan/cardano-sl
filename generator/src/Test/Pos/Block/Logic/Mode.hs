{-# LANGUAGE RankNTypes      #-}
{-# LANGUAGE TemplateHaskell #-}
{-# LANGUAGE TypeFamilies    #-}
{-# LANGUAGE TypeOperators   #-}

-- | Execution modes for block logic tests.

module Test.Pos.Block.Logic.Mode
       ( TestParams (..)
       , HasTestParams (..)
       , TestInitModeContext (..)
       , BlockTestContextTag
       , PureDBSnapshotsVar(..)
       , BlockTestContext(..)
       , BlockTestMode
       , runBlockTestMode
       , initBlockTestContext

       , BlockProperty
       , blockPropertyToProperty
       , blockPropertyTestable

       -- Lens
       , btcGStateL
       , btcSystemStartL
       , btcSSlottingStateVarL
       , btcUpdateContextL
       , btcSscStateL
       , btcTxpMemL
       , btcTxpGlobalSettingsL
       , btcSlotIdL
       , btcParamsL
       , btcDelegationL
       , btcPureDBSnapshotsL
       , btcAllSecretsL

       -- MonadSlots
       , getCurrentSlotTestDefault
       , getCurrentSlotBlockingTestDefault
       , getCurrentSlotInaccurateTestDefault
       , currentTimeSlottingTestDefault
       ) where

import           Universum

import           Control.Lens (lens, makeClassy, makeLensesWith)
import qualified Data.Map as Map
import           Data.Time.Units (TimeUnit (..))
import           Formatting (bprint, build, formatToString, shown, (%))
import qualified Formatting.Buildable
import qualified Prelude
import           Test.QuickCheck (Arbitrary (..), Gen, Property, forAll,
                     ioProperty)
import           Test.QuickCheck.Monadic (PropertyM, monadic)
import           Test.QuickCheck.Property (Testable)

import           Pos.AllSecrets (AllSecrets (..), HasAllSecrets (..),
                     mkAllSecretsSimple)
import           Pos.Block.BListener (MonadBListener (..), onApplyBlocksStub,
                     onRollbackBlocksStub)
import           Pos.Block.Slog (HasSlogGState (..), mkSlogGState)
import           Pos.Core (BlockVersionData, CoreConfiguration (..),
                     GenesisConfiguration (..), GenesisInitializer (..),
                     GenesisSpec (..), HasConfiguration, HasProtocolConstants,
                     SlotId, Timestamp (..), epochSlots, genesisSecretKeys,
                     withGenesisSpec)
import           Pos.Core.Conc (currentTime)
import           Pos.Core.Configuration (HasGenesisBlockVersionData,
                     withGenesisBlockVersionData)
import           Pos.Core.Reporting (HasMisbehaviorMetrics (..),
                     MonadReporting (..))
import           Pos.Core.Slotting (MonadSlotsData)
import           Pos.Crypto (ProtocolMagic)
import           Pos.DB (DBPure, MonadDB (..), MonadDBRead (..),
                     MonadGState (..))
import qualified Pos.DB as DB
import qualified Pos.DB.Block as DB
import           Pos.DB.DB (gsAdoptedBVDataDefault, initNodeDBs)
import           Pos.DB.Pure (DBPureVar, newDBPureVar)
import           Pos.Delegation (DelegationVar, HasDlgConfiguration,
                     mkDelegationVar)
import           Pos.Generator.Block (BlockGenMode)
import           Pos.Generator.BlockEvent (SnapshotId)
import qualified Pos.GState as GS
import           Pos.Infra.Network.Types (HasNodeType (..), NodeType (..))
import           Pos.Infra.Slotting (HasSlottingVar (..), MonadSimpleSlotting,
                     MonadSlots (..), SimpleSlottingMode,
                     SimpleSlottingStateVar, currentTimeSlottingSimple,
                     getCurrentSlotBlockingSimple,
                     getCurrentSlotBlockingSimple',
                     getCurrentSlotInaccurateSimple,
                     getCurrentSlotInaccurateSimple', getCurrentSlotSimple,
                     getCurrentSlotSimple', mkSimpleSlottingStateVar)
import           Pos.Infra.Slotting.Types (SlottingData)
import           Pos.Launcher.Configuration (Configuration (..),
                     HasConfigurations)
import           Pos.Lrc (LrcContext (..), mkLrcSyncData)
import           Pos.Ssc (SscMemTag, SscState, mkSscState)
import           Pos.Txp (GenericTxpLocalData, MempoolExt, MonadTxpLocal (..),
                     TxpGlobalSettings, TxpHolderTag, mkTxpLocalData,
                     txNormalize, txProcessTransactionNoLock,
                     txpGlobalSettings)
import           Pos.Update.Context (UpdateContext, mkUpdateContext)
import           Pos.Util (newInitFuture, postfixLFields, postfixLFields2)
import           Pos.Util.CompileInfo (withCompileInfo)
import           Pos.Util.Trace (natTrace, noTrace)
import           Pos.Util.Trace.Named (TraceNamed)
import           Pos.Util.Util (HasLens (..))
import           Pos.WorkMode (EmptyMempoolExt)

import           Test.Pos.Block.Logic.Emulation (Emulation (..), runEmulation,
                     sudoLiftIO)
import           Test.Pos.Configuration (defaultTestBlockVersionData,
                     defaultTestConf, defaultTestGenesisSpec)
import           Test.Pos.Core.Arbitrary ()
import           Test.Pos.Crypto.Dummy (dummyProtocolMagic)

import qualified Pos.Util.Log as Log
import           Pos.Util.LoggerConfig (defaultTestConfiguration)

----------------------------------------------------------------------------
-- Parameters
----------------------------------------------------------------------------

-- | This data type contains all parameters which should be generated
-- before testing starts.
data TestParams = TestParams
    { _tpStartTime          :: !Timestamp
    -- ^ System start time.
    , _tpBlockVersionData   :: !BlockVersionData
    -- ^ Genesis 'BlockVersionData' in tests.
    , _tpGenesisInitializer :: !GenesisInitializer
    -- ^ 'GenesisInitializer' in 'TestParams' allows one to use custom
    -- genesis data.
    }

makeClassy ''TestParams

instance Buildable TestParams where
    build TestParams {..} =
        bprint ("TestParams {\n"%
                "  start time: "%shown%"\n"%
                "  initializer: "%build%"\n"%
                "}\n")
            _tpStartTime
            _tpGenesisInitializer

instance Show TestParams where
    show = formatToString build

instance Arbitrary TestParams where
    arbitrary = do
        let _tpStartTime = Timestamp (fromMicroseconds 0)
        let _tpBlockVersionData = defaultTestBlockVersionData
        _tpGenesisInitializer <-
            withGenesisBlockVersionData
                _tpBlockVersionData
                genGenesisInitializer
        return TestParams {..}

genGenesisInitializer :: HasGenesisBlockVersionData => Gen GenesisInitializer
genGenesisInitializer = do
    giTestBalance <- arbitrary
    giFakeAvvmBalance <- arbitrary
    giAvvmBalanceFactor <- arbitrary
    giUseHeavyDlg <- arbitrary
    giSeed <- arbitrary
    return GenesisInitializer {..}

-- This function creates 'CoreConfiguration' from 'TestParams' and
-- uses it to satisfy 'HasConfiguration'.
withTestParams :: TestParams -> (HasConfiguration => ProtocolMagic -> r) -> r
withTestParams TestParams {..} = withGenesisSpec _tpStartTime coreConfiguration
  where
    defaultCoreConf :: CoreConfiguration
    defaultCoreConf = ccCore defaultTestConf
    coreConfiguration :: CoreConfiguration
    coreConfiguration = defaultCoreConf {ccGenesis = GCSpec genesisSpec}
    genesisSpec =
        defaultTestGenesisSpec
        { gsInitializer = _tpGenesisInitializer
        , gsBlockVersionData = _tpBlockVersionData
        }

----------------------------------------------------------------------------
-- Init mode with instances
----------------------------------------------------------------------------

-- The fields are lazy on purpose: this allows using them with
-- futures.
data TestInitModeContext = TestInitModeContext
    { timcDBPureVar        :: DBPureVar
    , timcSlottingVar      :: TVar SlottingData
    , timcSlottingStateVar :: SimpleSlottingStateVar
    , timcSystemStart      :: !Timestamp
    , timcLrcContext       :: LrcContext
    }

makeLensesWith postfixLFields ''TestInitModeContext

type TestInitMode = ReaderT TestInitModeContext IO

runTestInitMode :: TestInitModeContext -> TestInitMode a -> IO a
<<<<<<< HEAD
runTestInitMode ctx mode = do
    lh <- Log.setupLogging (defaultTestConfiguration Log.Debug)
    Log.usingLoggerName lh "runTestInitMode" $
        runProduction . flip runReaderT ctx $ mode
=======
runTestInitMode ctx = flip runReaderT ctx
>>>>>>> 782b17fd

----------------------------------------------------------------------------
-- Main context
----------------------------------------------------------------------------

newtype PureDBSnapshotsVar = PureDBSnapshotsVar
    { getPureDBSnapshotsVar :: IORef (Map SnapshotId DBPure)
    }

data BlockTestContext = BlockTestContext
    { btcGState            :: !GS.GStateContext
    , btcSystemStart       :: !Timestamp
    , btcSSlottingStateVar :: !SimpleSlottingStateVar
    , btcUpdateContext     :: !UpdateContext
    , btcSscState          :: !SscState
    , btcTxpMem            :: !(GenericTxpLocalData EmptyMempoolExt)
    , btcTxpGlobalSettings :: !TxpGlobalSettings
    , btcSlotId            :: !(Maybe SlotId)
    -- ^ If this value is 'Just' we will return it as the current
    -- slot. Otherwise simple slotting is used.
    , btcParams            :: !TestParams
    , btcDelegation        :: !DelegationVar
    , btcPureDBSnapshots   :: !PureDBSnapshotsVar
    , btcAllSecrets        :: !AllSecrets
    }


makeLensesWith postfixLFields2 ''BlockTestContext

instance HasTestParams BlockTestContext where
    testParams = btcParamsL

instance HasAllSecrets BlockTestContext where
    allSecrets = btcAllSecretsL

----------------------------------------------------------------------------
-- Initialization
----------------------------------------------------------------------------

initBlockTestContext ::
       ( HasConfiguration
       , HasDlgConfiguration
       )
    => TraceNamed IO
    -> TestParams
    -> (BlockTestContext -> Emulation a)
    -> Emulation a
initBlockTestContext logTrace0 tp@TestParams {..} callback = do
    clockVar <- Emulation ask
    dbPureVar <- newDBPureVar
    (futureLrcCtx, putLrcCtx) <- newInitFuture "lrcCtx"
    (futureSlottingVar, putSlottingVar) <- newInitFuture "slottingVar"
    systemStart <- Timestamp <$> currentTime
    slottingState <- mkSimpleSlottingStateVar
    let initCtx =
            TestInitModeContext
                dbPureVar
                futureSlottingVar
                slottingState
                systemStart
                futureLrcCtx
        initBlockTestContextDo logTrace = do
            initNodeDBs dummyProtocolMagic epochSlots
            _gscSlottingVar <- newTVarIO =<< GS.getSlottingData
            putSlottingVar _gscSlottingVar
            lcLrcSync <- mkLrcSyncData >>= newTVarIO
            let _gscLrcContext = LrcContext {..}
            putLrcCtx _gscLrcContext
            btcUpdateContext <- mkUpdateContext
            btcSscState <- mkSscState (natTrace liftIO logTrace)
            _gscSlogGState <- mkSlogGState
            btcTxpMem <- mkTxpLocalData
            let btcTxpGlobalSettings = txpGlobalSettings dummyProtocolMagic
            let btcSlotId = Nothing
            let btcParams = tp
            let btcGState = GS.GStateContext {_gscDB = DB.PureDB dbPureVar, ..}
            btcDelegation <- mkDelegationVar
            btcPureDBSnapshots <- PureDBSnapshotsVar <$> newIORef Map.empty
            let secretKeys =
                    case genesisSecretKeys of
                        Nothing ->
                            error "initBlockTestContext: no genesisSecretKeys"
                        Just ks -> ks
            let btcAllSecrets = mkAllSecretsSimple secretKeys
            let btCtx = BlockTestContext
                        {btcSystemStart = systemStart, btcSSlottingStateVar = slottingState, ..}
            liftIO $ flip runReaderT clockVar $ unEmulation $ callback btCtx
    sudoLiftIO $ runTestInitMode initCtx $ initBlockTestContextDo logTrace0

----------------------------------------------------------------------------
-- ExecMode
----------------------------------------------------------------------------

data BlockTestContextTag

instance HasLens BlockTestContextTag BlockTestContext BlockTestContext where
    lensOf = identity

type BlockTestMode = ReaderT BlockTestContext Emulation

runBlockTestMode ::
       ( HasDlgConfiguration
       , HasConfiguration
       )
    => TraceNamed IO
    -> TestParams
    -> BlockTestMode a
    -> IO a
runBlockTestMode logTrace tp action =
    runEmulation (getTimestamp $ tp ^. tpStartTime) $
    initBlockTestContext logTrace tp (runReaderT action)

----------------------------------------------------------------------------
-- Property
----------------------------------------------------------------------------

type BlockProperty = PropertyM BlockTestMode

-- | Convert 'BlockProperty' to 'Property' using given generator of
-- 'TestParams'.
blockPropertyToProperty
    :: (HasDlgConfiguration, Testable a)
    => TraceNamed IO
    -> Gen TestParams
    -> (HasConfiguration => BlockProperty a)
    -> Property
blockPropertyToProperty logTrace tpGen blockProperty =
    forAll tpGen $ \tp ->
        withTestParams tp $ \_ ->
        monadic (ioProperty . runBlockTestMode logTrace tp) blockProperty

-- | Simplified version of 'blockPropertyToProperty' which uses
-- 'Arbitrary' instance to generate 'TestParams'.
--
-- You can treat it as 'Testable' instance for 'HasConfiguration =>
-- BlockProperty a', but unfortunately it's impossible to write such
-- instance.
--
-- The following code doesn't compile:
--
-- instance (HasNodeConfiguration, HasSscConfiguration)
--          => Testable (HasConfiguration => BlockProperty a) where
--     property = blockPropertyToProperty arbitrary
blockPropertyTestable ::
       (HasDlgConfiguration, Testable a)
    => (HasConfiguration => BlockProperty a)
    -> Property
blockPropertyTestable = blockPropertyToProperty noTrace arbitrary

----------------------------------------------------------------------------
-- Boilerplate TestInitContext instances
----------------------------------------------------------------------------

instance HasLens DBPureVar TestInitModeContext DBPureVar where
    lensOf = timcDBPureVar_L

instance HasLens LrcContext TestInitModeContext LrcContext where
    lensOf = timcLrcContext_L

instance HasLens SimpleSlottingStateVar TestInitModeContext SimpleSlottingStateVar where
    lensOf = timcSlottingStateVar_L

instance HasSlottingVar TestInitModeContext where
    slottingTimestamp = timcSystemStart_L
    slottingVar = timcSlottingVar_L

instance HasConfiguration => MonadDBRead TestInitMode where
    dbGet = DB.dbGetPureDefault
    dbIterSource = DB.dbIterSourcePureDefault
    dbGetSerBlock = DB.dbGetSerBlockPureDefault
    dbGetSerUndo = DB.dbGetSerUndoPureDefault

instance HasConfiguration => MonadDB TestInitMode where
    dbPut = DB.dbPutPureDefault
    dbWriteBatch = DB.dbWriteBatchPureDefault
    dbDelete = DB.dbDeletePureDefault
    dbPutSerBlunds = DB.dbPutSerBlundsPureDefault

instance (HasConfiguration, MonadSlotsData ctx TestInitMode)
      => MonadSlots ctx TestInitMode
  where
    getCurrentSlot           = getCurrentSlotSimple
    getCurrentSlotBlocking   = getCurrentSlotBlockingSimple
    getCurrentSlotInaccurate = getCurrentSlotInaccurateSimple
    currentTimeSlotting      = currentTimeSlottingSimple

----------------------------------------------------------------------------
-- Boilerplate BlockTestContext instances
----------------------------------------------------------------------------

instance GS.HasGStateContext BlockTestContext where
    gStateContext = btcGStateL

instance HasLens DBPureVar BlockTestContext DBPureVar where
    lensOf = GS.gStateContext . GS.gscDB . pureDBLens
      where
        -- pva701: sorry for newbie code
        getter = \case
            DB.RealDB _   -> realDBInTestsError
            DB.PureDB pdb -> pdb
        setter _ pdb = DB.PureDB pdb
        pureDBLens = lens getter setter
        realDBInTestsError = error "You are using real db in tests"

instance HasLens PureDBSnapshotsVar BlockTestContext PureDBSnapshotsVar where
    lensOf = btcPureDBSnapshotsL

instance HasLens LrcContext BlockTestContext LrcContext where
    lensOf = GS.gStateContext . GS.gscLrcContext

instance HasLens UpdateContext BlockTestContext UpdateContext where
      lensOf = btcUpdateContextL

instance HasLens SscMemTag BlockTestContext SscState where
      lensOf = btcSscStateL

instance HasLens TxpGlobalSettings BlockTestContext TxpGlobalSettings where
      lensOf = btcTxpGlobalSettingsL

instance HasLens TestParams BlockTestContext TestParams where
      lensOf = btcParamsL

instance HasLens SimpleSlottingStateVar BlockTestContext SimpleSlottingStateVar where
      lensOf = btcSSlottingStateVarL

-- | Ignore reports.
-- FIXME it's a bad sign that we even need this instance.
-- The pieces of the software which the block generator uses should never
-- even try to report.
instance MonadReporting BlockTestMode where
    report _ = pure ()

-- | Ignore reports.
-- FIXME it's a bad sign that we even need this instance.
instance HasMisbehaviorMetrics BlockTestContext where
    misbehaviorMetrics = lens (const Nothing) const

instance HasSlottingVar BlockTestContext where
    slottingTimestamp = btcSystemStartL
    slottingVar = GS.gStateContext . GS.gscSlottingVar

instance HasSlogGState BlockTestContext where
    slogGState = GS.gStateContext . GS.gscSlogGState

instance HasLens DelegationVar BlockTestContext DelegationVar where
    lensOf = btcDelegationL

instance HasLens TxpHolderTag BlockTestContext (GenericTxpLocalData EmptyMempoolExt) where
    lensOf = btcTxpMemL

instance HasNodeType BlockTestContext where
    getNodeType _ = NodeCore -- doesn't really matter, it's for reporting

type TestSlottingContext ctx m =
    ( MonadSimpleSlotting ctx m
    , HasLens BlockTestContextTag ctx BlockTestContext
    )

testSlottingHelper
    :: TestSlottingContext ctx m
    => (SimpleSlottingStateVar -> m a)
    -> (SlotId -> a)
    -> m a
testSlottingHelper targetF alternative = do
    BlockTestContext{..} <- view (lensOf @BlockTestContextTag)
    case btcSlotId of
        Nothing   -> targetF btcSSlottingStateVar
        Just slot -> pure $ alternative slot

getCurrentSlotTestDefault :: (TestSlottingContext ctx m, HasProtocolConstants) => m (Maybe SlotId)
getCurrentSlotTestDefault = testSlottingHelper getCurrentSlotSimple' Just

getCurrentSlotBlockingTestDefault :: (TestSlottingContext ctx m, HasProtocolConstants) => m SlotId
getCurrentSlotBlockingTestDefault = testSlottingHelper getCurrentSlotBlockingSimple' identity

getCurrentSlotInaccurateTestDefault :: (TestSlottingContext ctx m, HasProtocolConstants) => m SlotId
getCurrentSlotInaccurateTestDefault = testSlottingHelper getCurrentSlotInaccurateSimple' identity

currentTimeSlottingTestDefault :: SimpleSlottingMode ctx m => m Timestamp
currentTimeSlottingTestDefault = currentTimeSlottingSimple

instance (HasConfiguration, MonadSlotsData ctx BlockTestMode)
        => MonadSlots ctx BlockTestMode where
    getCurrentSlot = getCurrentSlotTestDefault
    getCurrentSlotBlocking = getCurrentSlotBlockingTestDefault
    getCurrentSlotInaccurate = getCurrentSlotInaccurateTestDefault
    currentTimeSlotting = currentTimeSlottingTestDefault

instance HasConfiguration => MonadDBRead BlockTestMode where
    dbGet = DB.dbGetPureDefault
    dbIterSource = DB.dbIterSourcePureDefault
    dbGetSerBlock = DB.dbGetSerBlockPureDefault
    dbGetSerUndo = DB.dbGetSerUndoPureDefault

instance HasConfiguration => MonadDB BlockTestMode where
    dbPut = DB.dbPutPureDefault
    dbWriteBatch = DB.dbWriteBatchPureDefault
    dbDelete = DB.dbDeletePureDefault
    dbPutSerBlunds = DB.dbPutSerBlundsPureDefault

instance HasConfiguration => MonadGState BlockTestMode where
    gsAdoptedBVData = gsAdoptedBVDataDefault

instance MonadBListener BlockTestMode where
    onApplyBlocks = onApplyBlocksStub
    onRollbackBlocks = onRollbackBlocksStub

type instance MempoolExt BlockTestMode = EmptyMempoolExt

instance HasConfigurations => MonadTxpLocal (BlockGenMode EmptyMempoolExt BlockTestMode) where
    txpNormalize = withCompileInfo $ txNormalize
    txpProcessTx = withCompileInfo $ txProcessTransactionNoLock noTrace

instance HasConfigurations => MonadTxpLocal BlockTestMode where
    txpNormalize = withCompileInfo $ txNormalize
    txpProcessTx = withCompileInfo $ txProcessTransactionNoLock noTrace<|MERGE_RESOLUTION|>--- conflicted
+++ resolved
@@ -115,8 +115,6 @@
 import           Test.Pos.Core.Arbitrary ()
 import           Test.Pos.Crypto.Dummy (dummyProtocolMagic)
 
-import qualified Pos.Util.Log as Log
-import           Pos.Util.LoggerConfig (defaultTestConfiguration)
 
 ----------------------------------------------------------------------------
 -- Parameters
@@ -201,14 +199,7 @@
 type TestInitMode = ReaderT TestInitModeContext IO
 
 runTestInitMode :: TestInitModeContext -> TestInitMode a -> IO a
-<<<<<<< HEAD
-runTestInitMode ctx mode = do
-    lh <- Log.setupLogging (defaultTestConfiguration Log.Debug)
-    Log.usingLoggerName lh "runTestInitMode" $
-        runProduction . flip runReaderT ctx $ mode
-=======
 runTestInitMode ctx = flip runReaderT ctx
->>>>>>> 782b17fd
 
 ----------------------------------------------------------------------------
 -- Main context
