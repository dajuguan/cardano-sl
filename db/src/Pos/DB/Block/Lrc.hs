--- conflicted
+++ resolved
@@ -28,9 +28,9 @@
                      followTheSatoshiM)
 import           Pos.Chain.Ssc (MonadSscMem, noReportNoSecretsForEpoch1)
 import           Pos.Chain.Update (BlockVersionState (..))
-import           Pos.Core (Coin, EpochIndex, EpochOrSlot (..), SharedSeed,
-                     StakeholderId, blkSecurityParam, crucialSlot, epochIndexL,
-                     epochSlots, getEpochOrSlot)
+import           Pos.Core (Coin, EpochIndex, EpochOrSlot (..), MonadSlots,
+                     SharedSeed, StakeholderId, blkSecurityParam, crucialSlot,
+                     epochIndexL, epochSlots, getEpochOrSlot)
 import           Pos.Core.Chrono (NE, NewestFirst (..), toOldestFirst)
 import           Pos.Core.Conc (forConcurrently)
 import           Pos.Core.Reporting (HasMisbehaviorMetrics (..),
@@ -51,18 +51,7 @@
 import qualified Pos.DB.Lrc as LrcDB (hasLeaders, putLeadersForEpoch)
 import           Pos.DB.Ssc (sscCalculateSeed)
 import qualified Pos.DB.Txp.Stakes as GS
-<<<<<<< HEAD
-import           Pos.DB.Update (getCompetingBVStates)
-import           Pos.Lrc.Core (findDelegationStakes, findRichmenStakes)
-import           Pos.Lrc.Error (LrcError (..))
-import           Pos.Lrc.Fts (followTheSatoshiM)
-import           Pos.Lrc.Types (RichmenStakes)
-import           Pos.Ssc (noReportNoSecretsForEpoch1)
-import           Pos.Txp.Configuration (HasTxpConfiguration)
-import           Pos.Update.Poll.Types (BlockVersionState (..))
-=======
 import           Pos.DB.Update (getAdoptedBVFull, getCompetingBVStates)
->>>>>>> 658af4f0
 import           Pos.Util (maybeThrow)
 import           Pos.Util.Trace.Named (TraceNamed, logDebug, logInfo,
                      logWarning)
@@ -74,14 +63,9 @@
 
 -- | 'LrcModeFull' contains all constraints necessary to launch LRC.
 type LrcModeFull ctx m =
-<<<<<<< HEAD
-    ( HasTxpConfiguration
-    , LrcMode ctx m
-=======
     ( LrcMode ctx m
     , MonadSscMem ctx m
     , MonadSlots ctx m
->>>>>>> 658af4f0
     , MonadBlockApply ctx m
     , MonadReader ctx m
     )
@@ -197,13 +181,9 @@
         then coerce (nonEmpty @a) l
         else Nothing
 
-<<<<<<< HEAD
-    applyBack blunds = applyBlocksUnsafe logTrace pm scb blunds Nothing
-=======
     applyBack blunds = do
         (bv, bvd) <- getAdoptedBVFull
-        applyBlocksUnsafe pm bv bvd scb blunds Nothing
->>>>>>> 658af4f0
+        applyBlocksUnsafe logTrace pm bv bvd scb blunds Nothing
     upToGenesis b = b ^. epochIndexL >= epoch
     whileAfterCrucial b = getEpochOrSlot b > crucial
     crucial = EpochOrSlot $ Right $ crucialSlot epoch
