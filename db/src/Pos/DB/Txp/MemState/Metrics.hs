--- conflicted
+++ resolved
@@ -10,20 +10,13 @@
 import           Formatting (sformat, shown, (%))
 import qualified System.Metrics as Metrics
 import qualified System.Metrics.Gauge as Metrics.Gauge
---import           Pos.Util.Log (logDebug)
 
 import           Pos.Chain.Txp (MemPool (_mpSize))
 import           Pos.Core.JsonLog.LogEvents (JLEvent (..), JLMemPool (..),
                      MemPoolModifyReason (..))
 import           Pos.Core.Metrics.Constants (withCardanoNamespace)
 import           Pos.Core.StateLock (StateLockMetrics (..))
-<<<<<<< HEAD
-import           Pos.System.Metrics.Constants (withCardanoNamespace)
-import           Pos.Txp.Toil.Types (MemPool (_mpSize))
 import           Pos.Util.Trace.Named (TraceNamed, logDebug)
-
-=======
->>>>>>> 658af4f0
 
 -- | 'StateLockMetrics' to record txp MemPool metrics.
 recordTxpMetrics :: TraceNamed IO -> Metrics.Store -> TVar MemPool -> IO (StateLockMetrics MemPoolModifyReason)
