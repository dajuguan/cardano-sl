--- conflicted
+++ resolved
@@ -26,10 +26,6 @@
 import qualified Data.HashMap.Strict as HM
 import           Formatting (build, sformat, (%))
 
-<<<<<<< HEAD
-import           Pos.Core (BlockVersionData, EpochIndex, HeaderHash,
-                     ProtocolMagic, siEpoch)
-=======
 import           Pos.Chain.Txp (ExtendedLocalToilM, LocalToilState (..),
                      MemPool, ToilVerFailure (..), TxpConfiguration (..),
                      UndoMap, Utxo, UtxoLookup, UtxoModifier, extendLocalToilM,
@@ -37,8 +33,7 @@
                      utxoToLookup)
 import           Pos.Core (EpochIndex, ProtocolMagic, siEpoch)
 import           Pos.Core.Block (HeaderHash)
-import           Pos.Core.JsonLog (CanJsonLog (..))
->>>>>>> 658af4f0
+--import           Pos.Core.JsonLog (CanJsonLog (..))
 import           Pos.Core.JsonLog.LogEvents (MemPoolModifyReason (..))
 import           Pos.Core.Reporting (reportError)
 import           Pos.Core.Slotting (MonadSlots (..))
@@ -53,20 +48,10 @@
 import           Pos.DB.Txp.MemState (GenericTxpLocalData (..), MempoolExt,
                      MonadTxpMem, TxpLocalWorkMode, getLocalTxsMap,
                      getLocalUndos, getMemPool, getTxpExtra, getUtxoModifier,
-<<<<<<< HEAD
                      setTxpLocalData, withTxpLocalData)
-import           Pos.Txp.Configuration (tcAssetLockedSrcAddrs, txpConfiguration)
-import           Pos.Txp.Toil (ExtendedLocalToilM, LocalToilState (..), MemPool,
-                     ToilVerFailure (..), UndoMap, Utxo, UtxoLookup,
-                     UtxoModifier, extendLocalToilM, mpLocalTxs, normalizeToil,
-                     processTx, utxoToLookup)
-import           Pos.Txp.Topsort (topsortTxs)
 import           Pos.Util.Trace (Trace)
 import           Pos.Util.Trace.Named (TraceNamed, appendName, logDebug,
                      logError, logWarning)
-=======
-                     setTxpLocalData, withTxpLocalData, withTxpLocalDataLog)
->>>>>>> 658af4f0
 import           Pos.Util.Util (HasLens')
 
 type TxpProcessTransactionMode ctx m =
@@ -79,21 +64,15 @@
 -- | Process transaction. 'TxId' is expected to be the hash of
 -- transaction in 'TxAux'. Separation is supported for optimization
 -- only.
-<<<<<<< HEAD
-txProcessTransaction :: (TxpProcessTransactionMode ctx m)
+txProcessTransaction
+    :: (TxpProcessTransactionMode ctx m)
     => TraceNamed m
     -> Trace m Value -- ^ Json log.
     -> ProtocolMagic
+    -> TxpConfiguration
     -> (TxId, TxAux) -> m (Either ToilVerFailure ())
-txProcessTransaction logTrace jsonL pm itw = do
-  withStateLock jsonL LowPriority ProcessTransaction $ \__tip -> txProcessTransactionNoLock (appendName "txProc" logTrace) pm itw
-=======
-txProcessTransaction
-    :: ( TxpProcessTransactionMode ctx m)
-    => ProtocolMagic -> TxpConfiguration -> (TxId, TxAux) -> m (Either ToilVerFailure ())
-txProcessTransaction pm txpConfig itw =
-    withStateLock LowPriority ProcessTransaction $ \__tip -> txProcessTransactionNoLock pm txpConfig itw
->>>>>>> 658af4f0
+txProcessTransaction logTrace jsonL pm txpConfig itw = do
+  withStateLock jsonL LowPriority ProcessTransaction $ \__tip -> txProcessTransactionNoLock (appendName "txProc" logTrace) pm txpConfig itw
 
 -- | Unsafe version of 'txProcessTransaction' which doesn't take a
 -- lock. Can be used in tests.
@@ -102,21 +81,13 @@
        ( TxpLocalWorkMode ctx m
        , MempoolExt m ~ ()
        )
-<<<<<<< HEAD
     => TraceNamed m
     -> ProtocolMagic
-    -> (TxId, TxAux)
-    -> m (Either ToilVerFailure ())
-txProcessTransactionNoLock logTrace pm =
-    txProcessTransactionAbstract logTrace buildContext processTxHoisted
-=======
-    => ProtocolMagic
     -> TxpConfiguration
     -> (TxId, TxAux)
     -> m (Either ToilVerFailure ())
-txProcessTransactionNoLock pm txpConfig =
-    txProcessTransactionAbstract buildContext processTxHoisted
->>>>>>> 658af4f0
+txProcessTransactionNoLock logTrace pm txpConfig =
+    txProcessTransactionAbstract logTrace buildContext processTxHoisted
   where
     buildContext :: Utxo -> TxAux -> m ()
     buildContext _ _ = pure ()
@@ -216,15 +187,9 @@
        ( TxpLocalWorkMode ctx m
        , MempoolExt m ~ ()
        )
-<<<<<<< HEAD
-    => TraceNamed m -> ProtocolMagic -> m ()
-txNormalize _ =
-    txNormalizeAbstract buildContext . normalizeToilHoisted
-=======
-    => ProtocolMagic -> TxpConfiguration -> m ()
-txNormalize pm txpConfig =
+    => TraceNamed m -> ProtocolMagic -> TxpConfiguration -> m ()
+txNormalize _ pm txpConfig =
     txNormalizeAbstract buildContext $ normalizeToilHoisted
->>>>>>> 658af4f0
   where
     buildContext :: Utxo -> [TxAux] -> m ()
     buildContext _ _ = pure ()
