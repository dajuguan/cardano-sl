--- conflicted
+++ resolved
@@ -56,16 +56,9 @@
 txpGlobalSettings :: HasGenesisData => ProtocolMagic -> TxpConfiguration -> TxpGlobalSettings
 txpGlobalSettings pm txpConfig =
     TxpGlobalSettings
-<<<<<<< HEAD
-    { tgsVerifyBlocks = \_ -> verifyBlocks pm
-    -- , tgsApplyBlocks =  \logTrace -> applyBlocksWith logTrace pm (processBlundsSettings False ((fmap . fmap) (logCreatedStakeholderIdsAfterToil logTrace) applyToil))
-    , tgsApplyBlocks = \logTrace -> applyBlocksWith logTrace pm (processBlundsSettings False applyToil)
+    { tgsVerifyBlocks = \_ -> verifyBlocks pm txpConfig
+    , tgsApplyBlocks = \logTrace -> applyBlocksWith logTrace pm txpConfig (processBlundsSettings False applyToil)
     , tgsRollbackBlocks = \_ -> rollbackBlocks
-=======
-    { tgsVerifyBlocks = verifyBlocks pm txpConfig
-    , tgsApplyBlocks = applyBlocksWith pm txpConfig (processBlundsSettings False applyToil)
-    , tgsRollbackBlocks = rollbackBlocks
->>>>>>> 658af4f0
     }
 
 ----------------------------------------------------------------------------
@@ -174,21 +167,13 @@
 applyBlocksWith ::
        forall extraEnv extraState ctx m.
        (TxpGlobalApplyMode ctx m, Default extraState)
-<<<<<<< HEAD
     => TraceNamed m
     -> ProtocolMagic
-    -> ProcessBlundsSettings extraEnv extraState m
-    -> OldestFirst NE TxpBlund
-    -> m SomeBatchOp
-applyBlocksWith logTrace pm settings blunds = do
-=======
-    => ProtocolMagic
     -> TxpConfiguration
     -> ProcessBlundsSettings extraEnv extraState m
     -> OldestFirst NE TxpBlund
     -> m SomeBatchOp
-applyBlocksWith pm txpConfig settings blunds = do
->>>>>>> 658af4f0
+applyBlocksWith logTrace pm txpConfig settings blunds = do
     let blocks = map fst blunds
     inAssertMode $ do
         verdict <- verifyBlocks pm txpConfig False blocks
