--- conflicted
+++ resolved
@@ -19,17 +19,7 @@
 import           Pos.Core.Ssc (VssCertificatesMap (..), vcVssKey)
 import           Pos.DB (MonadDBRead)
 import           Pos.DB.Lrc (HasLrcContext, getSscRichmen)
-<<<<<<< HEAD
-import           Pos.Lrc.Types (RichmenStakes)
-import           Pos.Ssc.Error (SscSeedError)
-import           Pos.Ssc.Mem (MonadSscMem, SscGlobalQuery, sscRunGlobalQuery)
-import           Pos.Ssc.Seed (calculateSeed)
-import           Pos.Ssc.Types (sgsCommitments, sgsOpenings, sgsShares,
-                     sgsVssCertificates)
-import qualified Pos.Ssc.VssCertData as VCD
 import           Pos.Util.Trace.Named (TraceNamed)
-=======
->>>>>>> 658af4f0
 
 ----------------------------------------------------------------------------
 -- Seed
