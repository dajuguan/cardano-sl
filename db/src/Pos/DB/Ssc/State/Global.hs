--- conflicted
+++ resolved
@@ -26,14 +26,7 @@
 import           Pos.Core.Ssc (VssCertificatesMap (..))
 import           Pos.DB (MonadDBRead)
 import qualified Pos.DB.Ssc.GState as DB
-<<<<<<< HEAD
-import           Pos.Ssc.Functions (getStableCertsPure)
-import           Pos.Ssc.Mem (MonadSscMem, sscRunGlobalQuery)
-import           Pos.Ssc.Types (SscGlobalState (..), sgsVssCertificates)
-import qualified Pos.Ssc.VssCertData as VCD
 import           Pos.Util.Trace.Named (TraceNamed, logDebug, logInfo)
-=======
->>>>>>> 658af4f0
 
 ----------------------------------------------------------------------------
 -- Certs
