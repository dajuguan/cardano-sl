--- conflicted
+++ resolved
@@ -114,11 +114,7 @@
 
 -- Here we verify all US-related data from header.
 verifyHeader
-<<<<<<< HEAD
-    :: (MonadIO m, MonadError PollVerFailure m, MonadPoll m, IsMainHeader mainHeader)
-=======
     :: (MonadError PollVerFailure m, MonadPollRead m, IsMainHeader mainHeader)
->>>>>>> 658af4f0
     => BlockVersion -> mainHeader -> m ()
 verifyHeader lastAdopted header = do
     let versionInHeader = header ^. blockVersionL
