--- conflicted
+++ resolved
@@ -35,7 +35,7 @@
 import qualified Data.Set as S
 import           Data.Tagged (Tagged, untag)
 import           Data.Time.Units (convertUnit)
-import           Formatting (int, sformat, (%))
+import           Formatting (build, int, sformat, (%))
 
 import           Pos.Chain.Update (BlockVersionState (..),
                      ConfirmedProposalState (..), DecidedProposalState (..),
@@ -54,25 +54,11 @@
 import           Pos.Core.Slotting (EpochSlottingData (..), SlottingData,
                      addEpochSlottingData, getCurrentEpochIndex,
                      getNextEpochSlottingData)
-<<<<<<< HEAD
-import           Pos.Core.Update (BlockVersionData (..),
-                     BlockVersionModifier (..), UpId, UpdateProposal (..),
-                     UpdateVote (..))
-import           Pos.Crypto (PublicKey, hash)
-import           Pos.Update.Poll.Class (MonadPoll (..), MonadPollRead (..))
-import           Pos.Update.Poll.Failure (PollVerFailure (..))
-import           Pos.Update.Poll.Types (BlockVersionState (..),
-                     ConfirmedProposalState (..), DecidedProposalState (..),
-                     DpsExtra (..), ProposalState (..),
-                     UndecidedProposalState (..), UpsExtra (..),
-                     bvsIsConfirmed, combineVotes, cpsBlockVersion,
-                     isPositiveVote, newVoteState)
-=======
 import           Pos.Core.Update (BlockVersion (..), BlockVersionData (..),
                      BlockVersionModifier (..), SoftforkRule (..), UpId,
                      UpdateProposal (..), UpdateVote (..))
 import           Pos.Crypto (PublicKey, hash, shortHashF)
->>>>>>> 658af4f0
+import           Pos.Util.Trace.Named (TraceNamed, logNotice)
 
 
 
@@ -195,16 +181,17 @@
 -- block version are updated.
 adoptBlockVersion
     :: MonadPoll m
-    => HeaderHash -> BlockVersion -> m ()
-adoptBlockVersion winningBlk bv = do
+    => TraceNamed m
+    -> HeaderHash -> BlockVersion -> m ()
+adoptBlockVersion logTrace winningBlk bv = do
     setAdoptedBV bv
-    -- TODO: logNotice $ sformat logFmt bv winningBlk
+    logNotice logTrace $ sformat logFmt bv winningBlk
     mapM_ processConfirmed =<< getConfirmedProposals
   where
     processConfirmed cps
         | cpsBlockVersion cps /= bv = pass
         | otherwise = addConfirmedProposal cps {cpsAdopted = Just winningBlk}
-    --logFmt = "BlockVersion is adopted: "%build%"; winning block was "%shortHashF
+    logFmt = "BlockVersion is adopted: "%build%"; winning block was "%shortHashF
 
 -- | Update slotting data stored in poll. First argument is epoch for
 -- which currently adopted 'BlockVersion' can be applied. Here we update the
