--- conflicted
+++ resolved
@@ -56,12 +56,7 @@
 import           Pos.DB.GState.Common (gsGetBi, gsPutBi, writeBatchGState)
 import           Pos.DB.Txp (getAllPotentiallyHugeUtxo, utxoSource)
 import           Pos.Explorer.Core (AddrHistory, TxExtra (..))
-<<<<<<< HEAD
-import           Pos.Txp.GenesisUtxo (genesisUtxo)
-import           Pos.Txp.Toil (GenesisUtxo (..), utxoF, utxoToAddressCoinPairs)
 import           Pos.Util.Trace.Named (TraceNamed, logError)
-=======
->>>>>>> 658af4f0
 import           Pos.Util.Util (maybeThrow)
 
 
