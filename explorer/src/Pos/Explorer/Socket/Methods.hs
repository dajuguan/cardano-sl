--- conflicted
+++ resolved
@@ -64,11 +64,6 @@
 import           Formatting (sformat, shown, stext, (%))
 import           Network.EngineIO (SocketId)
 import           Network.SocketIO (Socket, socketId)
-<<<<<<< HEAD
-
-import qualified Pos.Block.Logic as DB
-=======
->>>>>>> 7da7cd82
 import           Pos.Block.Types (Blund)
 import           Pos.Core (Address, HeaderHash)
 import           Pos.Core.Block (Block, mainBlockTxPayload)
