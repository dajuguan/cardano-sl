--- conflicted
+++ resolved
@@ -1,9 +1,9 @@
 {-# LANGUAGE ConstraintKinds     #-}
+{-# LANGUAGE GADTs               #-}
 {-# LANGUAGE ScopedTypeVariables #-}
 {-# LANGUAGE TemplateHaskell     #-}
 {-# LANGUAGE TupleSections       #-}
 {-# LANGUAGE TypeOperators       #-}
-{-# LANGUAGE GADTs               #-}
 
 -- API server logic
 
@@ -22,7 +22,6 @@
 
 import           Universum
 
-<<<<<<< HEAD
 import           Control.Lens                         (at)
 import qualified Data.ByteString                      as BS
 import qualified Data.HashMap.Strict                  as HM
@@ -98,81 +97,6 @@
                                                        toCAddress, toCHash, toCTxId,
                                                        toTxBrief)
 import           Pos.Explorer.Web.Error               (ExplorerError (..))
-=======
-import           Control.Lens                     (at)
-import           Control.Monad.Catch              (try)
-import qualified Data.ByteString                  as BS
-import qualified Data.HashMap.Strict              as HM
-import qualified Data.List.NonEmpty               as NE
-import           Data.Maybe                       (fromMaybe)
-import           Formatting                       (build, int, sformat, (%))
-import           Network.Wai                      (Application)
-import qualified Serokell.Util.Base64             as B64
-import           Servant.API                      ((:<|>) ((:<|>)))
-import           Servant.Server                   (Server, ServerT, serve)
-import           System.Wlog                      (logDebug)
-
-import           Pos.Communication                (SendActions)
-import           Pos.Crypto                       (WithHash (..), hash, redeemPkBuild,
-                                                   withHash)
-
-import qualified Pos.DB.Block                     as DB
-import qualified Pos.DB.DB                        as DB
-
-import           Pos.Binary.Class                 (biSize)
-import           Pos.Block.Core                   (MainBlock, mainBlockSlot,
-                                                   mainBlockTxPayload, mcdSlot)
-import           Pos.Block.Types                  (Blund, Undo)
-import           Pos.Core                         (AddrType (..), Address (..), Coin,
-                                                   EpochIndex, HeaderHash, Timestamp,
-                                                   coinToInteger, difficultyL, gbHeader,
-                                                   gbhConsensus, getChainDifficulty,
-                                                   isRedeemAddress, isUnknownAddressType,
-                                                   makeRedeemAddress, mkCoin, siEpoch,
-                                                   siSlot, sumCoins, timestampToPosix,
-                                                   unsafeAddCoin, unsafeIntegerToCoin,
-                                                   unsafeSubCoin)
-import           Pos.DB.Class                     (MonadDBRead)
-import           Pos.Slotting                     (MonadSlots (..), getSlotStart)
-import           Pos.Ssc.GodTossing               (SscGodTossing)
-import           Pos.Ssc.GodTossing.Configuration (HasGtConfiguration)
-import           Pos.Txp                          (MonadTxpMem, Tx (..), TxAux, TxId,
-                                                   TxMap, TxOutAux (..), genesisUtxo,
-                                                   getLocalTxs, getMemPool, mpLocalTxs,
-                                                   taTx, topsortTxs, txOutValue, txpTxs,
-                                                   unGenesisUtxo, utxoToAddressCoinPairs,
-                                                   _txOutputs)
-import           Pos.Util                         (maybeThrow)
-import           Pos.Util.Chrono                  (NewestFirst (..))
-import           Pos.Web                          (serveImplNoTLS)
-import           Pos.WorkMode                     (WorkMode)
-
-import           Pos.Explorer                     (TxExtra (..), getEpochBlocks,
-                                                   getLastTransactions, getPageBlocks,
-                                                   getTxExtra)
-import qualified Pos.Explorer                     as EX (getAddrBalance, getAddrHistory,
-                                                         getTxExtra, getUtxoSum)
-import           Pos.Explorer.Aeson.ClientTypes   ()
-import           Pos.Explorer.Web.Api             (ExplorerApi, explorerApi)
-import           Pos.Explorer.Web.ClientTypes     (Byte, CAda (..), CAddress (..),
-                                                   CAddressSummary (..),
-                                                   CAddressType (..),
-                                                   CAddressesFilter (..),
-                                                   CBlockEntry (..), CBlockSummary (..),
-                                                   CGenesisAddressInfo (..),
-                                                   CGenesisSummary (..), CHash,
-                                                   CTxBrief (..), CTxEntry (..),
-                                                   CTxId (..), CTxSummary (..),
-                                                   TxInternal (..), convertTxOutputs,
-                                                   convertTxOutputsMB, fromCAddress,
-                                                   fromCHash, fromCTxId, getEpochIndex,
-                                                   getSlotIndex, mkCCoin, mkCCoinMB,
-                                                   tiToTxEntry, toBlockEntry,
-                                                   toBlockSummary, toCAddress, toCHash,
-                                                   toCTxId, toTxBrief)
-import           Pos.Explorer.Web.Error           (ExplorerError (..))
->>>>>>> ab065d25
-
 
 ----------------------------------------------------------------
 -- Top level functionality
@@ -228,58 +152,7 @@
     :<|>
       getGenesisAddressInfo
     :<|>
-<<<<<<< HEAD
       getStatsTxs
-=======
-      apiStatsTxs
-  where
-    apiTotalAda           = tryGetTotalAda
-    apiBlocksPages        = getBlocksPagesDefault
-    apiBlocksPagesTotal   = getBlocksPagesTotalDefault
-    apiBlocksSummary      = catchExplorerError . getBlockSummary
-    apiBlocksTxs          = getBlockTxsDefault
-    apiTxsLast            = catchExplorerError getLastTxs
-    apiTxsSummary         = catchExplorerError . getTxSummary
-    apiAddressSummary     = catchExplorerError . getAddressSummary
-    apiEpochSlotSearch    = tryEpochSlotSearch
-    apiGenesisSummary     = catchExplorerError getGenesisSummary
-    apiGenesisPagesTotal  = getGenesisPagesTotalDefault
-    apiGenesisAddressInfo = getGenesisAddressInfoDefault
-    apiStatsTxs           = getStatsTxsDefault
-
-    catchExplorerError    = try
-
-    tryGetTotalAda =
-        catchExplorerError getTotalAda
-
-    getBlocksPagesDefault page size  =
-        catchExplorerError $ getBlocksPage page (defaultPageSize size)
-
-    getBlocksPagesTotalDefault size  =
-        catchExplorerError $ getBlocksPagesTotal (defaultPageSize size)
-
-    getBlockTxsDefault hash' limit skip =
-        catchExplorerError $ getBlockTxs hash' (defaultLimit limit) (defaultSkip skip)
-
-    tryEpochSlotSearch epoch maybeSlot =
-        catchExplorerError $ epochSlotSearch epoch maybeSlot
-
-    getGenesisPagesTotalDefault size addrFilt =
-        catchExplorerError $
-            getGenesisPagesTotal (defaultPageSize size) (defaultAddressesFilter addrFilt)
-
-    getGenesisAddressInfoDefault page size addrFilt =
-        catchExplorerError $
-            getGenesisAddressInfo page (defaultPageSize size) (defaultAddressesFilter addrFilt)
-
-    getStatsTxsDefault page =
-        catchExplorerError $ getStatsTxs page
-
-    defaultPageSize size   = (fromIntegral $ fromMaybe 10 size)
-    defaultLimit limit     = (fromIntegral $ fromMaybe 10 limit)
-    defaultSkip  skip      = (fromIntegral $ fromMaybe 0  skip)
-    defaultAddressesFilter = fromMaybe AllAddresses
->>>>>>> ab065d25
 
 ----------------------------------------------------------------
 -- API Functions
@@ -618,30 +491,16 @@
             , ctsOutputs         = map (second mkCCoin) txOutputs
             }
 
-<<<<<<< HEAD
 data GenesisSummaryInternal = GenesisSummaryInternal
     { gsiNumRedeemed            :: !Int
     , gsiRedeemedAmountTotal    :: !Coin
     , gsiNonRedeemedAmountTotal :: !Coin
     }
-=======
-getRedeemAddressCoinPairs :: ExplorerMode ctx m => m [(Address, Coin)]
-getRedeemAddressCoinPairs = do
-
-    let addressCoinPairs :: [(Address, Coin)]
-        addressCoinPairs = utxoToAddressCoinPairs (unGenesisUtxo genesisUtxo)
-
-        redeemOnly :: [(Address, Coin)]
-        redeemOnly = filter (isRedeemAddress . fst) addressCoinPairs
-
-    pure redeemOnly
->>>>>>> ab065d25
 
 getGenesisSummary
     :: ExplorerMode ctx m
     => m CGenesisSummary
 getGenesisSummary = do
-<<<<<<< HEAD
     grai <- getGenesisRedeemAddressInfo
     redeemAddressInfo <- V.mapM (uncurry getRedeemAddressInfo) grai
     let GenesisSummaryInternal {..} =
@@ -654,37 +513,18 @@
         , cgsNumNotRedeemed = numTotal - gsiNumRedeemed
         , cgsRedeemedAmountTotal = mkCCoin gsiRedeemedAmountTotal
         , cgsNonRedeemedAmountTotal = mkCCoin gsiNonRedeemedAmountTotal
-=======
-    redeemAddressCoinPairs <- getRedeemAddressCoinPairs
-    redeemAddressInfo <- mapM (uncurry getRedeemAddressInfo) redeemAddressCoinPairs
-    let (cgsNumRedeemed, redeemedAmountTotal, nonRedeemedAmountTotal) =
-            foldr folder (0, mkCoin 0, mkCoin 0) redeemAddressInfo
-    let cgsNumTotal = length redeemAddressCoinPairs
-    pure CGenesisSummary
-        { cgsNumNotRedeemed = cgsNumTotal - cgsNumRedeemed
-        , cgsRedeemedAmountTotal = mkCCoin redeemedAmountTotal
-        , cgsNonRedeemedAmountTotal = mkCCoin nonRedeemedAmountTotal
-        , ..
->>>>>>> ab065d25
         }
   where
     getRedeemAddressInfo
         :: (MonadDBRead m, MonadThrow m)
-<<<<<<< HEAD
         => Address -> Coin -> m GenesisSummaryInternal
     getRedeemAddressInfo address initialBalance = do
         currentBalance <- fromMaybe minBound <$> getAddrBalance address
-=======
-        => Address -> Coin -> m (Bool, Coin, Coin)
-    getRedeemAddressInfo address initialBalance = do
-        currentBalance <- fromMaybe (mkCoin 0) <$> EX.getAddrBalance address
->>>>>>> ab065d25
         if currentBalance > initialBalance then
             throwM $ Internal $ sformat
                 ("Redeem address "%build%" had "%build%" at genesis, but now has "%build)
                 address initialBalance currentBalance
         else
-<<<<<<< HEAD
             -- Abusing gsiNumRedeemed here. We'd like to keep
             -- only one wrapper datatype, so we're storing an Int
             -- with a 0/1 value in a field that we call isRedeemed.
@@ -720,39 +560,6 @@
                 V.filterM (isAddressRedeemed . fst) grai
             NonRedeemedAddresses ->
                 V.filterM (isAddressNotRedeemed . fst) grai
-=======
-            let isRedeemed = currentBalance == mkCoin 0
-                redeemedAmount = initialBalance `unsafeSubCoin` currentBalance
-                amountLeft = currentBalance
-            in pure $ (isRedeemed, redeemedAmount, amountLeft)
-    folder
-        :: (Bool, Coin, Coin)
-        -> (Int, Coin, Coin)
-        -> (Int, Coin, Coin)
-    folder
-        (isRedeemed, redeemedAmount, amountLeft)
-        (numRedeemed, redeemedAmountTotal, nonRedeemedAmountTotal) = (
-              numRedeemed + (if isRedeemed then 1 else 0)
-            , redeemedAmountTotal `unsafeAddCoin` redeemedAmount
-            , nonRedeemedAmountTotal `unsafeAddCoin` amountLeft
-            )
-
-isAddressRedeemed :: MonadDBRead m => Address -> m Bool
-isAddressRedeemed address = do
-    currentBalance <- fromMaybe (mkCoin 0) <$> EX.getAddrBalance address
-    pure $ currentBalance == mkCoin 0
-
-getFilteredPairs :: ExplorerMode ctx m => CAddressesFilter -> m [(Address, Coin)]
-getFilteredPairs addrFilt = do
-    redeemAddressCoinPairs <- getRedeemAddressCoinPairs
-    case addrFilt of
-            AllAddresses         ->
-                pure redeemAddressCoinPairs
-            RedeemedAddresses    ->
-                filterM (isAddressRedeemed . fst) redeemAddressCoinPairs
-            NonRedeemedAddresses ->
-                filterM (isAddressNotRedeemed . fst) redeemAddressCoinPairs
->>>>>>> ab065d25
   where
     isAddressNotRedeemed :: MonadDBRead m => Address -> m Bool
     isAddressNotRedeemed = fmap not . isAddressRedeemed
@@ -760,29 +567,16 @@
 getGenesisAddressInfo
     :: (ExplorerMode ctx m)
     => Maybe Word  -- ^ pageNumber
-<<<<<<< HEAD
     -> Maybe Word  -- ^ pageSize
     -> CAddressesFilter
     -> m [CGenesisAddressInfo]
 getGenesisAddressInfo (fmap fromIntegral -> mPage) mPageSize addrFilt = do
     filteredGrai <- getFilteredGrai addrFilt
-=======
-    -> Word        -- ^ pageSize
-    -> CAddressesFilter
-    -> m [CGenesisAddressInfo]
-getGenesisAddressInfo (fmap fromIntegral -> mPage) (fromIntegral -> pageSize) addrFilt = do
-    filteredPairs <- getFilteredPairs addrFilt
->>>>>>> ab065d25
     let pageNumber    = fromMaybe 1 mPage
         pageSize      = fromIntegral $ toPageSize mPageSize
         skipItems     = (pageNumber - 1) * pageSize
-<<<<<<< HEAD
         requestedPage = V.slice skipItems pageSize filteredGrai
     V.toList <$> V.mapM toGenesisAddressInfo requestedPage
-=======
-        requestedPage = take pageSize $ drop skipItems filteredPairs
-    mapM toGenesisAddressInfo requestedPage
->>>>>>> ab065d25
   where
     toGenesisAddressInfo :: ExplorerMode ctx m => (Address, Coin) -> m CGenesisAddressInfo
     toGenesisAddressInfo (address, coin) = do
@@ -798,7 +592,6 @@
 
 getGenesisPagesTotal
     :: ExplorerMode ctx m
-<<<<<<< HEAD
     => Maybe Word
     -> CAddressesFilter
     -> m Integer
@@ -807,15 +600,6 @@
     pure $ fromIntegral $ (length filteredGrai + pageSize - 1) `div` pageSize
   where
     pageSize = fromIntegral $ toPageSize mPageSize
-
-=======
-    => Word
-    -> CAddressesFilter
-    -> m Integer
-getGenesisPagesTotal (fromIntegral -> pageSize) addrFilt = do
-    filteredPairs <- getFilteredPairs addrFilt
-    pure $ fromIntegral $ (length filteredPairs + pageSize - 1) `div` pageSize
->>>>>>> ab065d25
 
 -- | Search the blocks by epoch and slot. Slot is optional.
 epochSlotSearch
