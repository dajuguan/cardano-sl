{-# LANGUAGE AllowAmbiguousTypes #-}
{-# LANGUAGE CPP                 #-}
{-# LANGUAGE RankNTypes          #-}
{-# LANGUAGE ScopedTypeVariables #-}
{-# LANGUAGE TemplateHaskell     #-}
{-# LANGUAGE TupleSections       #-}

module Main
       ( main
       ) where

import           Universum

import           Data.Maybe (fromJust)

import           ExplorerNodeOptions (ExplorerArgs (..), ExplorerNodeArgs (..),
                     getExplorerNodeOptions)
import           Pos.Binary ()
import           Pos.Chain.Txp (TxpConfiguration)
import           Pos.Client.CLI (CommonNodeArgs (..), NodeArgs (..),
                     getNodeParams)
import qualified Pos.Client.CLI as CLI
import           Pos.Context (NodeContext (..))
import           Pos.Core (epochSlots)
import           Pos.Crypto (ProtocolMagic)
import           Pos.Explorer.DB (explorerInitDB)
import           Pos.Explorer.ExtraContext (makeExtraCtx)
import           Pos.Explorer.Socket (NotifierSettings (..))
import           Pos.Explorer.Txp (ExplorerExtraModifier,
                     explorerTxpGlobalSettings)
import           Pos.Explorer.Web (ExplorerProd, explorerPlugin, notifierPlugin,
                     runExplorerProd)
import           Pos.Infra.Diffusion.Types (Diffusion, hoistDiffusion)
import           Pos.Launcher (ConfigurationOptions (..), HasConfigurations,
                     NodeParams (..), NodeResources (..), bracketNodeResources,
                     runNode, runRealMode, withConfigurations)
import           Pos.Launcher.Configuration (AssetLockPath (..))
import           Pos.Launcher.Resource (getRealLoggerConfig)
import           Pos.Util (logException)
import           Pos.Util.CompileInfo (HasCompileInfo, withCompileInfo)
import qualified Pos.Util.Log as Log
import           Pos.Util.Trace (natTrace)
import           Pos.Util.Trace.Named (TraceNamed, appendName, namedTrace)
import           Pos.Util.UserSecret (usVss)
import           Pos.Worker.Update (updateTriggerWorker)

loggerName :: Log.LoggerName
loggerName = "explorer"

----------------------------------------------------------------------------
-- Main action
----------------------------------------------------------------------------

main :: IO ()
main = do
    args <- getExplorerNodeOptions
    let loggingParams = CLI.loggingParams loggerName (enaCommonNodeArgs args)
    lh <- Log.setupLogging =<< getRealLoggerConfig loggingParams
    let logTrace = appendName loggerName $ namedTrace lh
    Log.loggerBracket lh loggerName . logException loggerName $ do
        Log.logInfo "[Attention] Software is built with explorer part"
        action (natTrace liftIO logTrace) args

<<<<<<< HEAD
action
    :: ( MonadIO m
       , MonadCatch m
       , Log.WithLogger m
       )
    => TraceNamed IO
    -> ExplorerNodeArgs
    -> m ()
action logTrace (ExplorerNodeArgs (cArgs@CommonNodeArgs{..}) ExplorerArgs{..}) =
    withConfigurations logTrace' blPath conf $ \ntpConfig pm ->
    withCompileInfo $ do
        CLI.printInfoOnStart logTrace' cArgs ntpConfig
        Log.logInfo $ "Explorer is enabled!"
=======
action :: ExplorerNodeArgs -> IO ()
action (ExplorerNodeArgs (cArgs@CommonNodeArgs{..}) ExplorerArgs{..}) =
    withConfigurations blPath conf $ \pm txpConfig ntpConfig ->
    withCompileInfo $ do
        CLI.printInfoOnStart cArgs ntpConfig txpConfig
        logInfo $ "Explorer is enabled!"
>>>>>>> 658af4f0
        currentParams <- getNodeParams loggerName cArgs nodeArgs

        let vssSK = fromJust $ npUserSecret currentParams ^. usVss
        let sscParams = CLI.gtSscParams cArgs vssSK (npBehaviorConfig currentParams)

        let plugins :: [Diffusion ExplorerProd -> ExplorerProd ()]
            plugins =
                [ explorerPlugin logTrace webPort
                , notifierPlugin logTrace NotifierSettings{ nsPort = notifierPort }
                , updateTriggerWorker (natTrace liftIO logTrace)
                ]
<<<<<<< HEAD
        liftIO $ bracketNodeResources logTrace currentParams sscParams
            (explorerTxpGlobalSettings logTrace pm)
            (explorerInitDB pm epochSlots) $ \nr@NodeResources {..} ->
                runExplorerRealMode pm nr (runNode logTrace pm nr plugins)
=======
        bracketNodeResources currentParams sscParams
            (explorerTxpGlobalSettings pm txpConfig)
            (explorerInitDB pm epochSlots) $ \nr@NodeResources {..} ->
                runExplorerRealMode pm txpConfig nr (runNode pm txpConfig nr plugins)
>>>>>>> 658af4f0
  where

    logTrace' = natTrace liftIO logTrace

    blPath :: Maybe AssetLockPath
    blPath = AssetLockPath <$> cnaAssetLockPath

    conf :: ConfigurationOptions
    conf = CLI.configurationOptions $ CLI.commonArgs cArgs

    runExplorerRealMode
        :: (HasConfigurations,HasCompileInfo)
        => ProtocolMagic
        -> TxpConfiguration
        -> NodeResources ExplorerExtraModifier
        -> (Diffusion ExplorerProd -> ExplorerProd ())
        -> IO ()
    runExplorerRealMode pm txpConfig nr@NodeResources{..} go =
        let NodeContext {..} = nrContext
            extraCtx = makeExtraCtx
            explorerModeToRealMode  = runExplorerProd extraCtx
<<<<<<< HEAD
         in runRealMode logTrace pm nr $ \diffusion ->
=======
         in runRealMode pm txpConfig nr $ \diffusion ->
>>>>>>> 658af4f0
                explorerModeToRealMode (go (hoistDiffusion (lift . lift) explorerModeToRealMode diffusion))

    nodeArgs :: NodeArgs
    nodeArgs = NodeArgs { behaviorConfigPath = Nothing }<|MERGE_RESOLUTION|>--- conflicted
+++ resolved
@@ -61,7 +61,6 @@
         Log.logInfo "[Attention] Software is built with explorer part"
         action (natTrace liftIO logTrace) args
 
-<<<<<<< HEAD
 action
     :: ( MonadIO m
        , MonadCatch m
@@ -71,18 +70,10 @@
     -> ExplorerNodeArgs
     -> m ()
 action logTrace (ExplorerNodeArgs (cArgs@CommonNodeArgs{..}) ExplorerArgs{..}) =
-    withConfigurations logTrace' blPath conf $ \ntpConfig pm ->
+    withConfigurations logTrace' blPath conf $ \pm txpConfig ntpConfig ->
     withCompileInfo $ do
-        CLI.printInfoOnStart logTrace' cArgs ntpConfig
+        CLI.printInfoOnStart logTrace' cArgs ntpConfig txpConfig
         Log.logInfo $ "Explorer is enabled!"
-=======
-action :: ExplorerNodeArgs -> IO ()
-action (ExplorerNodeArgs (cArgs@CommonNodeArgs{..}) ExplorerArgs{..}) =
-    withConfigurations blPath conf $ \pm txpConfig ntpConfig ->
-    withCompileInfo $ do
-        CLI.printInfoOnStart cArgs ntpConfig txpConfig
-        logInfo $ "Explorer is enabled!"
->>>>>>> 658af4f0
         currentParams <- getNodeParams loggerName cArgs nodeArgs
 
         let vssSK = fromJust $ npUserSecret currentParams ^. usVss
@@ -94,17 +85,10 @@
                 , notifierPlugin logTrace NotifierSettings{ nsPort = notifierPort }
                 , updateTriggerWorker (natTrace liftIO logTrace)
                 ]
-<<<<<<< HEAD
         liftIO $ bracketNodeResources logTrace currentParams sscParams
-            (explorerTxpGlobalSettings logTrace pm)
+            (explorerTxpGlobalSettings logTrace pm txpConfig)
             (explorerInitDB pm epochSlots) $ \nr@NodeResources {..} ->
-                runExplorerRealMode pm nr (runNode logTrace pm nr plugins)
-=======
-        bracketNodeResources currentParams sscParams
-            (explorerTxpGlobalSettings pm txpConfig)
-            (explorerInitDB pm epochSlots) $ \nr@NodeResources {..} ->
-                runExplorerRealMode pm txpConfig nr (runNode pm txpConfig nr plugins)
->>>>>>> 658af4f0
+                runExplorerRealMode pm txpConfig nr (runNode logTrace pm txpConfig nr plugins)
   where
 
     logTrace' = natTrace liftIO logTrace
@@ -126,11 +110,7 @@
         let NodeContext {..} = nrContext
             extraCtx = makeExtraCtx
             explorerModeToRealMode  = runExplorerProd extraCtx
-<<<<<<< HEAD
-         in runRealMode logTrace pm nr $ \diffusion ->
-=======
-         in runRealMode pm txpConfig nr $ \diffusion ->
->>>>>>> 658af4f0
+         in runRealMode logTrace pm txpConfig nr $ \diffusion ->
                 explorerModeToRealMode (go (hoistDiffusion (lift . lift) explorerModeToRealMode diffusion))
 
     nodeArgs :: NodeArgs
