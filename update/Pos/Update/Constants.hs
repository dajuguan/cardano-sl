--- conflicted
+++ resolved
@@ -26,15 +26,7 @@
 genesisSoftwareVersions :: [SoftwareVersion]
 genesisSoftwareVersions = map f genesisAppNames
   where
-<<<<<<< HEAD
-    f (nameStr, Left err) =
-        -- TODO [CSL-2173]: Clarify
-        error $
-        "Failed to create ApplicationName for " <> nameStr <> ": " <> err
-    f (_, Right appName) = SoftwareVersion {svAppName = appName, svNumber = 0}
-=======
     f (_, appName) = SoftwareVersion {svAppName = appName, svNumber = 0}
->>>>>>> 8721eb62
 
 genesisAppNames :: [(Text, ApplicationName)]
 genesisAppNames = map f ["cardano-sl", "csl-daedalus"]
