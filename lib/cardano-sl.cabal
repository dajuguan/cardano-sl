--- conflicted
+++ resolved
@@ -161,7 +161,6 @@
                       , cardano-sl-infra
                       , cardano-sl-lrc
                       , cardano-sl-networking
-                      , cardano-sl-sinbin
                       , cardano-sl-ssc
                       , cardano-sl-txp
                       , cardano-sl-update
@@ -342,7 +341,6 @@
                      , generic-arbitrary
                      , hspec
                      , lens
-                     , log-warper
                      , network-transport
                      , network-transport-inmemory
                      , pipes
@@ -424,10 +422,6 @@
                      , criterion
                      , deepseq
                      , formatting
-<<<<<<< HEAD
-                     , network
-=======
->>>>>>> 66fe2e10
                      , network-transport
                      , network-transport-tcp
                      , optparse-applicative
