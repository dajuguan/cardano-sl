--- conflicted
+++ resolved
@@ -54,8 +54,4 @@
   where
     action :: NodeResources EmptyMempoolExt -> Production ()
     action nr@NodeResources {..} =
-<<<<<<< HEAD
-      Production $ KM.KatipContextT $ ReaderT $ const $ runRealMode lh pm nr (runNode noTrace pm nr plugins)
-=======
-      runRealMode lh noTrace pm nr (runNode noTrace pm nr plugins)
->>>>>>> 1d318550
+      runRealMode lh noTrace pm nr (runNode noTrace pm nr plugins)