--- conflicted
+++ resolved
@@ -34,11 +34,7 @@
                      unflattenSlotId)
 import           Pos.Core.Chrono (OldestFirst (..))
 import           Pos.Core.Conc (delay)
-<<<<<<< HEAD
 --import           Pos.Core.JsonLog (CanJsonLog (..))
-=======
-import           Pos.Core.JsonLog (CanJsonLog (..))
->>>>>>> 7da7cd82
 import           Pos.Core.Reporting (HasMisbehaviorMetrics, MetricMonitor (..),
                      MetricMonitorState, noReportMonitor, recordValue)
 import           Pos.Crypto (ProtocolMagic, ProxySecretKey (pskDelegatePk))
@@ -67,13 +63,9 @@
 import           Pos.Network.Block.Retrieval (retrievalWorker)
 import           Pos.Network.Block.WorkMode (BlockWorkMode)
 
-<<<<<<< HEAD
-import           Pos.Update.DB (getAdoptedBVData)
 import           Pos.Util.Trace.Named (TraceNamed, logDebug, logDebugS,
                      logError, logInfo, logInfoS, logWarning, logWarningS)
 
-=======
->>>>>>> 7da7cd82
 ----------------------------------------------------------------------------
 -- All workers
 ----------------------------------------------------------------------------
