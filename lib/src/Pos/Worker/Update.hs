-- | Update System related workers.

module Pos.Worker.Update
       ( usWorkers

       , updateTriggerWorker
       ) where

import           Universum

import           Formatting (build, sformat, (%))
import           Serokell.Util.Text (listJsonIndent)

import           Pos.Chain.Update (ConfirmedProposalState (..),
                     curSoftwareVersion)
import           Pos.Core.Update (SoftwareVersion (..), UpdateProposal (..))
import           Pos.DB.Update (UpdateContext (..), getConfirmedProposals,
                     processNewSlot)
import           Pos.Infra.Diffusion.Types (Diffusion)
import           Pos.Infra.Recovery.Info (recoveryCommGuard)
import           Pos.Infra.Shutdown (triggerShutdown)
import           Pos.Infra.Slotting.Util (ActionTerminationPolicy (..),
                     OnNewSlotParams (..), defaultOnNewSlotParams, onNewSlot)
import           Pos.Listener.Update (UpdateMode)
import           Pos.Network.Update.Download (downloadUpdate)
<<<<<<< HEAD
import           Pos.Update.Configuration (curSoftwareVersion)
import           Pos.Update.Poll.Types (ConfirmedProposalState (..))
import           Pos.Util.Trace.Named (TraceNamed, logDebug, logInfo)
=======
>>>>>>> 658af4f0
import           Pos.Util.Util (lensOf)

-- | Update System related workers.
usWorkers
    :: forall ctx m.
       ( UpdateMode ctx m
       )
    => TraceNamed m
    -> [Diffusion m -> m ()]
usWorkers logTrace = [processNewSlotWorker, checkForUpdateWorker]
  where
    -- These are two separate workers. We want them to run in parallel
    -- and not affect each other.
    processNewSlotParams = defaultOnNewSlotParams
        { onspTerminationPolicy =
              NewSlotTerminationPolicy "Update.processNewSlot"
        }
    processNewSlotWorker = \_ ->
        onNewSlot logTrace processNewSlotParams $ \s ->
            recoveryCommGuard logTrace "processNewSlot in US" $ do
                logDebug logTrace "Updating slot for US..."
                processNewSlot logTrace s
    checkForUpdateWorker = \_ ->
        onNewSlot logTrace defaultOnNewSlotParams $ \_ ->
            recoveryCommGuard logTrace "checkForUpdate" (checkForUpdate @ctx @m logTrace)

checkForUpdate
    :: forall ctx m.
       ( UpdateMode ctx m
       )
    => TraceNamed m
    -> m ()
checkForUpdate logTrace = do
    logDebug logTrace "Checking for update..."
    confirmedProposals <-
        getConfirmedProposals (Just $ svNumber curSoftwareVersion)
    case nonEmpty confirmedProposals of
        Nothing ->
            logDebug logTrace
                "There are no new confirmed update proposals for our application"
        Just confirmedProposalsNE -> processProposals confirmedProposalsNE
  where
    processProposals :: NonEmpty ConfirmedProposalState -> m ()
    processProposals confirmedProposals = do
        let cpsToNumericVersion =
                svNumber . upSoftwareVersion . cpsUpdateProposal
        let newestCPS =
                maximumBy (comparing cpsToNumericVersion) confirmedProposals
        logInfo logTrace $
            sformat
                ("There are new confirmed update proposals for our application: "
                 %listJsonIndent 2%
                 "\n The newest one is: "%build%" and we want to download it")
                (cpsUpdateProposal <$> confirmedProposals)
                (cpsUpdateProposal newestCPS)
        downloadUpdate logTrace newestCPS

-- | This worker is just waiting until we download an update for our
-- application. When an update is downloaded, it shuts the system
-- down. It should be used in there is no high-level code which shuts
-- down the system (e. g. in regular node w/o wallet or in explorer).
updateTriggerWorker
    :: UpdateMode ctx m
    => TraceNamed m
    -> Diffusion m -> m ()
updateTriggerWorker logTrace = \_ -> do
    logInfo logTrace "Update trigger worker is locked"
    void $ takeMVar . ucDownloadedUpdate =<< view (lensOf @UpdateContext)
    triggerShutdown logTrace<|MERGE_RESOLUTION|>--- conflicted
+++ resolved
@@ -23,12 +23,7 @@
                      OnNewSlotParams (..), defaultOnNewSlotParams, onNewSlot)
 import           Pos.Listener.Update (UpdateMode)
 import           Pos.Network.Update.Download (downloadUpdate)
-<<<<<<< HEAD
-import           Pos.Update.Configuration (curSoftwareVersion)
-import           Pos.Update.Poll.Types (ConfirmedProposalState (..))
 import           Pos.Util.Trace.Named (TraceNamed, logDebug, logInfo)
-=======
->>>>>>> 658af4f0
 import           Pos.Util.Util (lensOf)
 
 -- | Update System related workers.
