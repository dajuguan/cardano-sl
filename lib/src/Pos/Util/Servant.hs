{-# LANGUAGE AllowAmbiguousTypes       #-}
{-# LANGUAGE DataKinds                 #-}
{-# LANGUAGE ExistentialQuantification #-}
{-# LANGUAGE KindSignatures            #-}
{-# LANGUAGE Rank2Types                #-}
{-# LANGUAGE TypeFamilies              #-}
{-# LANGUAGE TypeOperators             #-}

-- GHC gives a false positive.
-- See inline note [redundant constraints]
{-# OPTIONS_GHC -fno-warn-redundant-constraints #-}

-- | Some utilites for more flexible servant usage.

module Pos.Util.Servant
    ( ApiHasArgClass (..)
    , ApiCanLogArg (..)


    , ModifiesApiRes (..)
    , VerbMod

    , ReportDecodeError (..)
    , CDecodeApiArg

    , OriginType
    , FromCType (..)
    , ToCType (..)

    , WithDefaultApiArg

    , HasLoggingServer (..)
    , ApiLoggingConfig (..)
    , ApiParamsLogInfo (..)
    , LoggingApi
    , LoggingApiRec
    , WithTruncatedLog (..)
    , HasTruncateLogPolicy (..)
    , _ApiParamsLogInfo
    , _ApiNoParamsLogInfo
    , addParamLogInfo

    , CQueryParam
    , CCapture
    , CReqBody
    , DReqBody
    , DCQueryParam
    , DQueryParam

    , serverHandlerL
    , serverHandlerL'
    , inRouteServer

    , applyLoggingToHandler
    ) where

import           Universum hiding (id)

import           Control.Exception.Safe (handleAny)
import           Control.Lens (Iso, iso, makePrisms)
import           Control.Monad.Except (ExceptT (..), MonadError (..))
import           Data.Constraint ((\\))
import           Data.Constraint.Forall (Forall, inst)
import           Data.Default (Default (..))
import           Data.Reflection (Reifies (..), reflect)
import qualified Data.Text as T
import qualified Data.Text.Buildable
import           Data.Time.Clock.POSIX (getPOSIXTime)
import           Formatting (bprint, build, builder, fconst, formatToString, sformat, shown, stext,
                             string, (%))
import           GHC.IO.Unsafe (unsafePerformIO)
import           GHC.TypeLits (KnownSymbol, symbolVal)
import           Serokell.Util (listJsonIndent)
import           Serokell.Util.ANSI (Color (..), colorizeDull)
import           Servant.API ((:<|>) (..), (:>), Capture, Description, QueryParam,
                              ReflectMethod (..), ReqBody, Summary, Verb)
import           Servant.Client (Client, HasClient (..))
import           Servant.Client.Core (RunClient)
import           Servant.Server (Handler (..), HasServer (..), ServantErr (..), Server)
import qualified Servant.Server.Internal as SI
import           Servant.Swagger (HasSwagger (toSwagger))
import           System.Wlog (LoggerName, LoggerNameBox, usingLoggerName)

<<<<<<< HEAD
import           Pos.Infra.Util.LogSafe (SecureLog, BuildableSafe, SecuredText, buildSafe,
                                         logInfoSP, plainOrSecureF, secretOnlyF)
=======
import           Pos.Util.Log.LogSafe (BuildableSafe, SecuredText, buildSafe, logInfoSP,
                                       plainOrSecureF, secretOnlyF)
>>>>>>> 8eeaf9ca

-------------------------------------------------------------------------
-- Utility functions
-------------------------------------------------------------------------

serverHandlerL :: Iso (Handler a) (Handler b) (ExceptT ServantErr IO a) (ExceptT ServantErr IO b)
serverHandlerL = iso runHandler' Handler

serverHandlerL' :: Iso (Handler a) (Handler b) (IO $ Either ServantErr a) (IO $ Either ServantErr b)
serverHandlerL' = serverHandlerL . iso runExceptT ExceptT

inRouteServer
    :: forall api api' ctx env.
       (Proxy api -> SI.Context ctx -> SI.Delayed env (Server api) -> SI.Router env)
    -> (Server api' -> Server api)
    -> (Proxy api' -> SI.Context ctx -> SI.Delayed env (Server api') -> SI.Router env)
inRouteServer routing f = \_ ctx delayed -> routing Proxy ctx (fmap f delayed)

-------------------------------------------------------------------------
-- General useful families
-------------------------------------------------------------------------

-- | Extract right side of type application.
type family ApplicationRS api where
    ApplicationRS (apiType a) = a

-- | Proves info about argument specifier of servant API.
class ApiHasArgClass api where
    -- | For arguments-specifiers of API, get argument type.
    -- E.g. @Capture "cap" Int@ -> @Int@.
    type ApiArg api :: *
    type ApiArg api = ApplicationRS api

    -- | Name of argument.
    -- E.g. name of argument specified by @Capture "nyan"@ is /nyan/.
    apiArgName
        :: Proxy api -> String
    default apiArgName
        -- Note [redundant constraint]
        -- GHC thinks 'api ~ someApiType n a' is a redundant constraint!
        -- It's not: it makes the 'KnownSymbol n' constraint useful.
        :: forall n someApiType a. (KnownSymbol n, api ~ someApiType n a)
        => Proxy api -> String
    apiArgName _ = formatToString ("'"%string%"' field") $ symbolVal (Proxy @n)

class ServerT (subApi :> res) m ~ (ApiArg subApi -> ServerT res m)
   => ApiHasArgInvariant subApi res m
instance ServerT (subApi :> res) m ~ (ApiArg subApi -> ServerT res m)
      => ApiHasArgInvariant subApi res m

type ApiHasArg subApi res =
    ( ApiHasArgClass subApi
    , ApiHasArgInvariant subApi res Handler   -- this one for common cases
    , Forall (ApiHasArgInvariant subApi res)  -- and this is generalized one
    )

instance KnownSymbol s => ApiHasArgClass (Capture s a)
instance KnownSymbol s => ApiHasArgClass (QueryParam s a) where
    type ApiArg (QueryParam s a) = Maybe a
instance ApiHasArgClass (ReqBody ct a) where
    apiArgName _ = "request body"

-------------------------------------------------------------------------
-- Mapping API result
-------------------------------------------------------------------------

-- | Modifies result of API.
class ModifiesApiRes t where
    type ApiModifiedRes t a :: *
    modifyApiResult
        :: Proxy t
        -> IO (Either ServantErr a)
        -> IO (Either ServantErr (ApiModifiedRes t a))

-- | Wrapper to modify result of API.
-- @modType@ argument specifies transformation and should be instance of
-- 'ModifiesApiRes'.
data VerbMod (modType :: *) api

instance ( HasServer (Verb mt st ct $ ApiModifiedRes mod a) ctx
         , HasServer (Verb mt st ct a) ctx
         , ModifiesApiRes mod
         ) =>
         HasServer (VerbMod mod $ Verb (mt :: k1) (st :: Nat) (ct :: [*]) a) ctx where
    type ServerT (VerbMod mod $ Verb mt st ct a) m =
         ServerT (Verb mt st ct a) m

    route = inRouteServer @(Verb mt st ct $ ApiModifiedRes mod a) route $
            serverHandlerL' %~ modifyApiResult (Proxy @mod)

    hoistServerWithContext _ pc nt s =
        hoistServerWithContext (Proxy :: Proxy (Verb mt st ct api)) pc nt s

instance HasSwagger v => HasSwagger (VerbMod mod v) where
    toSwagger _ = toSwagger $ Proxy @v

-------------------------------------------------------------------------
-- Mapping API arguments: client types decoding
-------------------------------------------------------------------------

-- | For many types with nice structure there exists a /client type/, which is
-- an intermediate representation between internal types and JSON.
-- | This family maps /client types/ to their respective original types
-- (e.g. @CAccountAddress@ -> @AccountAddress@).
type family OriginType ctype :: *

class FromCType c where
    -- | Way to decode from @CType@.
    decodeCType :: c -> Either Text (OriginType c)

class ToCType c where
    -- | Way to encode to @CType@.
    encodeCType :: OriginType c -> c

type instance OriginType (Maybe a) = Maybe $ OriginType a

instance FromCType a => FromCType (Maybe a) where
    decodeCType = mapM decodeCType


-- | Allows to throw error from anywhere within the internals of Servant API.
class ReportDecodeError api where
    -- | Propagate error to servant handler.
    reportDecodeError :: Proxy api -> Text -> Server api

instance ( ReportDecodeError res
         , ApiHasArg subApi res
         ) =>
         ReportDecodeError (subApi :> res) where
    reportDecodeError _ err = \_ -> reportDecodeError (Proxy @res) err

-- | Wrapper over API argument specifier which says to decode specified argument
-- with 'decodeCType'.
data CDecodeApiArg subApi

instance ApiHasArgClass subApi =>
         ApiHasArgClass (CDecodeApiArg subApi) where
    type ApiArg (CDecodeApiArg subApi) = OriginType (ApiArg subApi)
    apiArgName _ = apiArgName (Proxy @subApi)

instance ( HasServer (subApi :> res) ctx
         , HasServer res ctx
         , ApiHasArg subApi res
         , FromCType (ApiArg subApi)
         , ReportDecodeError res
         ) =>
         HasServer (CDecodeApiArg subApi :> res) ctx where
    type ServerT (CDecodeApiArg subApi :> res) m =
         OriginType (ApiArg subApi) -> ServerT res m

    route =
        inRouteServer @(subApi :> res) route $
        \f a -> either reportE f $ decodeCType a
      where
        reportE err =
            reportDecodeError (Proxy @res) $
            sformat ("(in "%string%") "%stext)
                (apiArgName $ Proxy @subApi)
                err

    hoistServerWithContext _ pc nt s =
            hoistServerWithContext (Proxy @res) pc nt . s

instance HasSwagger (subApi :> res) =>
         HasSwagger (CDecodeApiArg subApi :> res) where
    toSwagger _ = toSwagger (Proxy @(subApi :> res))

-------------------------------------------------------------------------
-- Mapping API arguments: defaults
-------------------------------------------------------------------------

type family UnmaybeArg a where
    UnmaybeArg (Maybe a -> b) = a -> b

type family Unmaybe a where
    Unmaybe (Maybe a) = a

data WithDefaultApiArg subApi

instance (ApiHasArgClass subApi, ApiArg subApi ~ Maybe b) =>
         ApiHasArgClass (WithDefaultApiArg subApi) where
    type ApiArg (WithDefaultApiArg subApi) = Unmaybe (ApiArg subApi)
    apiArgName _ = apiArgName (Proxy @subApi)

instance ( HasServer (subApi :> res) ctx
         , HasServer res ctx
         , ApiHasArg (WithDefaultApiArg subApi) res
         , Server (subApi :> res) ~ (Maybe c -> d)
         , Default c
         ) =>
         HasServer (WithDefaultApiArg subApi :> res) ctx where
    type ServerT (WithDefaultApiArg subApi :> res) m =
         UnmaybeArg (ServerT (subApi :> res) m)

    route =
        inRouteServer @(subApi :> res) route $
        \f a -> f $ fromMaybe def a

    -- The simpliest what we can do here is to delegate to
    -- @hoistServer (Proxy @res)@.
    -- However to perform that we need a knowledge of that
    -- @ServerT (withDefaultApiArg subApi :> res) m@ is a /function/
    -- regardless of @m@.
    -- I.e. we have to set a constraint
    -- @forall m. ServerT (WithDefaultApiArg apiType :> res) m ~ (e -> d)@
    -- (for some @e@ and @d@).
    -- However GHC doesn't allow @forall@ in constraints.
    --
    -- But we can use 'Forall' thing instead.
    -- @Forall (ApiHasArgInvariant (WithDefaultApiArg apiType) a res)@
    -- constraint is already provided here (see 'ApiHasArg' definition),
    -- so we can instantiate it's quantification parameter @m@ to concrete
    -- @m1@ and @m2@ required by this function, getting desired constraints.
    hoistServerWithContext _ pc (nt :: forall x. m1 x -> m2 x) s =
        hoistServerWithContext (Proxy @res) pc nt . s
        \\ inst @(ApiHasArgInvariant (WithDefaultApiArg subApi) res) @m1
        \\ inst @(ApiHasArgInvariant (WithDefaultApiArg subApi) res) @m2

instance HasSwagger (subApi :> res) =>
    HasSwagger (WithDefaultApiArg subApi :> res) where
    toSwagger _ = toSwagger (Proxy @(subApi :> res))

-------------------------------------------------------------------------
-- HasClient instances we need for benchmarking.
-------------------------------------------------------------------------

instance HasClient m (subApi :> res) => HasClient m (CDecodeApiArg subApi :> res) where
    type Client m (CDecodeApiArg subApi :> res) = Client m (subApi :> res)
    clientWithRoute p _ req = clientWithRoute p (Proxy @(subApi :> res)) req

instance HasClient m (subApi :> res) =>
         HasClient m (WithDefaultApiArg subApi :> res) where
    type Client m (WithDefaultApiArg subApi :> res) = Client m (subApi :> res)
    clientWithRoute p _ req = clientWithRoute p (Proxy @(subApi :> res)) req

instance (RunClient m, HasClient m (Verb mt st ct $ ApiModifiedRes mod a)) =>
         HasClient m (VerbMod mod (Verb (mt :: k1) (st :: Nat) (ct :: [*]) a)) where
    type Client m (VerbMod mod (Verb mt st ct a)) = Client m (Verb mt st ct $ ApiModifiedRes mod a)
    clientWithRoute p _ req =
        clientWithRoute p (Proxy @(Verb mt st ct $ ApiModifiedRes mod a)) req

-------------------------------------------------------------------------
-- Logging
-------------------------------------------------------------------------

-- | Enables logging for server which serves given api.
--
-- `config` is a type at which you have to specify 'ApiLoggingConfig' via
-- reflection. This way was chosen because the least thing we need in
-- config is 'LoggerName', and we want to have '<>' on 'LoggerName's thus
-- 'KnownSymbol' is not enough.
--
-- This logging will report
--
-- * Request parameters, including request bodies
-- * Truncated response (for exact meaning of /truncated/ see 'WithTruncatedLog')
-- * If execution failed with error, it will be displayed
-- * Details like request method and endpoint execution time
--
-- If user makes request which can't be processed (e.g. with path to undefined
-- endpoint which normally terminates with 404) it won't be logged. However,
-- I don't find it a great problem, it may impede only in development or on
-- getting acknowledged with api.
data LoggingApi config api

-- | Helper to traverse servant api and apply logging.
data LoggingApiRec config api

newtype ApiLoggingConfig = ApiLoggingConfig
    { apiLoggerName :: LoggerName
    } deriving Show

-- | Used to incrementally collect info about passed parameters.
data ApiParamsLogInfo
      -- | Parameters gathered at current stage
    = ApiParamsLogInfo [SecuredText]
      -- | Parameters collection failed with reason
      --   (e.g. decoding error)
    | ApiNoParamsLogInfo Text

makePrisms ''ApiParamsLogInfo

instance Default ApiParamsLogInfo where
    def = ApiParamsLogInfo mempty

addParamLogInfo :: SecuredText -> ApiParamsLogInfo -> ApiParamsLogInfo
addParamLogInfo paramInfo = _ApiParamsLogInfo %~ (paramInfo :)

-- | When it comes to logging responses, returned data may be very large.
-- Log space is valuable (already in testnet we got truncated logs),
-- so we have to care about printing only whose data which may be useful.
newtype WithTruncatedLog a = WithTruncatedLog a

instance {-# OVERLAPPABLE #-}
         Buildable a => Buildable (WithTruncatedLog a) where
    build (WithTruncatedLog a) = bprint build a

-- | When item list is going to be printed, we impose taking care of
-- truncating.
-- How much data to remain should depend on how big output may be, how can
-- response change from call to call and how often related endpoints are called
-- in practise.
class HasTruncateLogPolicy a where
    truncateLogPolicy :: [a] -> [a]

instance (Buildable (WithTruncatedLog a), HasTruncateLogPolicy a) =>
         Buildable (WithTruncatedLog [a]) where
    build (WithTruncatedLog l) = do
        let lt = truncateLogPolicy l
            diff = length l - length lt
            mMore | diff == 0 = ""
                  | otherwise = bprint ("\n    and "%build%" entries more...")
                                diff
        bprint (listJsonIndent 4%builder)
            (map WithTruncatedLog lt)
            mMore


instance ( HasServer (LoggingApiRec config api) ctx
         , HasServer api ctx
         ) =>
         HasServer (LoggingApi config api) ctx where
    type ServerT (LoggingApi config api) m = ServerT api m

    route = inRouteServer @(LoggingApiRec config api) route
            (def, )

    hoistServerWithContext _ = hoistServerWithContext (Proxy :: Proxy api)

-- | Version of 'HasServer' which is assumed to perform logging.
-- It's helpful because 'ServerT (LoggingApi ...)' is already defined for us
-- in actual 'HasServer' instance once and forever.
class HasServer api ctx => HasLoggingServer config api ctx where
    routeWithLog
        :: Proxy (LoggingApiRec config api)
        -> SI.Context ctx
        -> SI.Delayed env (Server (LoggingApiRec config api))
        -> SI.Router env

instance HasLoggingServer config api ctx =>
         HasServer (LoggingApiRec config api) ctx where
    type ServerT (LoggingApiRec config api) m =
         (ApiParamsLogInfo, ServerT api m)

    route = routeWithLog

    hoistServerWithContext _ pc nt s =
        hoistServerWithContext (Proxy :: Proxy api) pc nt <$> s

instance ( HasLoggingServer config api1 ctx
         , HasLoggingServer config api2 ctx
         ) =>
         HasLoggingServer config (api1 :<|> api2) ctx where
    routeWithLog =
        inRouteServer
            @(LoggingApiRec config api1 :<|> LoggingApiRec config api2)
            route $
            \(paramsInfo, f1 :<|> f2) -> (paramsInfo, f1) :<|> (paramsInfo, f2)

instance ( KnownSymbol path
         , HasLoggingServer config res ctx
         ) =>
         HasLoggingServer config (path :> res) ctx where
    routeWithLog =
        inRouteServer @(path :> LoggingApiRec config res) route $
        first updateParamsInfo
      where
        updateParamsInfo =
            let path = const . toText . symbolVal $ Proxy @path
            in  addParamLogInfo path

-- | Describes a way to log a single parameter.
class ApiHasArgClass subApi =>
      ApiCanLogArg subApi where
    type ApiArgToLog subApi :: *
    type ApiArgToLog subApi = ApiArg subApi

    toLogParamInfo
        :: BuildableSafe (ApiArgToLog subApi)
        => Proxy subApi -> ApiArg subApi -> SecuredText
    default toLogParamInfo
        :: ( Buildable (ApiArg subApi)
           , Buildable (SecureLog (ApiArg subApi))
           )
        => Proxy subApi -> ApiArg subApi -> SecuredText
    toLogParamInfo _ param = \sl -> sformat (buildSafe sl) param

instance KnownSymbol s => ApiCanLogArg (Capture s a)

instance ApiCanLogArg (ReqBody ct a)

instance KnownSymbol cs => ApiCanLogArg (QueryParam cs a) where
    type ApiArgToLog (QueryParam cs a) = a
    toLogParamInfo _ mparam =
        \sl -> maybe noEntry (sformat $ buildSafe sl) mparam
      where
        noEntry = colorizeDull White "-"

instance ( ApiHasArgClass subApi
         , ApiArg subApi ~ Maybe b
         , ApiCanLogArg subApi
         ) =>
         ApiCanLogArg (WithDefaultApiArg subApi) where

instance ( ApiCanLogArg subApi ) =>
         ApiCanLogArg (CDecodeApiArg subApi) where

paramRouteWithLog
    :: forall config api subApi res ctx env.
       ( api ~ (subApi :> res)
       , HasServer (subApi :> LoggingApiRec config res) ctx
       , ApiHasArg subApi res
       , ApiHasArg subApi (LoggingApiRec config res)
       , ApiCanLogArg subApi
       , BuildableSafe (ApiArgToLog subApi)
       )
    => Proxy (LoggingApiRec config api)
    -> SI.Context ctx
    -> SI.Delayed env (Server (LoggingApiRec config api))
    -> SI.Router env
paramRouteWithLog =
    inRouteServer @(subApi :> LoggingApiRec config res) route $
        \(paramsInfo, f) a -> (a `updateParamsInfo` paramsInfo, f a)
  where
    updateParamsInfo a =
        let paramVal = toLogParamInfo (Proxy @subApi) a
            paramName = apiArgName $ Proxy @subApi
            paramInfo =
                \sl -> sformat (string%": "%stext) paramName (paramVal sl)
        in addParamLogInfo paramInfo

instance ( HasServer (subApi :> res) ctx
         , HasServer (subApi :> LoggingApiRec config res) ctx
         , ApiHasArg subApi res
         , ApiHasArg subApi (LoggingApiRec config res)
         , ApiCanLogArg subApi
         , BuildableSafe (ApiArgToLog subApi)
         , subApi ~ apiType a
         ) =>
         HasLoggingServer config (apiType a :> res) ctx where
    routeWithLog = paramRouteWithLog

instance HasLoggingServer config res ctx =>
         HasLoggingServer config (Summary s :> res) ctx where
    routeWithLog = inRouteServer @(Summary s :> LoggingApiRec config res) route identity

instance HasLoggingServer config res ctx =>
         HasLoggingServer config (Description d :> res) ctx where
    routeWithLog = inRouteServer @(Description d :> LoggingApiRec config res) route identity


-- | Unique identifier for request-response pair.
newtype RequestId = RequestId Integer

instance Buildable RequestId where
    build (RequestId id) = bprint ("#"%build) id

-- | We want all servant servers to have non-overlapping ids,
-- so using singleton counter here.
requestsCounter :: TVar Integer
requestsCounter = unsafePerformIO $ newTVarIO 0
{-# NOINLINE requestsCounter #-}

nextRequestId :: MonadIO m => m RequestId
nextRequestId = atomically $ do
    modifyTVar' requestsCounter (+1)
    RequestId <$> readTVar requestsCounter

-- | Modify an action so that it performs all the required logging.
applyServantLogging
    :: ( MonadIO m
       , MonadCatch m
       , MonadError ServantErr m
       , Reifies config ApiLoggingConfig
       , ReflectMethod (method :: k)
       )
    => Proxy config
    -> Proxy method
    -> ApiParamsLogInfo
    -> (a -> Text)
    -> m a
    -> m a
applyServantLogging configP methodP paramsInfo showResponse action = do
    timer <- mkTimer
    reqId <- nextRequestId
    catchErrors reqId timer $ do
        reportRequest reqId
        res <- action
        reportResponse reqId timer res
        return res
  where
    method = decodeUtf8 $ reflectMethod methodP
    cmethod =
        flip colorizeDull method $
            case method of
            "GET"    -> Cyan
            "POST"   -> Yellow
            "PUT"    -> Blue
            "DELETE" -> Red
            _        -> Magenta
    mkTimer :: MonadIO m => m (m Text)
    mkTimer = do
        startTime <- liftIO getPOSIXTime
        return $ do
            endTime <- liftIO getPOSIXTime
            return $ sformat shown (endTime - startTime)
    inLogCtx :: LoggerNameBox m a -> m a
    inLogCtx logAction = do
        let ApiLoggingConfig{..} = reflect configP
        usingLoggerName apiLoggerName logAction
    eParamLogs :: Either Text SecuredText
    eParamLogs = case paramsInfo of
        ApiParamsLogInfo info -> Right $ \sl ->
            T.intercalate "\n" $ reverse info <&> \securedParamsInfo ->
                sformat ("    "%stext%" "%stext)
                    (colorizeDull White ":>")
                    (securedParamsInfo sl)
        ApiNoParamsLogInfo why -> Left why
    reportRequest :: MonadIO m => RequestId -> m ()
    reportRequest reqId =
        case eParamLogs of
            Left e ->
                inLogCtx $ logInfoSP $ \sl ->
                    sformat ("\n"%stext%secretOnlyF sl (" "%stext))
                        (colorizeDull Red "Unexecuted request due to error") e
            Right paramLogs -> do
                inLogCtx $ logInfoSP $ \sl ->
                    sformat ("\n"%stext%" "%stext%"\n"%build)
                        cmethod
                        (colorizeDull White $ "Request " <> pretty reqId)
                        (paramLogs sl)
    responseTag reqId = "Response " <> pretty reqId
    reportResponse reqId timer resp = do
        durationText <- timer
        inLogCtx $ logInfoSP $ \sl ->
            sformat ("\n    "%stext%" "%stext%" "%stext
                    %plainOrSecureF sl (stext%stext) (fconst ""%fconst ""))
                (colorizeDull White $ responseTag reqId)
                (colorizeDull Green "OK")
                durationText
                (colorizeDull White " > ")
                (showResponse resp)
    catchErrors reqId st =
        flip catchError (servantErrHandler reqId st) .
        handleAny (exceptionsHandler reqId st)
    servantErrHandler reqId timer err@ServantErr{..} = do
        durationText <- timer
        let errMsg = sformat (build%" "%string) errHTTPCode errReasonPhrase
        inLogCtx $ logInfoSP $ \_sl ->
            sformat ("\n    "%stext%" "%stext%" "%stext)
                (colorizeDull White $ responseTag reqId)
                (colorizeDull Red errMsg)
                durationText
        throwError err
    exceptionsHandler reqId timer e = do
        durationText <- timer
        inLogCtx $ logInfoSP $ \_sl ->
            sformat ("\n    "%stext%" "%shown%" "%stext)
                (colorizeDull Red $ responseTag reqId)
                e
                durationText
        throwM e

applyLoggingToHandler
    :: forall config method a.
       ( Buildable (WithTruncatedLog a)
       , Reifies config ApiLoggingConfig
       , ReflectMethod method
       )
    => Proxy config -> Proxy (method :: k) -> (ApiParamsLogInfo, Handler a) -> Handler a
applyLoggingToHandler configP methodP (paramsInfo, handler) =
    handler & serverHandlerL %~ withLogging paramsInfo
  where
    display = sformat build . WithTruncatedLog
    withLogging params = applyServantLogging configP methodP params display

instance ( HasServer (Verb mt st ct a) ctx
         , Reifies config ApiLoggingConfig
         , ReflectMethod mt
         , Buildable (WithTruncatedLog a)
         ) =>
         HasLoggingServer config (Verb (mt :: k) (st :: Nat) (ct :: [*]) a) ctx where
    routeWithLog =
        inRouteServer @(Verb mt st ct a) route $
        applyLoggingToHandler (Proxy @config) (Proxy @mt)

instance ( HasServer (Verb mt st ct $ ApiModifiedRes mod a) ctx
         , HasServer (VerbMod mod (Verb mt st ct a)) ctx
         , ModifiesApiRes mod
         , ReflectMethod mt
         , Reifies config ApiLoggingConfig
         , Buildable (WithTruncatedLog $ ApiModifiedRes mod a)
         ) =>
         HasLoggingServer config (VerbMod mod (Verb (mt :: k1) (st :: Nat) (ct :: [*]) a)) ctx where
    routeWithLog =
        -- TODO [CSM-466] avoid manually rewriting rule for composite api modification
        inRouteServer @(Verb mt st ct $ ApiModifiedRes mod a) route $
        \(paramsInfo, handler) ->
            handler & serverHandlerL' %~ modifyApiResult (Proxy @mod)
                    & applyLoggingToHandler (Proxy @config) (Proxy @mt) . (paramsInfo, )

instance ReportDecodeError api =>
         ReportDecodeError (LoggingApiRec config api) where
    reportDecodeError _ msg =
        (ApiNoParamsLogInfo msg, reportDecodeError (Proxy @api) msg)

-------------------------------------------------------------------------
-- API construction Helpers
-------------------------------------------------------------------------

type CQueryParam s a = CDecodeApiArg (QueryParam s a)
type CCapture s a    = CDecodeApiArg (Capture s a)
type CReqBody c a    = CDecodeApiArg (ReqBody c a)

type DReqBody c a    = WithDefaultApiArg (ReqBody c a)

type DCQueryParam s a = WithDefaultApiArg (CDecodeApiArg $ QueryParam s a)

type DQueryParam s a = WithDefaultApiArg (QueryParam s a)<|MERGE_RESOLUTION|>--- conflicted
+++ resolved
@@ -81,13 +81,8 @@
 import           Servant.Swagger (HasSwagger (toSwagger))
 import           System.Wlog (LoggerName, LoggerNameBox, usingLoggerName)
 
-<<<<<<< HEAD
-import           Pos.Infra.Util.LogSafe (SecureLog, BuildableSafe, SecuredText, buildSafe,
-                                         logInfoSP, plainOrSecureF, secretOnlyF)
-=======
-import           Pos.Util.Log.LogSafe (BuildableSafe, SecuredText, buildSafe, logInfoSP,
-                                       plainOrSecureF, secretOnlyF)
->>>>>>> 8eeaf9ca
+import           Pos.Util.Log.LogSafe (SecureLog, BuildableSafe, SecuredText, buildSafe,
+                                       logInfoSP, plainOrSecureF, secretOnlyF)
 
 -------------------------------------------------------------------------
 -- Utility functions
