{-# LANGUAGE CPP           #-}
{-# LANGUAGE TypeOperators #-}

{-| The 'WorkMode' constraint, which is widely used throughout the codebase.
    It is a simple alias for a bunch of other useful constraints.
-}

module Pos.WorkMode.Class
       ( WorkMode
       , MinWorkMode
       ) where

import           Universum

import           Control.Monad.Trans.Control (MonadBaseControl)
import qualified Crypto.Random as Rand
import           UnliftIO (MonadUnliftIO)

import           Pos.Block.BListener (MonadBListener)
import           Pos.Block.Configuration (HasBlockConfiguration)
import           Pos.Block.Slog (HasSlogContext, HasSlogGState)
import           Pos.Block.Types (MonadLastKnownHeader)
import           Pos.Configuration (HasNodeConfiguration)
import           Pos.Context (BlockRetrievalQueue, BlockRetrievalQueueTag,
                     HasSscContext, StartTime, TxpGlobalSettings)
import           Pos.Core (HasConfiguration, HasPrimaryKey)
import           Pos.Core.JsonLog (CanJsonLog)
import           Pos.Core.Reporting (HasMisbehaviorMetrics, MonadReporting)
import           Pos.DB.Class (MonadDB, MonadGState)
import           Pos.DB.Rocks (MonadRealDB)
import           Pos.Delegation.Class (MonadDelegation)
import           Pos.Delegation.Configuration (HasDlgConfiguration)
import           Pos.Infra.DHT.Real.Param (KademliaParams)
import           Pos.Infra.Network.Types (HasNodeType, NetworkConfig)
import           Pos.Infra.Recovery.Info (MonadRecoveryInfo)
import           Pos.Infra.Shutdown (HasShutdownContext)
import           Pos.Infra.Slotting.Class (MonadSlots)
import           Pos.Infra.StateLock (StateLock, StateLockMetrics)
import           Pos.Infra.Util.JsonLog.Events (MemPoolModifyReason)
import           Pos.Lrc.Context (HasLrcContext)
import           Pos.Recovery.Types (MonadRecoveryHeader)
import           Pos.Security.Params (SecurityParams)
import           Pos.Ssc (HasSscConfiguration)
import           Pos.Ssc.Mem (MonadSscMem)
import           Pos.Txp.MemState (MempoolExt, MonadTxpLocal, MonadTxpMem)
import           Pos.Update.Configuration (HasUpdateConfiguration)
import           Pos.Update.Context (UpdateContext)
import           Pos.Update.Params (UpdateParams)
import           Pos.Util (HasLens, HasLens')

-- | Bunch of constraints to perform work for real world distributed system.
type WorkMode ctx m
    = ( MinWorkMode m
      , MonadBaseControl IO m
      , Rand.MonadRandom m
      , MonadMask m
      , MonadSlots ctx m
      , MonadDB m
      , MonadRealDB ctx m
      , MonadGState m
      , MonadTxpLocal m
      , MonadTxpMem (MempoolExt m) ctx m
      , MonadDelegation ctx m
      , MonadSscMem ctx m
      , MonadRecoveryInfo m
      , MonadRecoveryHeader ctx m
      , MonadLastKnownHeader ctx m
      , MonadBListener m
      , MonadReporting m
      , MonadReader ctx m
      , HasLens' ctx StartTime
      , HasLens' ctx StateLock
      , HasLens' ctx (StateLockMetrics MemPoolModifyReason)
      , HasLens' ctx UpdateContext
      , HasLens' ctx UpdateParams
      , HasLens' ctx SecurityParams
      , HasLens' ctx TxpGlobalSettings
      , HasLens' ctx (NetworkConfig KademliaParams)
      , HasLens BlockRetrievalQueueTag ctx BlockRetrievalQueue
      , HasLrcContext ctx
      , HasSscContext ctx
      , HasMisbehaviorMetrics ctx
      , HasPrimaryKey ctx
      , HasShutdownContext ctx
      , HasSlogContext ctx
      , HasSlogGState ctx
      , HasNodeType ctx
      , HasSscConfiguration
      , HasDlgConfiguration
      )

-- | More relaxed version of 'WorkMode'.
type MinWorkMode m
<<<<<<< HEAD
    = ( CanJsonLog m
      , MonadMockable m
=======
    = ( WithLogger m
      , CanJsonLog m
>>>>>>> 782b17fd
      , MonadIO m
      , MonadUnliftIO m
      , HasConfiguration
      , HasUpdateConfiguration
      , HasNodeConfiguration
      , HasBlockConfiguration
      )<|MERGE_RESOLUTION|>--- conflicted
+++ resolved
@@ -24,8 +24,9 @@
 import           Pos.Context (BlockRetrievalQueue, BlockRetrievalQueueTag,
                      HasSscContext, StartTime, TxpGlobalSettings)
 import           Pos.Core (HasConfiguration, HasPrimaryKey)
-import           Pos.Core.JsonLog (CanJsonLog)
+--import           Pos.Core.JsonLog (CanJsonLog)
 import           Pos.Core.Reporting (HasMisbehaviorMetrics, MonadReporting)
+import           Pos.Core.StateLock (StateLock, StateLockMetrics)
 import           Pos.DB.Class (MonadDB, MonadGState)
 import           Pos.DB.Rocks (MonadRealDB)
 import           Pos.Delegation.Class (MonadDelegation)
@@ -35,7 +36,6 @@
 import           Pos.Infra.Recovery.Info (MonadRecoveryInfo)
 import           Pos.Infra.Shutdown (HasShutdownContext)
 import           Pos.Infra.Slotting.Class (MonadSlots)
-import           Pos.Infra.StateLock (StateLock, StateLockMetrics)
 import           Pos.Infra.Util.JsonLog.Events (MemPoolModifyReason)
 import           Pos.Lrc.Context (HasLrcContext)
 import           Pos.Recovery.Types (MonadRecoveryHeader)
@@ -91,14 +91,8 @@
 
 -- | More relaxed version of 'WorkMode'.
 type MinWorkMode m
-<<<<<<< HEAD
-    = ( CanJsonLog m
-      , MonadMockable m
-=======
-    = ( WithLogger m
-      , CanJsonLog m
->>>>>>> 782b17fd
-      , MonadIO m
+    = ( -- TODO CanJsonLog m
+        MonadIO m
       , MonadUnliftIO m
       , HasConfiguration
       , HasUpdateConfiguration
