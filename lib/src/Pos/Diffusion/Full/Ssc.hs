--- conflicted
+++ resolved
@@ -31,13 +31,7 @@
 import           Pos.Infra.Network.Types (Bucket)
 import           Pos.Logic.Types (Logic (..))
 import qualified Pos.Logic.Types as KV (KeyVal (..))
-<<<<<<< HEAD
-import           Pos.Ssc.Message (MCCommitment (..), MCOpening (..),
-                     MCShares (..), MCVssCertificate (..))
 import           Pos.Util.Trace.Named (TraceNamed)
-=======
-import           Pos.Util.Trace (Severity, Trace)
->>>>>>> 658af4f0
 
 sscListeners
     :: TraceNamed IO
