--- conflicted
+++ resolved
@@ -24,13 +24,8 @@
 import           Pos.Infra.Network.CLI (intNetworkConfigOpts)
 import           Pos.Launcher.Param (BaseParams (..), LoggingParams (..),
                      NodeParams (..))
-<<<<<<< HEAD
-import           Pos.Ssc (SscParams (..))
-import           Pos.Update.Params (UpdateParams (..))
 import           Pos.Util.Log (LoggerName)
 import           Pos.Util.Trace (noTrace)
-=======
->>>>>>> 658af4f0
 import           Pos.Util.UserSecret (peekUserSecret)
 import           Pos.Util.Util (eitherToThrow)
 
