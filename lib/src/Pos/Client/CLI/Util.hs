--- conflicted
+++ resolved
@@ -18,12 +18,7 @@
 import qualified Data.Yaml as Yaml
 import           Formatting (sformat, shown, (%))
 import           Mockable (CurrentTime, Mockable, currentTime)
-<<<<<<< HEAD
 
-=======
-import           System.Wlog (LoggerConfig (..), WithLogger, logInfo,
-                     parseLoggerConfig, productionB)
->>>>>>> 961874f7
 import           Text.Parsec (parserFail, try)
 import qualified Text.Parsec.Char as P
 import qualified Text.Parsec.Text as P
