{-# LANGUAGE CPP           #-}
{-# LANGUAGE RankNTypes    #-}
{-# LANGUAGE TypeFamilies  #-}
{-# LANGUAGE TypeOperators #-}
{-# OPTIONS -fno-warn-unused-top-binds #-} -- for lenses

module Pos.WorkMode
       ( WorkMode
       , MinWorkMode

       -- * Actual modes
       , RealMode
       , RealModeContext(..)
       , EmptyMempoolExt
       ) where

import           Universum

import           Control.Lens (makeLensesWith)
import qualified Control.Monad.Reader as Mtl

import           Pos.Chain.Block (HasSlogContext (..), HasSlogGState (..))
import           Pos.Chain.Delegation (DelegationVar)
import           Pos.Chain.Ssc (SscMemTag, SscState)
import           Pos.Context (HasNodeContext (..), HasPrimaryKey (..),
                     HasSscContext (..), NodeContext)
import           Pos.Core (HasConfiguration)
import           Pos.Core.JsonLog.LogEvents (JsonLogConfig)
import           Pos.Core.Reporting (HasMisbehaviorMetrics (..))
import           Pos.Core.Slotting (HasSlottingVar (..), MonadSlotsData)
import           Pos.DB (MonadGState (..), NodeDBs)
import           Pos.DB.Block (MonadBListener (..), dbGetSerBlockRealDefault,
                     dbGetSerUndoRealDefault, dbPutSerBlundsRealDefault,
                     onApplyBlocksStub, onRollbackBlocksStub)
import           Pos.DB.Class (MonadDB (..), MonadDBRead (..))
import           Pos.DB.DB (gsAdoptedBVDataDefault)
import           Pos.DB.Rocks (dbDeleteDefault, dbGetDefault,
                     dbIterSourceDefault, dbPutDefault, dbWriteBatchDefault)
import           Pos.DB.Txp (GenericTxpLocalData, MempoolExt,
                     MonadTxpLocal (..), TxpHolderTag, txNormalize,
                     txProcessTransaction)
import           Pos.Infra.DHT.Real.Param (KademliaParams)
import           Pos.Infra.Network.Types (HasNodeType (..), getNodeTypeDefault)
import           Pos.Infra.Reporting (MonadReporting (..), Reporter (..))
import           Pos.Infra.Shutdown (HasShutdownContext (..))
import           Pos.Infra.Slotting.Class (MonadSlots (..))
import           Pos.Infra.Slotting.Impl (currentTimeSlottingSimple,
                     getCurrentSlotBlockingSimple,
                     getCurrentSlotInaccurateSimple, getCurrentSlotSimple)
<<<<<<< HEAD
import           Pos.Ssc.Mem (SscMemTag)
import           Pos.Ssc.Types (SscState)
import           Pos.Txp (HasTxpConfiguration)
=======
import           Pos.Infra.Util.JsonLog.Events (HasJsonLogConfig (..),
                     JsonLogConfig, jsonLogDefault)
>>>>>>> 658af4f0
import           Pos.Util.Lens (postfixLFields)
import qualified Pos.Util.Log as Log
import           Pos.Util.Trace (noTrace)
import           Pos.Util.UserSecret (HasUserSecret (..))
import           Pos.Util.Util (HasLens (..))
import           Pos.WorkMode.Class (MinWorkMode, WorkMode)


data RealModeContext ext = RealModeContext
    { rmcNodeDBs       :: !NodeDBs
    , rmcSscState      :: !SscState
    , rmcTxpLocalData  :: !(GenericTxpLocalData ext)
    , rmcDelegationVar :: !DelegationVar
    , rmcJsonLogConfig :: !JsonLogConfig
    , rmcLoggerName    :: !Log.LoggerName
    , rmcNodeContext   :: !NodeContext
    , rmcReporter      :: !(Reporter IO)
      -- ^ How to do reporting. It's in here so that we can have
      -- 'MonadReporting (RealMode ext)' in the mean-time, until we
      -- re-architecht the reporting system so that it's not built-in to the
      -- application's monad.
    }

type EmptyMempoolExt = ()

type RealMode ext = Mtl.ReaderT (RealModeContext ext) IO

makeLensesWith postfixLFields ''RealModeContext

instance HasLens NodeDBs (RealModeContext ext) NodeDBs where
    lensOf = rmcNodeDBs_L

instance HasLens NodeContext (RealModeContext ext) NodeContext where
    lensOf = rmcNodeContext_L

instance HasLens SscMemTag (RealModeContext ext) SscState where
    lensOf = rmcSscState_L

instance HasLens TxpHolderTag (RealModeContext ext) (GenericTxpLocalData ext) where
    lensOf = rmcTxpLocalData_L

instance HasLens DelegationVar (RealModeContext ext) DelegationVar where
    lensOf = rmcDelegationVar_L

instance HasNodeType (RealModeContext ext) where
    getNodeType = getNodeTypeDefault @KademliaParams

instance {-# OVERLAPPABLE #-}
    HasLens tag NodeContext r =>
    HasLens tag (RealModeContext ext) r
  where
    lensOf = rmcNodeContext_L . lensOf @tag

instance HasSscContext (RealModeContext ext) where
    sscContext = rmcNodeContext_L . sscContext

instance HasPrimaryKey (RealModeContext ext) where
    primaryKey = rmcNodeContext_L . primaryKey

instance HasMisbehaviorMetrics (RealModeContext ext) where
    misbehaviorMetrics = rmcNodeContext_L . misbehaviorMetrics

instance HasUserSecret (RealModeContext ext) where
    userSecret = rmcNodeContext_L . userSecret

instance HasShutdownContext (RealModeContext ext) where
    shutdownContext = rmcNodeContext_L . shutdownContext

instance HasSlottingVar (RealModeContext ext) where
    slottingTimestamp = rmcNodeContext_L . slottingTimestamp
    slottingVar = rmcNodeContext_L . slottingVar

instance HasSlogContext (RealModeContext ext) where
    slogContext = rmcNodeContext_L . slogContext

instance HasSlogGState (RealModeContext ext) where
    slogGState = slogContext . scGState

instance HasNodeContext (RealModeContext ext) where
    nodeContext = rmcNodeContext_L

{- TODO
instance HasJsonLogConfig (RealModeContext ext) where
    jsonLogConfig = rmcJsonLogConfig_L
-}
{-
instance {-# OVERLAPPING #-} CanJsonLog (RealMode ext) where
    jsonLog = jsonLogDefault
-}
instance (HasConfiguration, MonadSlotsData ctx (RealMode ext))
      => MonadSlots ctx (RealMode ext)
  where
    getCurrentSlot = getCurrentSlotSimple
    getCurrentSlotBlocking = getCurrentSlotBlockingSimple
    getCurrentSlotInaccurate = getCurrentSlotInaccurateSimple
    currentTimeSlotting = currentTimeSlottingSimple

instance HasConfiguration => MonadGState (RealMode ext) where
    gsAdoptedBVData = gsAdoptedBVDataDefault

instance HasConfiguration => MonadDBRead (RealMode ext) where
    dbGet = dbGetDefault
    dbIterSource = dbIterSourceDefault
    dbGetSerBlock = dbGetSerBlockRealDefault
    dbGetSerUndo = dbGetSerUndoRealDefault

instance HasConfiguration => MonadDB (RealMode ext) where
    dbPut = dbPutDefault
    dbWriteBatch = dbWriteBatchDefault
    dbDelete = dbDeleteDefault
    dbPutSerBlunds = dbPutSerBlundsRealDefault

instance MonadBListener (RealMode ext) where
    onApplyBlocks = onApplyBlocksStub
    onRollbackBlocks = onRollbackBlocksStub

type instance MempoolExt (RealMode ext) = ext

instance (HasConfiguration) =>
         MonadTxpLocal (RealMode ()) where
    txpNormalize = txNormalize
    txpProcessTx = \tr -> txProcessTransaction tr noTrace

instance MonadReporting (RealMode ext) where
    report rt = Mtl.ask >>= liftIO . flip runReporter rt . rmcReporter<|MERGE_RESOLUTION|>--- conflicted
+++ resolved
@@ -47,14 +47,6 @@
 import           Pos.Infra.Slotting.Impl (currentTimeSlottingSimple,
                      getCurrentSlotBlockingSimple,
                      getCurrentSlotInaccurateSimple, getCurrentSlotSimple)
-<<<<<<< HEAD
-import           Pos.Ssc.Mem (SscMemTag)
-import           Pos.Ssc.Types (SscState)
-import           Pos.Txp (HasTxpConfiguration)
-=======
-import           Pos.Infra.Util.JsonLog.Events (HasJsonLogConfig (..),
-                     JsonLogConfig, jsonLogDefault)
->>>>>>> 658af4f0
 import           Pos.Util.Lens (postfixLFields)
 import qualified Pos.Util.Log as Log
 import           Pos.Util.Trace (noTrace)
