{-# LANGUAGE CPP           #-}
{-# LANGUAGE RankNTypes    #-}
{-# LANGUAGE TypeFamilies  #-}
{-# LANGUAGE TypeOperators #-}
{-# OPTIONS -fno-warn-unused-top-binds #-} -- for lenses

module Pos.WorkMode
       ( WorkMode
       , MinWorkMode

       -- * Actual modes
       , RealMode
       , RealModeContext(..)
       , EmptyMempoolExt
       ) where

import           Universum

import           Control.Lens (makeLensesWith)
import qualified Control.Monad.Reader as Mtl

import           Pos.Block.Slog (HasSlogContext (..), HasSlogGState (..))
import           Pos.Context (HasNodeContext (..), HasPrimaryKey (..),
                     HasSscContext (..), NodeContext)
import           Pos.Core (HasConfiguration)
<<<<<<< HEAD
import           Pos.Core.JsonLog.LogEvents (JsonLogConfig)
=======
import           Pos.Core.JsonLog (CanJsonLog (..))
>>>>>>> 7da7cd82
import           Pos.Core.Reporting (HasMisbehaviorMetrics (..))
import           Pos.Core.Slotting (HasSlottingVar (..), MonadSlotsData)
import           Pos.DB (MonadGState (..), NodeDBs)
import           Pos.DB.Block (MonadBListener (..), dbGetSerBlockRealDefault,
                     dbGetSerUndoRealDefault, dbPutSerBlundsRealDefault,
                     onApplyBlocksStub, onRollbackBlocksStub)
import           Pos.DB.Class (MonadDB (..), MonadDBRead (..))
import           Pos.DB.DB (gsAdoptedBVDataDefault)
import           Pos.DB.Rocks (dbDeleteDefault, dbGetDefault,
                     dbIterSourceDefault, dbPutDefault, dbWriteBatchDefault)
import           Pos.DB.Txp (GenericTxpLocalData, MempoolExt,
                     MonadTxpLocal (..), TxpHolderTag, txNormalize,
                     txProcessTransaction)
import           Pos.Delegation.Class (DelegationVar)
import           Pos.Infra.DHT.Real.Param (KademliaParams)
import           Pos.Infra.Network.Types (HasNodeType (..), getNodeTypeDefault)
import           Pos.Infra.Reporting (MonadReporting (..), Reporter (..))
import           Pos.Infra.Shutdown (HasShutdownContext (..))
import           Pos.Infra.Slotting.Class (MonadSlots (..))
import           Pos.Infra.Slotting.Impl (currentTimeSlottingSimple,
                     getCurrentSlotBlockingSimple,
                     getCurrentSlotInaccurateSimple, getCurrentSlotSimple)
import           Pos.Ssc.Mem (SscMemTag)
import           Pos.Ssc.Types (SscState)
import           Pos.Txp (HasTxpConfiguration)
import           Pos.Util.Lens (postfixLFields)
import qualified Pos.Util.Log as Log
import           Pos.Util.Trace (noTrace)
import           Pos.Util.UserSecret (HasUserSecret (..))
import           Pos.Util.Util (HasLens (..))
import           Pos.WorkMode.Class (MinWorkMode, WorkMode)


data RealModeContext ext = RealModeContext
    { rmcNodeDBs       :: !NodeDBs
    , rmcSscState      :: !SscState
    , rmcTxpLocalData  :: !(GenericTxpLocalData ext)
    , rmcDelegationVar :: !DelegationVar
    , rmcJsonLogConfig :: !JsonLogConfig
    , rmcLoggerName    :: !Log.LoggerName
    , rmcNodeContext   :: !NodeContext
    , rmcReporter      :: !(Reporter IO)
      -- ^ How to do reporting. It's in here so that we can have
      -- 'MonadReporting (RealMode ext)' in the mean-time, until we
      -- re-architecht the reporting system so that it's not built-in to the
      -- application's monad.
    }

type EmptyMempoolExt = ()

type RealMode ext = Mtl.ReaderT (RealModeContext ext) IO

makeLensesWith postfixLFields ''RealModeContext

instance HasLens NodeDBs (RealModeContext ext) NodeDBs where
    lensOf = rmcNodeDBs_L

instance HasLens NodeContext (RealModeContext ext) NodeContext where
    lensOf = rmcNodeContext_L

instance HasLens SscMemTag (RealModeContext ext) SscState where
    lensOf = rmcSscState_L

instance HasLens TxpHolderTag (RealModeContext ext) (GenericTxpLocalData ext) where
    lensOf = rmcTxpLocalData_L

instance HasLens DelegationVar (RealModeContext ext) DelegationVar where
    lensOf = rmcDelegationVar_L

instance HasNodeType (RealModeContext ext) where
    getNodeType = getNodeTypeDefault @KademliaParams

instance {-# OVERLAPPABLE #-}
    HasLens tag NodeContext r =>
    HasLens tag (RealModeContext ext) r
  where
    lensOf = rmcNodeContext_L . lensOf @tag

instance HasSscContext (RealModeContext ext) where
    sscContext = rmcNodeContext_L . sscContext

instance HasPrimaryKey (RealModeContext ext) where
    primaryKey = rmcNodeContext_L . primaryKey

instance HasMisbehaviorMetrics (RealModeContext ext) where
    misbehaviorMetrics = rmcNodeContext_L . misbehaviorMetrics

instance HasUserSecret (RealModeContext ext) where
    userSecret = rmcNodeContext_L . userSecret

instance HasShutdownContext (RealModeContext ext) where
    shutdownContext = rmcNodeContext_L . shutdownContext

instance HasSlottingVar (RealModeContext ext) where
    slottingTimestamp = rmcNodeContext_L . slottingTimestamp
    slottingVar = rmcNodeContext_L . slottingVar

instance HasSlogContext (RealModeContext ext) where
    slogContext = rmcNodeContext_L . slogContext

instance HasSlogGState (RealModeContext ext) where
    slogGState = slogContext . scGState

instance HasNodeContext (RealModeContext ext) where
    nodeContext = rmcNodeContext_L

{- TODO
instance HasJsonLogConfig (RealModeContext ext) where
    jsonLogConfig = rmcJsonLogConfig_L
-}
{-
instance {-# OVERLAPPING #-} CanJsonLog (RealMode ext) where
    jsonLog = jsonLogDefault
-}
instance (HasConfiguration, MonadSlotsData ctx (RealMode ext))
      => MonadSlots ctx (RealMode ext)
  where
    getCurrentSlot = getCurrentSlotSimple
    getCurrentSlotBlocking = getCurrentSlotBlockingSimple
    getCurrentSlotInaccurate = getCurrentSlotInaccurateSimple
    currentTimeSlotting = currentTimeSlottingSimple

instance HasConfiguration => MonadGState (RealMode ext) where
    gsAdoptedBVData = gsAdoptedBVDataDefault

instance HasConfiguration => MonadDBRead (RealMode ext) where
    dbGet = dbGetDefault
    dbIterSource = dbIterSourceDefault
    dbGetSerBlock = dbGetSerBlockRealDefault
    dbGetSerUndo = dbGetSerUndoRealDefault

instance HasConfiguration => MonadDB (RealMode ext) where
    dbPut = dbPutDefault
    dbWriteBatch = dbWriteBatchDefault
    dbDelete = dbDeleteDefault
    dbPutSerBlunds = dbPutSerBlundsRealDefault

instance MonadBListener (RealMode ext) where
    onApplyBlocks = onApplyBlocksStub
    onRollbackBlocks = onRollbackBlocksStub

type instance MempoolExt (RealMode ext) = ext

instance (HasConfiguration, HasTxpConfiguration) =>
         MonadTxpLocal (RealMode ()) where
    txpNormalize = txNormalize
    txpProcessTx = \tr -> txProcessTransaction tr noTrace

instance MonadReporting (RealMode ext) where
    report rt = Mtl.ask >>= liftIO . flip runReporter rt . rmcReporter<|MERGE_RESOLUTION|>--- conflicted
+++ resolved
@@ -23,11 +23,7 @@
 import           Pos.Context (HasNodeContext (..), HasPrimaryKey (..),
                      HasSscContext (..), NodeContext)
 import           Pos.Core (HasConfiguration)
-<<<<<<< HEAD
 import           Pos.Core.JsonLog.LogEvents (JsonLogConfig)
-=======
-import           Pos.Core.JsonLog (CanJsonLog (..))
->>>>>>> 7da7cd82
 import           Pos.Core.Reporting (HasMisbehaviorMetrics (..))
 import           Pos.Core.Slotting (HasSlottingVar (..), MonadSlotsData)
 import           Pos.DB (MonadGState (..), NodeDBs)
