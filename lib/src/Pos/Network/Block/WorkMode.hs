{-# LANGUAGE DataKinds #-}

-- | Various constraints needed for block processing.

module Pos.Network.Block.WorkMode
    ( BlockInstancesConstraint
    , BlockWorkMode
    ) where

import           Universum

import           Data.Default (Default)

import           Pos.Binary.Class (Bi)
import           Pos.Block.Configuration (HasBlockConfiguration)
import           Pos.Block.Slog (HasSlogContext)
import           Pos.Block.Types (LastKnownHeader, LastKnownHeaderTag)
import           Pos.Core.Context (HasPrimaryKey)
<<<<<<< HEAD
--import           Pos.Core.JsonLog (CanJsonLog)
import           Pos.Core.StateLock (StateLock, StateLockMetrics)
=======
import           Pos.Core.JsonLog (CanJsonLog)
import           Pos.DB.Block (LrcModeFull)
import           Pos.DB.Txp (GenericTxpLocalData, MempoolExt, MonadTxpLocal,
                     TxpHolderTag)
import           Pos.DB.Update (UpdateContext)
>>>>>>> 7da7cd82
import           Pos.Infra.Communication.Protocol (Message)
import           Pos.Infra.Recovery.Info (MonadRecoveryInfo)
import           Pos.Infra.Shutdown.Class (HasShutdownContext)
import           Pos.Infra.Util.JsonLog.Events (MemPoolModifyReason)
import           Pos.Network.Block.RetrievalQueue (BlockRetrievalQueue,
                     BlockRetrievalQueueTag)
import           Pos.Network.Block.Types (MsgBlock, MsgGetBlocks, MsgGetHeaders,
                     MsgHeaders)
import           Pos.Recovery.Types (RecoveryHeader, RecoveryHeaderTag)
import           Pos.Security.Params (SecurityParams)
import           Pos.Util.Util (HasLens, HasLens')

-- | These instances are implemented in @Pos.Binary.Communication@,
-- @Pos.Communication.Message@ and @Pos.Communication.Limits@, which
-- are unavailable at this point, hence we defer providing them
-- to the calling site.
type BlockInstancesConstraint =
    ( Each '[Bi]
        [ MsgGetHeaders
        , MsgHeaders
        , MsgGetBlocks
        , MsgBlock ]
    , Each '[Message]
        [ MsgGetHeaders
        , MsgHeaders
        , MsgGetBlocks
        , MsgBlock ]
    )

-- | A subset of @WorkMode@.
type BlockWorkMode ctx m =
    ( BlockInstancesConstraint

    , Default (MempoolExt m)

    , LrcModeFull ctx m
    , MonadRecoveryInfo m
    , MonadTxpLocal m

    , HasPrimaryKey ctx
    , HasShutdownContext ctx
    , HasSlogContext ctx

    , HasLens BlockRetrievalQueueTag ctx BlockRetrievalQueue
    , HasLens LastKnownHeaderTag ctx LastKnownHeader
    , HasLens RecoveryHeaderTag ctx RecoveryHeader
    , HasLens TxpHolderTag ctx (GenericTxpLocalData (MempoolExt m))
    , HasLens' ctx SecurityParams
    , HasLens' ctx StateLock
    , HasLens' ctx (StateLockMetrics MemPoolModifyReason)
    , HasLens' ctx UpdateContext

    -- TODO, CanJsonLog m

    , HasBlockConfiguration
    )<|MERGE_RESOLUTION|>--- conflicted
+++ resolved
@@ -16,16 +16,12 @@
 import           Pos.Block.Slog (HasSlogContext)
 import           Pos.Block.Types (LastKnownHeader, LastKnownHeaderTag)
 import           Pos.Core.Context (HasPrimaryKey)
-<<<<<<< HEAD
 --import           Pos.Core.JsonLog (CanJsonLog)
 import           Pos.Core.StateLock (StateLock, StateLockMetrics)
-=======
-import           Pos.Core.JsonLog (CanJsonLog)
 import           Pos.DB.Block (LrcModeFull)
 import           Pos.DB.Txp (GenericTxpLocalData, MempoolExt, MonadTxpLocal,
                      TxpHolderTag)
 import           Pos.DB.Update (UpdateContext)
->>>>>>> 7da7cd82
 import           Pos.Infra.Communication.Protocol (Message)
 import           Pos.Infra.Recovery.Info (MonadRecoveryInfo)
 import           Pos.Infra.Shutdown.Class (HasShutdownContext)
