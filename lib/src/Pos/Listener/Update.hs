{-# LANGUAGE RankNTypes          #-}
{-# LANGUAGE ScopedTypeVariables #-}

-- TODO rename the module / move defintions / whatever.
-- It's not about the network at all.

module Pos.Listener.Update
       ( UpdateMode
       , handleProposal
       , handleVote
       ) where

import           Universum

import           Formatting (build, sformat, (%))
import           UnliftIO (MonadUnliftIO)

import           Pos.Core (ProtocolMagic)
import           Pos.Core.Update (UpdateProposal (..), UpdateVote (..))
import           Pos.DB.Class (MonadDB, MonadGState)
import           Pos.Infra.Recovery.Info (MonadRecoveryInfo)
import           Pos.Infra.Reporting (MonadReporting)
import           Pos.Infra.Shutdown.Class (HasShutdownContext)
import           Pos.Infra.Slotting (MonadSlots)
import           Pos.Infra.StateLock (StateLock)
import           Pos.Lrc.Context (HasLrcContext)
import           Pos.Update.Configuration (HasUpdateConfiguration)
import           Pos.Update.Context (UpdateContext)
import           Pos.Update.Logic.Local (processProposal, processVote)
import           Pos.Update.Params (UpdateParams)
import           Pos.Util.Trace.Named (TraceNamed, logNotice, logWarning)
import           Pos.Util.Util (HasLens (..))


type UpdateMode ctx m
<<<<<<< HEAD
    = ( MonadMockable m
=======
    = ( WithLogger m
>>>>>>> 782b17fd
      , MonadIO m
      , MonadUnliftIO m
      , MonadMask m
      , MonadGState m
      , MonadDB m
      , MonadReader ctx m
      , HasLrcContext ctx
      , HasLens UpdateContext ctx UpdateContext
      , HasLens UpdateParams ctx UpdateParams
      , HasLens StateLock ctx StateLock
      , HasShutdownContext ctx
      , HasUpdateConfiguration
      , MonadReporting m
      , MonadRecoveryInfo m
      , MonadSlots ctx m
      )

handleProposal
    :: forall ctx m
     . (MonadIO m, UpdateMode ctx m)
    => TraceNamed m
    -> ProtocolMagic
    -> (UpdateProposal, [UpdateVote])
    -> m Bool
handleProposal logTrace pm (proposal, votes) = do
    res <- processProposal logTrace pm proposal
    logProp proposal res
    let processed = isRight res
    processed <$ when processed (mapM_ processVoteLog votes)
  where
    processVoteLog :: UpdateVote -> m ()
    processVoteLog vote = processVote logTrace pm vote >>= logVote vote
    logVote vote (Left cause) =
        logWarning logTrace $ sformat ("Proposal is accepted but vote "%build%
                              " is rejected, the reason is: "%build)
                     vote cause
    logVote vote (Right _) = logVoteAccepted logTrace vote

    logProp prop (Left cause) =
        logWarning logTrace $ sformat ("Processing of proposal "%build%
                              " failed, the reason is: "%build)
              prop cause
    -- Update proposals are accepted rarely (at least before Shelley),
    -- so it deserves 'Notice' severity.
    logProp prop (Right _) =
        logNotice logTrace $ sformat ("Processing of proposal "%build%" is successful")
              prop

----------------------------------------------------------------------------
-- UpdateVote
----------------------------------------------------------------------------

handleVote
    :: UpdateMode ctx m
    => TraceNamed m
    -> ProtocolMagic
    -> UpdateVote
    -> m Bool
handleVote logTrace pm uv = do
    res <- processVote logTrace pm uv
    logProcess uv res
    pure $ isRight res
  where
    logProcess vote (Left cause) =
        logWarning logTrace $ sformat ("Processing of vote "%build%
                              "failed, the reason is: "%build)
                     vote cause
    logProcess vote (Right _) = logVoteAccepted logTrace vote

----------------------------------------------------------------------------
-- Helpers
----------------------------------------------------------------------------

-- Update votes are accepted rarely (at least before Shelley), so
-- it deserves 'Notice' severity.
logVoteAccepted :: TraceNamed m -> UpdateVote -> m ()
logVoteAccepted logTrace vote =
    logNotice logTrace $ sformat ("Processing of vote "%build%"is successfull") vote<|MERGE_RESOLUTION|>--- conflicted
+++ resolved
@@ -16,13 +16,13 @@
 import           UnliftIO (MonadUnliftIO)
 
 import           Pos.Core (ProtocolMagic)
+import           Pos.Core.StateLock (StateLock)
 import           Pos.Core.Update (UpdateProposal (..), UpdateVote (..))
 import           Pos.DB.Class (MonadDB, MonadGState)
 import           Pos.Infra.Recovery.Info (MonadRecoveryInfo)
 import           Pos.Infra.Reporting (MonadReporting)
 import           Pos.Infra.Shutdown.Class (HasShutdownContext)
 import           Pos.Infra.Slotting (MonadSlots)
-import           Pos.Infra.StateLock (StateLock)
 import           Pos.Lrc.Context (HasLrcContext)
 import           Pos.Update.Configuration (HasUpdateConfiguration)
 import           Pos.Update.Context (UpdateContext)
@@ -32,13 +32,8 @@
 import           Pos.Util.Util (HasLens (..))
 
 
-type UpdateMode ctx m
-<<<<<<< HEAD
-    = ( MonadMockable m
-=======
-    = ( WithLogger m
->>>>>>> 782b17fd
-      , MonadIO m
+type UpdateMode ctx m =
+      ( MonadIO m
       , MonadUnliftIO m
       , MonadMask m
       , MonadGState m
