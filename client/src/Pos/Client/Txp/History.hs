{-# LANGUAGE AllowAmbiguousTypes #-}
{-# LANGUAGE InstanceSigs        #-}
{-# LANGUAGE RankNTypes          #-}
{-# LANGUAGE TemplateHaskell     #-}
{-# LANGUAGE TypeFamilies        #-}

module Pos.Client.Txp.History
       ( TxHistoryEntry(..)
       , thTxId
       , thTx
       , thInputs
       , thDifficulty
       , thOutputAddrs
       , thTimestamp
       , _thInputAddrs

       , MonadTxHistory(..)

       -- * History derivation
       , getBlockHistoryDefault
       , getLocalHistoryDefault
       , SaveTxException (..)
       , saveTxDefault

       , txHistoryListToMap
       ) where

import           Universum

import           Control.Exception.Safe (Exception (..))
import           Control.Lens (makeLenses)
import           Control.Monad.Trans (MonadTrans)
import qualified Data.Map.Strict as M (fromList, insert)
import           Formatting (bprint, build, (%))
import qualified Formatting.Buildable
import           Serokell.Util.Text (listJson)

import           Pos.Chain.Lrc (genesisLeaders)
import           Pos.Chain.Txp (ToilVerFailure, Tx (..), TxAux (..), TxId,
                     TxOut, TxOutAux (..), TxWitness, TxpConfiguration,
                     TxpError (..), UtxoLookup, UtxoM, UtxoModifier,
                     applyTxToUtxo, evalUtxoM, flattenTxPayload, genesisUtxo,
                     runUtxoM, topsortTxs, txOutAddress, unGenesisUtxo,
                     utxoGet, utxoToLookup)
import           Pos.Core (Address, ChainDifficulty, GenesisHash (..),
                     HasConfiguration, Timestamp (..), difficultyL, epochSlots,
                     genesisHash)
import           Pos.Core.Block (Block, MainBlock, headerHash, mainBlockSlot,
                     mainBlockTxPayload)
import           Pos.Core.Block.Constructors (genesisBlock0)
--import           Pos.Core.JsonLog (CanJsonLog (..))
import           Pos.Crypto (ProtocolMagic, WithHash (..), withHash)
import           Pos.DB (MonadDBRead, MonadGState)
import           Pos.DB.Block (getBlock)
import           Pos.DB.Txp (MempoolExt, MonadTxpLocal, MonadTxpMem, buildUtxo,
                     getLocalTxs, txpProcessTx, withTxpLocalData)
import qualified Pos.GState as GS
import           Pos.Infra.Network.Types (HasNodeType)
import           Pos.Infra.Slotting (MonadSlots, getSlotStartPure,
                     getSystemStartM)
import           Pos.Infra.StateLock (StateLock, StateLockMetrics)
import           Pos.Infra.Util.JsonLog.Events (MemPoolModifyReason)
import           Pos.Util (eitherToThrow, maybeThrow)
import           Pos.Util.Trace (noTrace)
import           Pos.Util.Util (HasLens')

----------------------------------------------------------------------
-- Deduction of history
----------------------------------------------------------------------

-- | For given tx, gives list of source addresses of this tx, with respective 'TxIn's
getSenders :: Tx -> UtxoM [TxOut]
getSenders UnsafeTx {..} = do
    utxo <- catMaybes <$> mapM utxoGet (toList _txInputs)
    return $ toaOut <$> utxo

-- | Datatype for returning info about tx history
data TxHistoryEntry = THEntry
    { _thTxId        :: !TxId
    , _thTx          :: !Tx
    , _thDifficulty  :: !(Maybe ChainDifficulty)
    , _thInputs      :: ![TxOut]
    , _thOutputAddrs :: ![Address]
    , _thTimestamp   :: !(Maybe Timestamp)
    } deriving (Show, Eq, Generic, Ord)

instance NFData TxHistoryEntry where
    rnf tx = _thTxId tx
        `deepseq` _thTx tx
        `deepseq` _thDifficulty tx
        `deepseq` _thInputAddrs tx
        `deepseq` _thOutputAddrs tx
        `deepseq` _thTimestamp tx
        `deepseq` ()

-- | Remained for compatibility
_thInputAddrs :: TxHistoryEntry -> [Address]
_thInputAddrs = map txOutAddress . _thInputs

makeLenses ''TxHistoryEntry

instance Buildable TxHistoryEntry where
    build THEntry {..} =
        bprint
            ("{ id="%build%" inputs="%listJson%" outputs="%listJson
             %" diff="%build%" time="%build%" }")
            _thTxId
            _thInputs
            _thOutputAddrs
            _thDifficulty
            _thTimestamp

-- | Select transactions by predicate on related addresses
getTxsByPredicate
    :: ([Address] -> Bool)
    -> Maybe ChainDifficulty
    -> Maybe Timestamp
    -> [(WithHash Tx, TxWitness)]
    -> UtxoM (Map TxId TxHistoryEntry)
getTxsByPredicate pr mDiff mTs txs = go txs mempty
  where
    go [] !acc = return acc
    go ((wh@(WithHash tx txId), _wit) : rest) !acc = do
        inputs <- getSenders tx
        let outgoings = toList $ txOutAddress <$> _txOutputs tx
        let incomings = map txOutAddress inputs

        applyTxToUtxo wh

        let acc' = if pr (incomings ++ outgoings)
                   then M.insert txId (THEntry txId tx mDiff inputs outgoings mTs) acc
                   else acc
        go rest acc'

-- | Select transactions related to one of given addresses
getRelatedTxsByAddrs
    :: [Address]
    -> Maybe ChainDifficulty
    -> Maybe Timestamp
    -> [(WithHash Tx, TxWitness)]
    -> UtxoM (Map TxId TxHistoryEntry)
getRelatedTxsByAddrs addrs = getTxsByPredicate $ any (`elem` addrs)

deriveAddrHistoryBlk
    :: [Address]
    -> (MainBlock -> Maybe Timestamp)
    -> Map TxId TxHistoryEntry
    -> Block
    -> UtxoM (Map TxId TxHistoryEntry)
deriveAddrHistoryBlk _ _ hist (Left _) = pure hist
deriveAddrHistoryBlk addrs getTs hist (Right blk) = do
    let mapper TxAux {..} = (withHash taTx, taWitness)
        difficulty = blk ^. difficultyL
        mTimestamp = getTs blk
    txs <- getRelatedTxsByAddrs addrs (Just difficulty) mTimestamp $
           map mapper . flattenTxPayload $
           blk ^. mainBlockTxPayload
    return $ txs <> hist -- TODO: Are we sure there is no intersection? OTherwise, the order might matter

----------------------------------------------------------------------------
-- Genesis UtxoLookup
----------------------------------------------------------------------------

genesisUtxoLookup :: HasConfiguration => UtxoLookup
genesisUtxoLookup = utxoToLookup . unGenesisUtxo $ genesisUtxo

----------------------------------------------------------------------------
-- MonadTxHistory
----------------------------------------------------------------------------

-- | A class which have methods to get transaction history
class (Monad m, HasConfiguration) => MonadTxHistory m where
    getBlockHistory
        :: ProtocolMagic -> [Address] -> m (Map TxId TxHistoryEntry)
    getLocalHistory
        :: [Address] -> m (Map TxId TxHistoryEntry)
    saveTx :: ProtocolMagic -> TxpConfiguration -> (TxId, TxAux) -> m ()

    default getBlockHistory
        :: (MonadTrans t, MonadTxHistory m', t m' ~ m)
        => ProtocolMagic -> [Address] -> m (Map TxId TxHistoryEntry)
    getBlockHistory pm = lift . getBlockHistory pm

    default getLocalHistory
        :: (MonadTrans t, MonadTxHistory m', t m' ~ m)
        => [Address] -> m (Map TxId TxHistoryEntry)
    getLocalHistory = lift . getLocalHistory

    default saveTx
        :: (MonadTrans t, MonadTxHistory m', t m' ~ m)
        => ProtocolMagic
        -> TxpConfiguration
        -> (TxId, TxAux)
        -> m ()
    saveTx pm txpConfig = lift . saveTx pm txpConfig

instance {-# OVERLAPPABLE #-}
    (MonadTxHistory m, MonadTrans t, Monad (t m)) =>
        MonadTxHistory (t m)

type TxHistoryEnv ctx m =
    ( MonadDBRead m
    , MonadGState m
    , MonadTxpLocal m
    , MonadMask m
    , MonadSlots ctx m
    , MonadReader ctx m
    , MonadTxpMem (MempoolExt m) ctx m
    , HasLens' ctx StateLock
    , HasLens' ctx (StateLockMetrics MemPoolModifyReason)
    , HasNodeType ctx
    --TODO, CanJsonLog m
    )

getBlockHistoryDefault
    :: forall ctx m
     . (HasConfiguration, TxHistoryEnv ctx m)
    => ProtocolMagic
    -> [Address]
    -> m (Map TxId TxHistoryEntry)
getBlockHistoryDefault pm addrs = do
    let bot      = headerHash (genesisBlock0 pm (GenesisHash genesisHash) (genesisLeaders epochSlots))
    sd          <- GS.getSlottingData
    systemStart <- getSystemStartM

    let getBlockTimestamp :: MainBlock -> Maybe Timestamp
        getBlockTimestamp blk =
            getSlotStartPure systemStart (blk ^. mainBlockSlot) sd

    let filterFunc _blk _depth = True

    let foldStep ::
               (Map TxId TxHistoryEntry, UtxoModifier)
            -> Block
            -> (Map TxId TxHistoryEntry, UtxoModifier)
        foldStep (hist, modifier) blk =
            runUtxoM
                modifier
                genesisUtxoLookup
                (deriveAddrHistoryBlk addrs getBlockTimestamp hist blk)

    fst <$> GS.foldlUpWhileM getBlock bot filterFunc (pure ... foldStep) mempty

getLocalHistoryDefault
    :: forall ctx m. TxHistoryEnv ctx m
    => [Address] -> m (Map TxId TxHistoryEntry)
getLocalHistoryDefault addrs = do
    let mapper (txid, TxAux {..}) = (WithHash taTx txid, taWitness)
        topsortErr =
            TxpInternalError
                "getLocalHistory: transactions couldn't be topsorted!"
    localTxs <- withTxpLocalData getLocalTxs
    let ltxs = map mapper localTxs
    topsorted <- maybeThrow topsortErr (topsortTxs (view _1) ltxs)
    utxoLookup <- utxoToLookup <$> buildUtxo mempty (map snd localTxs)
    return $
        evalUtxoM mempty utxoLookup $
        getRelatedTxsByAddrs addrs Nothing Nothing topsorted

data SaveTxException =
    SaveTxToilFailure !ToilVerFailure
    deriving (Show)

instance Exception SaveTxException where
    displayException =
        \case
            SaveTxToilFailure x -> toString (pretty x)

<<<<<<< HEAD
saveTxDefault :: TxHistoryEnv ctx m => ProtocolMagic -> (TxId, TxAux) -> m ()
saveTxDefault pm txw = do
    res <- txpProcessTx noTrace pm txw
=======
saveTxDefault :: TxHistoryEnv ctx m
              => ProtocolMagic
              -> TxpConfiguration
              -> (TxId, TxAux) -> m ()
saveTxDefault pm txpConfig txw = do
    res <- txpProcessTx pm txpConfig txw
>>>>>>> 658af4f0
    eitherToThrow (first SaveTxToilFailure res)

txHistoryListToMap :: [TxHistoryEntry] -> Map TxId TxHistoryEntry
txHistoryListToMap = M.fromList . map (\tx -> (_thTxId tx, tx))<|MERGE_RESOLUTION|>--- conflicted
+++ resolved
@@ -266,18 +266,12 @@
         \case
             SaveTxToilFailure x -> toString (pretty x)
 
-<<<<<<< HEAD
-saveTxDefault :: TxHistoryEnv ctx m => ProtocolMagic -> (TxId, TxAux) -> m ()
-saveTxDefault pm txw = do
-    res <- txpProcessTx noTrace pm txw
-=======
 saveTxDefault :: TxHistoryEnv ctx m
               => ProtocolMagic
               -> TxpConfiguration
               -> (TxId, TxAux) -> m ()
 saveTxDefault pm txpConfig txw = do
-    res <- txpProcessTx pm txpConfig txw
->>>>>>> 658af4f0
+    res <- txpProcessTx noTrace pm txpConfig txw
     eitherToThrow (first SaveTxToilFailure res)
 
 txHistoryListToMap :: [TxHistoryEntry] -> Map TxId TxHistoryEntry
