--- conflicted
+++ resolved
@@ -29,21 +29,12 @@
 import           Pos.Binary.Class                      (AsBinary, Bi, asBinary)
 import           Pos.Binary.GodTossing                 ()
 import           Pos.Binary.Infra                      ()
-<<<<<<< HEAD
 import           Pos.Communication.Protocol            (EnqueueMsg, Message, MsgType (..),
                                                         Origin (..), OutSpecs,
                                                         SendActions (..), Worker,
                                                         WorkerSpec, onNewSlotWorker)
-import           Pos.Communication.Relay               (DataMsg, ReqMsg,
-                                                        invReqDataFlowNeighborsTK)
-=======
-import           Pos.Communication.Protocol            (Message, OutSpecs, EnqueueMsg,
-                                                        Worker, WorkerSpec, SendActions (..),
-                                                        onNewSlotWorker, MsgType (..),
-                                                        Origin (..))
 import           Pos.Communication.Relay               (DataMsg, ReqOrRes,
                                                         invReqDataFlowTK)
->>>>>>> 52ffff3f
 import           Pos.Communication.Specs               (createOutSpecs)
 import           Pos.Communication.Types.Relay         (InvOrData, InvOrDataTK)
 import           Pos.Core                              (EpochIndex, HasCoreConstants,
