{-# LANGUAGE FlexibleContexts      #-}
{-# LANGUAGE FlexibleInstances     #-}
{-# LANGUAGE MultiParamTypeClasses #-}
{-# LANGUAGE RankNTypes            #-}
{-# LANGUAGE ScopedTypeVariables   #-}
{-# LANGUAGE TypeApplications      #-}
{-# LANGUAGE LambdaCase            #-}
{-# LANGUAGE BangPatterns          #-}

module Main where

import           Control.Applicative (empty, liftA2)
import           Control.Concurrent (threadDelay)
import           Control.Concurrent.Async (concurrently, forConcurrently)
import           Control.Exception (throwIO)
import           Control.Exception.Safe (throwString)
import           Control.Monad (forM, forM_)

import           Data.Foldable (foldlM)
import           Data.Functor.Contravariant (contramap)
import           Data.Time.Units (Microsecond)
import           Data.Time.Clock.POSIX (getPOSIXTime)
import           GHC.IO.Encoding (setLocaleEncoding, utf8)
import qualified Network.Transport.TCP as TCP
import qualified Network.Transport.TCP.Internal as TCP (encodeEndPointAddress)
import           Options.Applicative.Simple (simpleOptions)
<<<<<<< HEAD
import           Serokell.Util.Concurrent (threadDelay)
import           System.Random (mkStdGen)
import qualified Pos.Util.Log as Log -- (LoggerNameBox, usingLoggerName)

import           Mockable (Production, concurrently, delay, forConcurrently, realTime,
                           runProduction)
import qualified Network.Transport.Abstract as NT
import           Network.Transport.Concrete (concrete)
=======
import           System.Random (mkStdGen, randomR)

import qualified Network.Transport as NT
>>>>>>> 5c4f20c9
import           Node (Conversation (..), ConversationActions (..), Node (Node), NodeAction (..),
                       converseWith, defaultNodeEnvironment, noReceiveDelay, node,
                       simpleNodeEndPoint)
import           Node.Internal (NodeId (..))
import           Node.Message.Binary (binaryPacking)
import           Pos.Util.Trace (Severity (..), wlogTrace)

import           Bench.Network.Commons (MeasureEvent (..), Payload (..), Ping (..), Pong (..),
                                        loadLogConfig, logMeasure)
import           SenderOptions (Args (..), argsParser)

data PingState = PingState
    { _lastResetMcs    :: !Microsecond
    , _currentMessages :: !Word
    }

oneSecondMcs :: Int
oneSecondMcs = 1000000

main :: IO ()
main = do
    (Args {..}, ()) <-
        simpleOptions
            "bench-sender"
            "Sender utility for benches"
            "Use it!"
            argsParser
            empty

    loadLogConfig logsPrefix logConfig
    setLocaleEncoding utf8

    transport <- do
        transportOrError <-
            TCP.createTransport (TCP.defaultTCPAddr "127.0.0.1" "3432")
            TCP.defaultTCPParameters
        either throwIO return transportOrError

    let prngNode = mkStdGen 0
        prngWork = mkStdGen 1
        nodeIds  = [ NodeId $ TCP.encodeEndPointAddress host (show port) 0
                   | (host, port) <- recipients ]
        tasksIds = [[tid, tid + threadNum .. msgNum] | tid <- [1..threadNum]]

<<<<<<< HEAD
    let action :: Log.LoggerNameBox Production ()
=======
        action :: IO ()
>>>>>>> 5c4f20c9
        action = do
            startTime <- round . (* 1000000) <$> getPOSIXTime

            -- TODO: is it good idea to start (recipients number * thread number) threads?
            let pingWorkers = liftA2 (pingSender prngWork payloadBound startTime msgRate)
                                     tasksIds
                                     (zip [0, msgNum..] nodeIds)

            node logTrace (simpleNodeEndPoint transport) (const noReceiveDelay) (const noReceiveDelay) prngNode binaryPacking () defaultNodeEnvironment $ \node' ->
                NodeAction (const []) $ \converse -> () <$ do
                    drones <- forM nodeIds (startDrone node')
                    forConcurrently pingWorkers ($ converse) `concurrently` do
                        threadDelay (duration * 1000000)
                        forM_ drones stopDrone

<<<<<<< HEAD
    runProduction $ Log.usingLoggerName Log.Debug "sender" $ action
=======
    action

>>>>>>> 5c4f20c9
  where

    logTrace = wlogTrace "sender"
    logTrace' = contramap ((,) Info) logTrace

    pingSender gen payloadBound startTimeMcs msgRate msgIds (msgStartId, peerId) converse =
        foldlM (pingSenderOnce payloadBound msgRate msgStartId peerId converse)
               (gen, PingState startTimeMcs 0)
               msgIds

    pingSenderOnce payloadBound msgRate msgStartId peerId converse (gen, !pingState) msgId = do
        let sMsgId = msgStartId + msgId
            (i, gen') = randomR (0, payloadBound) gen
            payload = Payload i
        logMeasure logTrace' PingSent sMsgId payload
        converseWith converse peerId $ \_ -> Conversation $ \cactions -> do
            send cactions (Ping sMsgId payload)
            recv cactions maxBound >>= \case
                Just (Pong _ _) -> pure ()
                _ -> throwString "Expected a pong"
            pure ()
        curTime <- round . (* 1000000) <$> getPOSIXTime
        let fromLastReset = curTime - fromIntegral (_lastResetMcs pingState)
        pingState' <-
            if fromLastReset >= oneSecondMcs
            then pure (PingState (fromIntegral curTime) 0)
            else if _currentMessages pingState >= msgRate
                then do
                    let waitToNextSecond = oneSecondMcs - fromLastReset
                    threadDelay waitToNextSecond
                    freshTime <- round .(* 1000000) <$> getPOSIXTime
                    pure $ PingState freshTime 0
                else pure $ pingState { _currentMessages = _currentMessages pingState + 1 }
        pure (gen', pingState')

    startDrone
        :: Node
        -> NodeId
        -> IO NT.Connection
    startDrone (Node _ endPoint _) (NodeId peer) = do
        connOrErr <- NT.connect endPoint peer NT.ReliableOrdered (NT.ConnectHints Nothing)
        either throwIO return connOrErr

    stopDrone = NT.close<|MERGE_RESOLUTION|>--- conflicted
+++ resolved
@@ -24,20 +24,13 @@
 import qualified Network.Transport.TCP as TCP
 import qualified Network.Transport.TCP.Internal as TCP (encodeEndPointAddress)
 import           Options.Applicative.Simple (simpleOptions)
-<<<<<<< HEAD
-import           Serokell.Util.Concurrent (threadDelay)
-import           System.Random (mkStdGen)
-import qualified Pos.Util.Log as Log -- (LoggerNameBox, usingLoggerName)
 
-import           Mockable (Production, concurrently, delay, forConcurrently, realTime,
-                           runProduction)
-import qualified Network.Transport.Abstract as NT
-import           Network.Transport.Concrete (concrete)
-=======
+import qualified Pos.Util.Log as Log
+
 import           System.Random (mkStdGen, randomR)
 
 import qualified Network.Transport as NT
->>>>>>> 5c4f20c9
+
 import           Node (Conversation (..), ConversationActions (..), Node (Node), NodeAction (..),
                        converseWith, defaultNodeEnvironment, noReceiveDelay, node,
                        simpleNodeEndPoint)
@@ -82,11 +75,7 @@
                    | (host, port) <- recipients ]
         tasksIds = [[tid, tid + threadNum .. msgNum] | tid <- [1..threadNum]]
 
-<<<<<<< HEAD
-    let action :: Log.LoggerNameBox Production ()
-=======
         action :: IO ()
->>>>>>> 5c4f20c9
         action = do
             startTime <- round . (* 1000000) <$> getPOSIXTime
 
@@ -102,12 +91,8 @@
                         threadDelay (duration * 1000000)
                         forM_ drones stopDrone
 
-<<<<<<< HEAD
-    runProduction $ Log.usingLoggerName Log.Debug "sender" $ action
-=======
     action
 
->>>>>>> 5c4f20c9
   where
 
     logTrace = wlogTrace "sender"
