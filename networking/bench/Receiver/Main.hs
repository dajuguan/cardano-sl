--- conflicted
+++ resolved
@@ -13,31 +13,22 @@
 import           Control.Exception.Safe (throwString)
 import           Control.Monad (unless)
 
---import           Data.Functor.Contravariant (contramap)
---import           Data.Text (Text)
 import           GHC.IO.Encoding (setLocaleEncoding, utf8)
 import           Options.Applicative.Simple (simpleOptions)
 import           System.Random (mkStdGen)
 
 import           Bench.Network.Commons (MeasureEvent (..), Ping (..), Pong (..),
-<<<<<<< HEAD
-                                        logMeasure)
-=======
-                     loadLogConfig, logMeasure)
->>>>>>> 961874f7
+                     logMeasure)
 import qualified Network.Transport.TCP as TCP
 import           Node (ConversationActions (..), Listener (..), NodeAction (..),
                      defaultNodeEnvironment, noReceiveDelay, node,
                      simpleNodeEndPoint)
 import           Node.Message.Binary (binaryPacking)
-import           Pos.Util.Trace (Severity (..), Trace, wlogTrace)
-import           ReceiverOptions (Args (..), argsParser)
-<<<<<<< HEAD
 import qualified Pos.Util.Log as Log
 import           Pos.Util.LoggerConfig
-import           Pos.Util.Trace.Named (setupLogging, appendName)
-=======
->>>>>>> 961874f7
+import           Pos.Util.Trace (Severity (..), Trace, wlogTrace)
+import           Pos.Util.Trace.Named (appendName, setupLogging)
+import           ReceiverOptions (Args (..), argsParser)
 
 main :: IO ()
 main = do
@@ -51,7 +42,7 @@
 
     --Log.loadLogConfig logsPrefix logConfig
     lc1 <- case logConfig of
-              Nothing -> return $ defaultInteractiveConfiguration Log.Debug
+              Nothing  -> return $ defaultInteractiveConfiguration Log.Debug
               Just lc0 -> parseLoggerConfig lc0
     lc <- setLogPrefix logsPrefix lc1
     logTrace <- setupLogging lc "bench-receiver"
