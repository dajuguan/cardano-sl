--- conflicted
+++ resolved
@@ -156,57 +156,28 @@
 -- `ntpResponseTimeout` passesed.  If at least one server responded
 -- `handleCollectedResponses` will update `ncStatus` in `NtpClient` with a new
 -- drift.
-<<<<<<< HEAD
 sendLoop :: TraceNamed IO -> NtpClient -> [Addresses] -> IO ()
 sendLoop logTrace cli addrs = do
-
-
-    let respTimeout = ntpResponseTimeout (ncSettings cli)
-    let poll        = ntpPollDelay (ncSettings cli)
-
-    () <- withAsync
-        (do
-            -- wait for responses and update status
-            _ <- timeout respTimeout waitForResponses
-            updateStatus logTrace cli
-        )
-        (\a -> do
-            -- send packets and wait until end of poll delay
-            sock <- atomically $ readTVar $ ncSockets cli
-            pack <- mkNtpPacket
-            sendPacket logTrace sock pack addrs
-
-            threadDelay $ fromIntegral poll
-            cancel a
-        )
-=======
-sendLoop :: NtpClient -> [Addresses] -> IO ()
-sendLoop cli addrs = do
     let respTimeout = ntpResponseTimeout (ncSettings cli)
     let poll        = ntpPollDelay (ncSettings cli)
 
     -- send packets and wait until end of poll delay
     sock <- atomically $ readTVar $ ncSockets cli
     pack <- mkNtpPacket
-    sendPacket sock pack addrs
+    sendPacket logTrace sock pack addrs
 
     _ <- timeout respTimeout waitForResponses
-    updateStatus cli
+    updateStatus logTrace cli
     -- after @'updateStatus'@ @'ntpStatus'@ is guaranteed to be
     -- different from @'NtpSyncPending'@, now we can wait until it was
     -- changed back to @'NtpSyncPending'@ to force a request.
     _ <- timeout poll waitForRequest
->>>>>>> 3a6e31af
 
     -- reset state & status before next loop
     atomically $ writeTVar (ncState cli) []
     atomically $ writeTVar (ncStatus cli) NtpSyncPending
-<<<<<<< HEAD
+
     sendLoop logTrace cli addrs
-=======
-
-    sendLoop cli addrs
->>>>>>> 3a6e31af
 
     where
         waitForResponses = do
