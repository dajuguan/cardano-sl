--- conflicted
+++ resolved
@@ -21,14 +21,9 @@
 import           Pos.Wallet.Aeson.ClientTypes ()
 import           Pos.Wallet.Web.ClientTypes (AccountId (..), CHash (..), CId (..), CTxId (..))
 import           Pos.Wallet.Web.Pending.Types (PendingTx, PtxCondition, PtxSubmitTiming)
-<<<<<<< HEAD
-import           Pos.Wallet.Web.State.Storage (AccountInfo, AddressInfo, RestorationBlockDepth,
-                                               SyncStatistics, SyncThroughput, WalletInfo,
-                                               WalletStorage, WalletSyncState)
-=======
-import           Pos.Wallet.Web.State.Storage (AccountInfo, AddressInfo, WAddressMeta, WalletInfo,
-                                               WalletStorage, WalletTip)
->>>>>>> 332158ac
+import           Pos.Wallet.Web.State.Storage (AccountInfo, AddressInfo, WAddressMeta,
+                                               RestorationBlockDepth, SyncStatistics, SyncThroughput,
+                                               WalletInfo, WalletStorage, WalletSyncState)
 
 instance FromJSON (CId a) => FromJSONKey (CId a) where
     fromJSONKey = FromJSONKeyTextParser parser
