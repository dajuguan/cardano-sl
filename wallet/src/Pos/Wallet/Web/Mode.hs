{-# LANGUAGE ScopedTypeVariables #-}
{-# LANGUAGE TypeFamilies        #-}
{-# LANGUAGE TypeOperators       #-}

module Pos.Wallet.Web.Mode
       ( WalletWebMode
       , WalletWebModeContextTag
       , WalletWebModeContext(..)
       , MonadWalletWebMode
       , MonadWalletWebSockets
       , MonadFullWalletWebMode

       , walletWebModeToRealMode
       , realModeToWalletWebMode

       , getBalanceDefault
       , getOwnUtxosDefault
       , getNewAddressWebWallet
       ) where

import           Universum

import           Control.Lens (makeLensesWith)
import qualified Control.Monad.Reader as Mtl
import           Control.Monad.Trans.Control (MonadBaseControl)
import           Crypto.Random (MonadRandom)
import qualified Data.HashMap.Strict as HM
import qualified Data.HashSet as HS
import           Data.List (partition)
import qualified Data.Map.Strict as M
<<<<<<< HEAD
import           Mockable (LowLevelAsync, Mockable, Production)
import           Pos.Wallet.Web.Tracking.Types (SyncQueue)
=======
import           System.Wlog (HasLoggerName (..))
>>>>>>> 66fe2e10
import           UnliftIO (MonadUnliftIO)

import           Pos.Block.Slog (HasSlogContext (..), HasSlogGState (..))
import           Pos.Client.KeyStorage (MonadKeys (..), MonadKeysRead (..),
                     getSecretDefault, modifySecretDefault)
import           Pos.Client.Txp.Addresses (MonadAddresses (..))
import           Pos.Client.Txp.Balances (MonadBalances (..))
import           Pos.Client.Txp.History (MonadTxHistory (..),
                     getBlockHistoryDefault, getLocalHistoryDefault,
                     saveTxDefault)
import           Pos.Context (HasNodeContext (..))
import           Pos.Core (Address, Coin, HasConfiguration, HasPrimaryKey (..),
                     isRedeemAddress, largestHDAddressBoot, mkCoin)
import           Pos.Core.JsonLog (CanJsonLog (..))
import           Pos.Core.Mockable (LowLevelAsync, Mockable, Production)
import           Pos.Core.Reporting (HasMisbehaviorMetrics (..),
                     MonadReporting (..), Reporter (..))
import           Pos.Core.Slotting (HasSlottingVar (..), MonadSlotsData)
import           Pos.Crypto (PassPhrase)
import           Pos.DB (MonadGState (..))
import           Pos.DB.Block (dbGetSerBlockRealDefault,
                     dbGetSerUndoRealDefault, dbPutSerBlundsRealDefault)
import           Pos.DB.Class (MonadDB (..), MonadDBRead (..))
import           Pos.DB.DB (gsAdoptedBVDataDefault)
import           Pos.DB.Rocks (dbDeleteDefault, dbGetDefault,
                     dbIterSourceDefault, dbPutDefault, dbWriteBatchDefault)
import           Pos.Infra.Network.Types (HasNodeType (..))
import           Pos.Infra.Recovery.Info (MonadRecoveryInfo)
import           Pos.Infra.Shutdown (HasShutdownContext (..))
import           Pos.Infra.Slotting.Class (HasSlottingVar (..), MonadSlots (..),
                     MonadSlotsData)
import           Pos.Infra.Slotting.Impl (currentTimeSlottingSimple,
                     getCurrentSlotBlockingSimple,
                     getCurrentSlotInaccurateSimple, getCurrentSlotSimple)
import           Pos.Infra.StateLock (StateLock)
<<<<<<< HEAD
=======
import           Pos.Infra.Util.JsonLog.Events (HasJsonLogConfig (..),
                     jsonLogDefault)
>>>>>>> 66fe2e10
import           Pos.Launcher (HasConfigurations)
import           Pos.Recovery ()
import           Pos.Ssc.Types (HasSscContext (..))
import           Pos.Txp (HasTxpConfiguration, MempoolExt, MonadTxpLocal (..),
                     MonadTxpMem, Utxo, addrBelongsToSet,
                     applyUtxoModToAddrCoinMap, getUtxoModifier,
                     withTxpLocalData)
import qualified Pos.Txp.DB as DB
import           Pos.Util (postfixLFields)
import qualified Pos.Util.Modifier as MM
import           Pos.Util.Trace (noTrace)
import           Pos.Util.UserSecret (HasUserSecret (..))
import           Pos.Util.Util (HasLens (..))
import           Pos.Wallet.Web.Tracking.Types (SyncQueue)
import           Pos.WorkMode (MinWorkMode, RealMode, RealModeContext (..))

import           Pos.Wallet.Redirect (MonadBlockchainInfo (..),
                     MonadUpdates (..), applyLastUpdateWebWallet,
                     blockchainSlotDurationWebWallet, connectedPeersWebWallet,
                     localChainDifficultyWebWallet,
                     networkChainDifficultyWebWallet, txpNormalizeWebWallet,
                     txpProcessTxWebWallet, waitForUpdateWebWallet)
import           Pos.Wallet.WalletMode (WalletMempoolExt)
import           Pos.Wallet.Web.Account (AccountMode, GenSeed (RandomSeed))
import           Pos.Wallet.Web.ClientTypes (AccountId)
import           Pos.Wallet.Web.Methods.Logic (MonadWalletLogic, newAddress_)
import           Pos.Wallet.Web.Sockets.Connection (MonadWalletWebSockets)
import           Pos.Wallet.Web.Sockets.ConnSet (ConnectionsVar)
import           Pos.Wallet.Web.State (WalletDB, WalletDbReader,
                     askWalletSnapshot, getWalletBalancesAndUtxo,
                     getWalletUtxo, wamAddress)
import           Pos.Wallet.Web.Tracking (MonadBListener (..),
                     onApplyBlocksWebWallet, onRollbackBlocksWebWallet)

data WalletWebModeContext = WalletWebModeContext
    { wwmcWalletState        :: !WalletDB
    , wwmcConnectionsVar     :: !ConnectionsVar
    , wwmcWalletSyncRequests :: !SyncQueue
    , wwmcRealModeContext    :: !(RealModeContext WalletMempoolExt)
    }

-- It's here because of TH for lens
type WalletWebMode = Mtl.ReaderT WalletWebModeContext Production

walletWebModeToRealMode
    :: WalletDB
    -> ConnectionsVar
    -> SyncQueue
    -> WalletWebMode t
    -> RealMode WalletMempoolExt t
walletWebModeToRealMode ws cv syncRequests act = do
    rmc <- ask
    lift $ runReaderT act (WalletWebModeContext ws cv syncRequests rmc)

realModeToWalletWebMode
    :: RealMode WalletMempoolExt t
    -> WalletWebMode t
realModeToWalletWebMode rm = Mtl.ask >>= \ctx ->
    let rmc = wwmcRealModeContext ctx
     in lift (Mtl.runReaderT rm rmc)

makeLensesWith postfixLFields ''WalletWebModeContext

instance HasLens SyncQueue WalletWebModeContext SyncQueue where
    lensOf = wwmcWalletSyncRequests_L

instance HasSscContext WalletWebModeContext where
    sscContext = wwmcRealModeContext_L . sscContext

instance HasPrimaryKey WalletWebModeContext where
    primaryKey = wwmcRealModeContext_L . primaryKey

-- FIXME alter it so that we never send logs for info-level reports, as I
-- think that's how it was prior.
instance MonadReporting WalletWebMode where
    report rt = Mtl.ask >>= \ctx ->
        liftIO (runReporter (rmcReporter (wwmcRealModeContext ctx)) rt)

instance HasMisbehaviorMetrics WalletWebModeContext where
  misbehaviorMetrics = wwmcRealModeContext_L . misbehaviorMetrics

instance HasUserSecret WalletWebModeContext where
    userSecret = wwmcRealModeContext_L . userSecret

instance HasShutdownContext WalletWebModeContext where
    shutdownContext = wwmcRealModeContext_L . shutdownContext

instance HasNodeContext WalletWebModeContext where
    nodeContext = wwmcRealModeContext_L . nodeContext

instance HasSlottingVar WalletWebModeContext where
    slottingTimestamp = wwmcRealModeContext_L . slottingTimestamp
    slottingVar = wwmcRealModeContext_L . slottingVar

instance HasLens WalletDB WalletWebModeContext WalletDB where
    lensOf = wwmcWalletState_L

instance HasLens ConnectionsVar WalletWebModeContext ConnectionsVar where
    lensOf = wwmcConnectionsVar_L

instance {-# OVERLAPPABLE #-}
    HasLens tag (RealModeContext WalletMempoolExt) r =>
    HasLens tag WalletWebModeContext r
  where
    lensOf = wwmcRealModeContext_L . lensOf @tag

instance HasSlogContext WalletWebModeContext where
    slogContext = wwmcRealModeContext_L . slogContext

instance HasSlogGState WalletWebModeContext where
    slogGState = wwmcRealModeContext_L . slogGState

{- TODO
instance HasJsonLogConfig WalletWebModeContext where
    jsonLogConfig = wwmcRealModeContext_L . jsonLogConfig
-}
instance HasNodeType WalletWebModeContext where
    getNodeType = getNodeType . wwmcRealModeContext

data WalletWebModeContextTag

instance HasLens WalletWebModeContextTag WalletWebModeContext WalletWebModeContext where
    lensOf = identity

----------------------------------------------------------------------------
-- Wallet modes
----------------------------------------------------------------------------

type MonadWalletWebMode ctx m =
    ( MinWorkMode m
    , MonadUnliftIO m
    , MonadBaseControl IO m
    , MonadMask m
    , MonadSlots ctx m
    , MonadGState m
    , MonadDBRead m
    , MonadTxpMem WalletMempoolExt ctx m
    , MonadRecoveryInfo m
    , MonadBListener m
    , MonadReader ctx m
    , HasLens StateLock ctx StateLock
    , HasNodeType ctx
    , HasShutdownContext ctx
    , AccountMode ctx m
    , MonadBlockchainInfo m
    , MonadBalances m
    , MonadUpdates m
    , MonadTxHistory m
    , WalletDbReader ctx m
    , MonadKeys m
    , MonadAddresses m
    , MonadRandom m
    , AddrData m ~ (AccountId, PassPhrase)
    )

type MonadFullWalletWebMode ctx m =
    ( MonadWalletWebMode ctx m
    , MonadWalletWebSockets ctx m
    , MonadReporting m
    , Mockable LowLevelAsync m
    , HasLens SyncQueue ctx SyncQueue
    )

----------------------------------------------------------------------------
-- Instances for WalletWebMode
----------------------------------------------------------------------------

instance (HasConfiguration, MonadSlotsData ctx WalletWebMode)
      => MonadSlots ctx WalletWebMode
  where
    getCurrentSlot = getCurrentSlotSimple
    getCurrentSlotBlocking = getCurrentSlotBlockingSimple
    getCurrentSlotInaccurate = getCurrentSlotInaccurateSimple
    currentTimeSlotting = currentTimeSlottingSimple

{- TODO
instance {-# OVERLAPPING #-} CanJsonLog WalletWebMode where
    jsonLog = jsonLogDefault
-}
instance HasConfiguration => MonadDBRead WalletWebMode where
    dbGet = dbGetDefault
    dbIterSource = dbIterSourceDefault
    dbGetSerBlock = dbGetSerBlockRealDefault
    dbGetSerUndo = dbGetSerUndoRealDefault

instance HasConfiguration => MonadDB WalletWebMode where
    dbPut = dbPutDefault
    dbWriteBatch = dbWriteBatchDefault
    dbDelete = dbDeleteDefault
    dbPutSerBlunds = dbPutSerBlundsRealDefault

instance HasConfiguration => MonadGState WalletWebMode where
    gsAdoptedBVData = gsAdoptedBVDataDefault

instance (HasConfiguration)
       => MonadBListener WalletWebMode where
    onApplyBlocks = onApplyBlocksWebWallet noTrace
    onRollbackBlocks = onRollbackBlocksWebWallet noTrace

instance MonadUpdates WalletWebMode where
    waitForUpdate = waitForUpdateWebWallet
    applyLastUpdate = applyLastUpdateWebWallet noTrace

instance (HasConfiguration) =>
         MonadBlockchainInfo WalletWebMode where
    networkChainDifficulty = networkChainDifficultyWebWallet
    localChainDifficulty = localChainDifficultyWebWallet
    connectedPeers = connectedPeersWebWallet
    blockchainSlotDuration = blockchainSlotDurationWebWallet

type BalancesEnv ext ctx m =
    ( MonadDBRead m
    , MonadUnliftIO m
    , MonadGState m
    , WalletDbReader ctx m
    , MonadMask m
    , MonadTxpMem ext ctx m
    )

getOwnUtxosDefault :: BalancesEnv ext ctx m => [Address] -> m Utxo
getOwnUtxosDefault addrs = do
    ws <- askWalletSnapshot
    let (redeemAddrs, commonAddrs) = partition isRedeemAddress addrs

    updates <- withTxpLocalData getUtxoModifier
    let commonUtxo = if null commonAddrs then mempty
                     else getWalletUtxo ws
    redeemUtxo <- if null redeemAddrs then pure mempty
                  else DB.getFilteredUtxo redeemAddrs

    let allUtxo = MM.modifyMap updates $ commonUtxo <> redeemUtxo
        addrsSet = HS.fromList addrs
    pure $ M.filter (`addrBelongsToSet` addrsSet) allUtxo

-- | `BalanceDB` isn't used here anymore, because
-- 1) It doesn't represent actual balances of addresses, but it represents _stakes_
-- 2) Local utxo is now cached, and deriving balances from it is not
--    so bad for performance now
getBalanceDefault :: BalancesEnv ext ctx m => Address -> m Coin
getBalanceDefault addr = do
    ws <- askWalletSnapshot
    updates <- withTxpLocalData getUtxoModifier
    let balancesAndUtxo = getWalletBalancesAndUtxo ws
    return $ fromMaybe (mkCoin 0) .
        HM.lookup addr $
        applyUtxoModToAddrCoinMap updates balancesAndUtxo

instance HasConfiguration => MonadBalances WalletWebMode where
    getOwnUtxos = getOwnUtxosDefault
    getBalance = getBalanceDefault

instance (HasConfiguration, HasTxpConfiguration)
        => MonadTxHistory WalletWebMode where
    getBlockHistory = getBlockHistoryDefault
    getLocalHistory = getLocalHistoryDefault
    saveTx = saveTxDefault

type instance MempoolExt WalletWebMode = WalletMempoolExt

instance (HasConfiguration, HasTxpConfiguration) =>
         MonadTxpLocal WalletWebMode where
    txpNormalize = txpNormalizeWebWallet
    txpProcessTx = txpProcessTxWebWallet noTrace

instance MonadKeysRead WalletWebMode where
    getSecret = getSecretDefault

instance MonadKeys WalletWebMode where
    modifySecret = modifySecretDefault

getNewAddressWebWallet
    :: MonadWalletLogic ctx m
    => (AccountId, PassPhrase) -> m Address
getNewAddressWebWallet (accId, passphrase) = do
    ws <- askWalletSnapshot
    cAddrMeta <- newAddress_ ws RandomSeed passphrase accId
    return $ cAddrMeta ^. wamAddress

instance (HasConfigurations)
      => MonadAddresses Pos.Wallet.Web.Mode.WalletWebMode where
    type AddrData Pos.Wallet.Web.Mode.WalletWebMode = (AccountId, PassPhrase)
    -- We rely on the fact that Daedalus always uses HD addresses with
    -- BootstrapEra distribution.
    getFakeChangeAddress = pure largestHDAddressBoot
    getNewAddress = getNewAddressWebWallet<|MERGE_RESOLUTION|>--- conflicted
+++ resolved
@@ -28,12 +28,6 @@
 import qualified Data.HashSet as HS
 import           Data.List (partition)
 import qualified Data.Map.Strict as M
-<<<<<<< HEAD
-import           Mockable (LowLevelAsync, Mockable, Production)
-import           Pos.Wallet.Web.Tracking.Types (SyncQueue)
-=======
-import           System.Wlog (HasLoggerName (..))
->>>>>>> 66fe2e10
 import           UnliftIO (MonadUnliftIO)
 
 import           Pos.Block.Slog (HasSlogContext (..), HasSlogGState (..))
@@ -47,7 +41,6 @@
 import           Pos.Context (HasNodeContext (..))
 import           Pos.Core (Address, Coin, HasConfiguration, HasPrimaryKey (..),
                      isRedeemAddress, largestHDAddressBoot, mkCoin)
-import           Pos.Core.JsonLog (CanJsonLog (..))
 import           Pos.Core.Mockable (LowLevelAsync, Mockable, Production)
 import           Pos.Core.Reporting (HasMisbehaviorMetrics (..),
                      MonadReporting (..), Reporter (..))
@@ -63,17 +56,11 @@
 import           Pos.Infra.Network.Types (HasNodeType (..))
 import           Pos.Infra.Recovery.Info (MonadRecoveryInfo)
 import           Pos.Infra.Shutdown (HasShutdownContext (..))
-import           Pos.Infra.Slotting.Class (HasSlottingVar (..), MonadSlots (..),
-                     MonadSlotsData)
+import           Pos.Infra.Slotting.Class (MonadSlots (..))
 import           Pos.Infra.Slotting.Impl (currentTimeSlottingSimple,
                      getCurrentSlotBlockingSimple,
                      getCurrentSlotInaccurateSimple, getCurrentSlotSimple)
 import           Pos.Infra.StateLock (StateLock)
-<<<<<<< HEAD
-=======
-import           Pos.Infra.Util.JsonLog.Events (HasJsonLogConfig (..),
-                     jsonLogDefault)
->>>>>>> 66fe2e10
 import           Pos.Launcher (HasConfigurations)
 import           Pos.Recovery ()
 import           Pos.Ssc.Types (HasSscContext (..))
