{-# LANGUAGE TypeFamilies #-}

-- | Wallet history

module Pos.Wallet.Web.Methods.History
       ( MonadWalletHistory
       , WalletHistory (..)
       , _WalletHistory
       , WalletHistorySize (..)
       , getHistoryLimited
       , getHistory
       , addHistoryTxMeta
       , constructCTx
       , getCurChainDifficulty
       ) where

import           Universum

import           Control.Lens (makePrisms)
import qualified Data.Map.Strict as Map
import qualified Data.Set as S
import           Data.Time.Clock.POSIX (POSIXTime, getPOSIXTime)
import           Formatting (sformat, stext, (%))
import           Serokell.Util (listChunkedJson, listJsonIndent)
import           System.Wlog (WithLogger, logDebug)

import           Pos.Client.Txp.History (MonadTxHistory, TxHistoryEntry (..), txHistoryListToMap)
import           Pos.Core (Address, ChainDifficulty, HasConfiguration, timestampToPosix)
import           Pos.Core.Txp (TxId)
import           Pos.Util.LogSafe (logInfoSP, secureListF)
import           Pos.Util.Servant (encodeCType)
import           Pos.Util.Util (eitherToThrow)
import           Pos.Wallet.WalletMode (MonadBlockchainInfo (..), getLocalHistory)
import           Pos.Wallet.Web.ClientTypes (AccountId (..), Addr, CId, CTx (..), CTxMeta (..),
                                             ScrollLimit, ScrollOffset, Wal, mkCTx, addressToCId)
import           Pos.Wallet.Web.Error (WalletError (..))
import           Pos.Wallet.Web.Methods.Logic (MonadWalletLogicRead)
import           Pos.Wallet.Web.Pending (PendingTx (..), ptxPoolInfo, _PtxApplying)
import           Pos.Wallet.Web.State (AddressInfo (..), AddressLookupMode (Ever), WalletDB,
                                       WalletSnapshot, addOnlyNewTxMetas, askWalletDB,
                                       getHistoryCache, getPendingTx, getTxMeta,
<<<<<<< HEAD
                                       getWalletPendingTxs, getWalletSnapshot)
=======
                                       getWalletPendingTxs, getWalletSnapshot, wamAddress)
>>>>>>> 332158ac
import           Pos.Wallet.Web.Util (getAccountAddrsOrThrow, getWalletAccountIds, getWalletAddrs,
                                      getWalletAddrsDetector)
import           Servant.API.ContentTypes (NoContent (..))


type MonadWalletHistory ctx m =
    ( MonadWalletLogicRead ctx m
    , MonadBlockchainInfo m
    , MonadTxHistory m
    )

newtype WalletHistory =
    WalletHistory { unWalletHistory :: Map TxId (CTx, POSIXTime) }

makePrisms ''WalletHistory

newtype WalletHistorySize =
    WalletHistorySize { unWalletHistorySize :: Word }

walletHistorySize :: WalletHistory -> WalletHistorySize
walletHistorySize =
    WalletHistorySize . fromIntegral . Map.size . unWalletHistory

getFullWalletHistory
    :: (MonadWalletHistory ctx m)
    => WalletDB
    -> CId Wal
    -> m (WalletHistory, WalletHistorySize)
getFullWalletHistory db cWalId = do
    logDebug "getFullWalletHistory: start"
    ws <- getWalletSnapshot db

    let addrs = getWalletAddrs ws Ever cWalId

    let blockHistory = getHistoryCache ws cWalId
    unfilteredLocalHistory <- getLocalHistory addrs

    logDebug "getFullWalletHistory: fetched addresses and block/local histories"
    let localHistory = unfilteredLocalHistory `Map.difference` blockHistory

    logTxHistory "Mempool" (toList localHistory)

    fullHistory <- addPtxHistory ws cWalId $ localHistory `Map.union` blockHistory
    let walAddrsDetector = getWalletAddrsDetector ws Ever cWalId
    diff <- getCurChainDifficulty
    logDebug "getFullWalletHistory: fetched full history"

    !cHistory <- WalletHistory <$>
        forM fullHistory (constructCTx ws cWalId walAddrsDetector diff)
    logDebug "getFullWalletHistory: formed cTxs"
    pure (cHistory, walletHistorySize cHistory)

getHistory
    :: MonadWalletHistory ctx m
    => CId Wal
    -> (WalletSnapshot -> [AccountId]) -- ^ Which account IDs to get from the snapshot
    -> Maybe (CId Addr)
    -> m (WalletHistory, WalletHistorySize)
getHistory cWalId getAccIds mAddrId = do
    db <- askWalletDB
    ws <- getWalletSnapshot db

    let allAccIds = getWalletAccountIds ws cWalId
        accIds = getAccIds ws
    -- FIXME: searching when only AddrId is provided is not supported yet.
    accAddrs  <- S.fromList . map (addressToCId . view wamAddress . adiWAddressMeta)
                 <$> concatMapM (getAccountAddrsOrThrow ws Ever) accIds

    let filterFn :: WalletHistory -> Either WalletError WalletHistory
        filterFn cHistory = case mAddrId of
          Nothing
            | S.fromList accIds == S.fromList allAccIds
              -- can avoid doing any expensive filtering in this case
                        -> Right cHistory
            | otherwise -> Right $ filterByAddrs accAddrs cHistory

          Just addr
            | addr `S.member` accAddrs -> Right $ filterByAddrs (S.singleton addr) cHistory
            | otherwise                -> Left errorBadAddress

    (cHistory, cHistorySize) <- getFullWalletHistory db cWalId
    cHistory' <- eitherToThrow $ filterFn cHistory
    logDebug "getHistory: filtered transactions"
    -- TODO: Why do we reuse the old size, pre-filter? Explain.
    return (cHistory', cHistorySize)
  where
    filterByAddrs :: S.Set (CId Addr)
                  -> WalletHistory
                  -> WalletHistory
    filterByAddrs addrs = over _WalletHistory (Map.filter (fits addrs . fst))

    fits :: S.Set (CId Addr) -> CTx -> Bool
    fits addrs CTx{..} =
        let inpsNOuts = map fst (ctInputs ++ ctOutputs)
        in  any (`S.member` addrs) inpsNOuts
    errorBadAddress = RequestError $
        "Specified wallet/account does not contain specified address"

getHistoryLimited
    :: MonadWalletHistory ctx m
    => Maybe (CId Wal)
    -> Maybe AccountId
    -> Maybe (CId Addr)
    -> Maybe ScrollOffset
    -> Maybe ScrollLimit
    -> m ([CTx], Word)
getHistoryLimited mCWalId mAccId mAddrId mSkip mLimit = do
    (cWalId, accIds) <- case (mCWalId, mAccId) of
        (Nothing, Nothing)      -> throwM errorSpecifySomething
        (Just _, Just _)        -> throwM errorDontSpecifyBoth
        (Just cWalId', Nothing) ->
            let accIds' = \ws -> getWalletAccountIds ws cWalId'
             in pure (cWalId', accIds')
        (Nothing, Just accId)   -> pure (aiWId accId, const [accId])
    (WalletHistory unsortedThs, WalletHistorySize n)
        <- getHistory cWalId accIds mAddrId

    let !sortedTxh = forceList $ sortByTime (Map.elems unsortedThs)
    logDebug "getHistoryLimited: sorted transactions"

    logCTxs "Total last 20" $ take 20 sortedTxh
    pure (applySkipLimit sortedTxh, n)
  where
    sortByTime :: [(CTx, POSIXTime)] -> [CTx]
    sortByTime thsWTime =
        -- TODO: if we use a (lazy) heap sort here, we can get the
        -- first n values of the m sorted elements in O(m + n log m)
        map fst $ sortWith (Down . snd) thsWTime
    forceList l = length l `seq` l
    applySkipLimit = take limit . drop skip
    limit = (fromIntegral $ fromMaybe defaultLimit mLimit)
    skip = (fromIntegral $ fromMaybe defaultSkip mSkip)
    defaultLimit = 100
    defaultSkip = 0
    errorSpecifySomething = RequestError $
        "Please specify either walletId or accountId"
    errorDontSpecifyBoth = RequestError $
        "Please do not specify both walletId and accountId at the same time"

addHistoryTxMeta
    :: (MonadIO m, HasConfiguration)
    => WalletDB
    -> CId Wal
    -> TxHistoryEntry
    -> m NoContent
addHistoryTxMeta db cWalId txhe = do
    addHistoryTxsMeta db cWalId . txHistoryListToMap . one $ txhe
    return NoContent

-- This functions is helper to do @addHistoryTx@ for
-- all txs from mempool as one Acidic transaction.
addHistoryTxsMeta
    :: (MonadIO m, HasConfiguration)
    => WalletDB
    -> CId Wal
    -> Map TxId TxHistoryEntry
    -> m ()
addHistoryTxsMeta db cWalId historyEntries = do
    metas <- mapM toMeta historyEntries
    addOnlyNewTxMetas db cWalId metas
  where
    toMeta THEntry {..} = CTxMeta <$> case _thTimestamp of
        Nothing -> liftIO getPOSIXTime
        Just ts -> pure $ timestampToPosix ts

constructCTx
    :: (MonadIO m, MonadThrow m)
    => WalletSnapshot
    -> CId Wal
    -> (Address -> Bool)
    -> ChainDifficulty
    -> TxHistoryEntry
    -> m (CTx, POSIXTime)
constructCTx ws cWalId addrBelongsToWallet diff wtx@THEntry{..} = do
    let cId = encodeCType _thTxId
    meta <- maybe (CTxMeta <$> liftIO getPOSIXTime) -- It's impossible case but just in case
            pure $ getTxMeta ws cWalId cId
    let ptxCond = encodeCType . fmap _ptxCond $ getPendingTx ws cWalId _thTxId
    either (throwM . InternalError) (pure . (, ctmDate meta)) $
        mkCTx diff wtx meta ptxCond addrBelongsToWallet

getCurChainDifficulty :: MonadBlockchainInfo m => m ChainDifficulty
getCurChainDifficulty = maybe localChainDifficulty pure =<< networkChainDifficulty

addPtxHistory
    :: (MonadIO m, WithLogger m)
    => WalletSnapshot
    -> CId Wal
    -> Map TxId TxHistoryEntry
    -> m (Map TxId TxHistoryEntry)
addPtxHistory ws wid currentHistory = do
    let pendingTxs = fromMaybe [] (getWalletPendingTxs ws wid)
    let conditions = map _ptxCond pendingTxs
    -- show only actually pending transactions in logs
    logTxHistory "Pending" $ mapMaybe (preview _PtxApplying) conditions
    -- but return all transactions which are not yet in blocks
    let candidatesList = txHistoryListToMap (mapMaybe ptxPoolInfo conditions)
    return $ Map.union currentHistory candidatesList

logTxHistory
    :: (WithLogger m, MonadIO m)
    => Text -> [TxHistoryEntry] -> m ()
logTxHistory desc entries = do
    logInfoSP $ \sl ->
        sformat (stext%" transactions history: "%secureListF sl (listChunkedJson 5))
        desc (map _thTxId entries)

logCTxs
    :: (WithLogger m, MonadIO m)
    => Text -> [CTx] -> m ()
logCTxs desc entries =
    logInfoSP $ \sl ->
        sformat (stext%" transactions history: "%secureListF sl (listJsonIndent 4))
        desc (map ctId entries)<|MERGE_RESOLUTION|>--- conflicted
+++ resolved
@@ -39,11 +39,7 @@
 import           Pos.Wallet.Web.State (AddressInfo (..), AddressLookupMode (Ever), WalletDB,
                                        WalletSnapshot, addOnlyNewTxMetas, askWalletDB,
                                        getHistoryCache, getPendingTx, getTxMeta,
-<<<<<<< HEAD
-                                       getWalletPendingTxs, getWalletSnapshot)
-=======
                                        getWalletPendingTxs, getWalletSnapshot, wamAddress)
->>>>>>> 332158ac
 import           Pos.Wallet.Web.Util (getAccountAddrsOrThrow, getWalletAccountIds, getWalletAddrs,
                                       getWalletAddrsDetector)
 import           Servant.API.ContentTypes (NoContent (..))
