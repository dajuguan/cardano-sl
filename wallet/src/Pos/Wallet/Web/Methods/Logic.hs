--- conflicted
+++ resolved
@@ -27,51 +27,7 @@
 
 import           Universum
 
-<<<<<<< HEAD
-import           Crypto.Random              (MonadRandom)
-import           Data.List                  (findIndex)
-import           Data.Time.Clock.POSIX      (getPOSIXTime)
-import           Formatting                 (build, sformat, (%))
-import           System.Wlog                (WithLogger)
-
-import           Pos.Client.KeyStorage      (MonadKeys (..), MonadKeysRead, addSecretKey,
-                                             deleteSecretKey, getSecretKeysPlain)
-import           Pos.Core                   (Coin, sumCoins, unsafeIntegerToCoin)
-import           Pos.Core.Configuration     (HasConfiguration)
-import           Pos.Crypto                 (PassPhrase, changeEncPassphrase,
-                                             checkPassMatches, emptyPassphrase)
-import           Pos.DB.Block               (MonadBlockDB)
-import           Pos.Slotting               (MonadSlots)
-import           Pos.Txp                    (MonadTxpMem)
-import           Pos.Util                   (maybeThrow)
-import           Pos.Util.Servant           (encodeCType)
-import           Pos.Wallet.Aeson           ()
-import           Pos.Wallet.WalletMode      (MonadBalances (..), WalletMempoolExt)
-import           Pos.Wallet.Web.Account     (AddrGenSeed, genUniqueAccountId,
-                                             genUniqueAddress, getAddrIdx, getSKById)
-import           Pos.Wallet.Web.ClientTypes (AccountId (..), CAccount (..),
-                                             CAccountInit (..), CAccountMeta (..),
-                                             CAddress (..), CCoin, CId,
-                                             CWAddressMeta (..), CWallet (..),
-                                             CWalletMeta (..), Wal, encToCId, mkCCoin)
-import           Pos.Wallet.Web.Error       (WalletError (..))
-import           Pos.Wallet.Web.State       (AddressLookupMode (Existing),
-                                             CustomAddressType (ChangeAddr, UsedAddr),
-                                             MonadWalletDB, MonadWalletDBMempoolRead,
-                                             addWAddress, createAccount, createWallet,
-                                             getAccountMeta, getWalletAccountIds,
-                                             getWalletIds, getWalletMetaIncludeUnready,
-                                             getWalletPassLU, isCustomAddress,
-                                             removeAccount, removeHistoryCache,
-                                             removeTxMetas, removeWallet, setAccountMeta,
-                                             setWalletMeta, setWalletPassLU,
-                                             setWalletReady)
-import           Pos.Wallet.Web.Tracking    (BlockLockMode)
-import           Pos.Wallet.Web.Util        (decodeCTypeOrFail, getAccountAddrsOrThrow)
-
-=======
 import           Crypto.Random (MonadRandom)
-import qualified Data.HashMap.Strict as HM
 import           Data.Time.Clock.POSIX (getPOSIXTime)
 import           Formatting (build, sformat, (%))
 import           Servant.API.ContentTypes (NoContent (..))
@@ -86,7 +42,6 @@
 import           Pos.Slotting (MonadSlots)
 import           Pos.Txp (MonadTxpMem)
 import           Pos.Util (maybeThrow)
-import qualified Pos.Util.Modifier as MM
 import           Pos.Util.Servant (encodeCType)
 import           Pos.Wallet.Aeson ()
 import           Pos.Wallet.WalletMode (MonadBalances (..), WalletMempoolExt)
@@ -95,22 +50,18 @@
 import           Pos.Wallet.Web.ClientTypes (AccountId (..), CAccount (..), CAccountInit (..),
                                              CAccountMeta (..), CAddress (..), CCoin, CId,
                                              CWAddressMeta (..), CWallet (..), CWalletMeta (..),
-                                             Wal, addrMetaToAccount, encToCId, mkCCoin)
+                                             Wal, encToCId, mkCCoin)
 import           Pos.Wallet.Web.Error (WalletError (..))
 import           Pos.Wallet.Web.State (AddressLookupMode (Existing),
                                        CustomAddressType (ChangeAddr, UsedAddr), MonadWalletDB,
-                                       MonadWalletDBRead, addWAddress, createAccount, createWallet,
-                                       getAccountIds, getAccountMeta, getWalletAddresses,
-                                       getWalletMetaIncludeUnready, getWalletPassLU,
+                                       MonadWalletDBMempoolRead, addWAddress, createAccount,
+                                       createWallet, getAccountMeta, getWalletAccountIds,
+                                       getWalletIds, getWalletMetaIncludeUnready, getWalletPassLU,
                                        isCustomAddress, removeAccount, removeHistoryCache,
                                        removeTxMetas, removeWallet, setAccountMeta, setWalletMeta,
                                        setWalletPassLU, setWalletReady)
-import           Pos.Wallet.Web.Tracking (BlockLockMode, CAccModifier (..), CachedCAccModifier,
-                                          fixCachedAccModifierFor, fixingCachedAccModifier,
-                                          sortedInsertions)
-import           Pos.Wallet.Web.Util (decodeCTypeOrFail, getAccountAddrsOrThrow,
-                                      getWalletAccountIds)
->>>>>>> b46c7639
+import           Pos.Wallet.Web.Tracking (BlockLockMode)
+import           Pos.Wallet.Web.Util (decodeCTypeOrFail, getAccountAddrsOrThrow)
 
 type MonadWalletLogicRead ctx m =
     ( MonadIO m
