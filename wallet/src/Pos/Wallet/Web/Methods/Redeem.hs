--- conflicted
+++ resolved
@@ -39,27 +39,18 @@
 
 redeemAda
     :: MonadWalletTxFull ctx m
-<<<<<<< HEAD
     => TraceNamed m
-    -> ProtocolMagic -> (TxAux -> m Bool) -> PassPhrase -> CWalletRedeem -> m CTx
-redeemAda logTrace pm submitTx passphrase CWalletRedeem {..} = do
-    seedBs <- maybe invalidBase64 pure
-        -- NOTE: this is just safety measure
-        $ rightToMaybe (B64.decode crSeed) <|> rightToMaybe (B64.decodeUrl crSeed)
-    redeemAdaInternal logTrace pm submitTx passphrase crWalletId seedBs
-=======
-    => ProtocolMagic
+    -> ProtocolMagic
     -> TxpConfiguration
     -> (TxAux -> m Bool)
     -> PassPhrase
     -> CWalletRedeem
     -> m CTx
-redeemAda pm txpConfig submitTx passphrase CWalletRedeem {..} = do
+redeemAda logTrace pm txpConfig submitTx passphrase CWalletRedeem {..} = do
     seedBs <- maybe invalidBase64 pure
         -- NOTE: this is just safety measure
         $ rightToMaybe (B64.decode crSeed) <|> rightToMaybe (B64.decodeUrl crSeed)
-    redeemAdaInternal pm txpConfig submitTx passphrase crWalletId seedBs
->>>>>>> 658af4f0
+    redeemAdaInternal logTrace pm txpConfig submitTx passphrase crWalletId seedBs
   where
     invalidBase64 =
         throwM . RequestError $ "Seed is invalid base64(url) string: " <> crSeed
@@ -69,32 +60,20 @@
 --  * https://github.com/input-output-hk/postvend-app/blob/master/src/CertGen.hs#L160
 redeemAdaPaperVend
     :: MonadWalletTxFull ctx m
-<<<<<<< HEAD
     => TraceNamed m
     -> ProtocolMagic
-=======
-    => ProtocolMagic
     -> TxpConfiguration
->>>>>>> 658af4f0
     -> (TxAux -> m Bool)
     -> PassPhrase
     -> CPaperVendWalletRedeem
     -> m CTx
-<<<<<<< HEAD
-redeemAdaPaperVend logTrace pm submitTx passphrase CPaperVendWalletRedeem {..} = do
-=======
-redeemAdaPaperVend pm txpConfig submitTx passphrase CPaperVendWalletRedeem {..} = do
->>>>>>> 658af4f0
+redeemAdaPaperVend logTrace pm txpConfig submitTx passphrase CPaperVendWalletRedeem {..} = do
     seedEncBs <- maybe invalidBase58 pure
         $ decodeBase58 bitcoinAlphabet $ encodeUtf8 pvSeed
     let aesKey = mnemonicToAesKey (bpToList pvBackupPhrase)
     seedDecBs <- either decryptionFailed pure
         $ aesDecrypt seedEncBs aesKey
-<<<<<<< HEAD
-    redeemAdaInternal logTrace pm submitTx passphrase pvWalletId seedDecBs
-=======
-    redeemAdaInternal pm txpConfig submitTx passphrase pvWalletId seedDecBs
->>>>>>> 658af4f0
+    redeemAdaInternal logTrace pm txpConfig submitTx passphrase pvWalletId seedDecBs
   where
     invalidBase58 =
         throwM . RequestError $ "Seed is invalid base58 string: " <> pvSeed
@@ -104,23 +83,15 @@
 
 redeemAdaInternal
     :: MonadWalletTxFull ctx m
-<<<<<<< HEAD
     => TraceNamed m
     -> ProtocolMagic
-=======
-    => ProtocolMagic
     -> TxpConfiguration
->>>>>>> 658af4f0
     -> (TxAux -> m Bool)
     -> PassPhrase
     -> CAccountId
     -> ByteString
     -> m CTx
-<<<<<<< HEAD
-redeemAdaInternal logTrace pm submitTx passphrase cAccId seedBs = do
-=======
-redeemAdaInternal pm txpConfig submitTx passphrase cAccId seedBs = do
->>>>>>> 658af4f0
+redeemAdaInternal logTrace pm txpConfig submitTx passphrase cAccId seedBs = do
     (_, redeemSK) <- maybeThrow (RequestError "Seed is not 32-byte long") $
                      redeemDeterministicKeyGen seedBs
     accId <- decodeCTypeOrFail cAccId
@@ -143,11 +114,7 @@
             dstWallet = aiWId accId
         ptx <- mkPendingTx ws dstWallet txHash txAux th
 
-<<<<<<< HEAD
-        th <$ submitAndSaveNewPtx logTrace pm db submitTx ptx
-=======
-        th <$ submitAndSaveNewPtx pm txpConfig db submitTx ptx
->>>>>>> 658af4f0
+        th <$ submitAndSaveNewPtx logTrace pm txpConfig db submitTx ptx
 
     -- add redemption transaction to the history of new wallet
     let cWalId = aiWId accId
