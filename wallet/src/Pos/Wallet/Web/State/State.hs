--- conflicted
+++ resolved
@@ -294,13 +294,8 @@
                  -> CustomAddressType
                  -> (Address, HeaderHash)
                  -> m Bool
-<<<<<<< HEAD
 addCustomAddress db customAddrType (addr, hash) =
     updateDisk (A.AddCustomAddress customAddrType (S.WAddrId addr, hash)) db
-=======
-addCustomAddress db customAddrType addrAndHash =
-    updateDisk (A.AddCustomAddress2 customAddrType addrAndHash) db
->>>>>>> e3b6e01a
 
 setAccountMeta :: (MonadIO m)
                => WalletDB -> AccountId -> CAccountMeta  -> m ()
@@ -413,13 +408,8 @@
                     -> CustomAddressType
                     -> (Address, HeaderHash)
                     -> m Bool
-<<<<<<< HEAD
 removeCustomAddress db customAddrType (addr, hash) =
     updateDisk (A.RemoveCustomAddress customAddrType (S.WAddrId addr, hash)) db
-=======
-removeCustomAddress db customAddrType aIdAndHeaderHash =
-    updateDisk (A.RemoveCustomAddress2 customAddrType aIdAndHeaderHash) db
->>>>>>> e3b6e01a
 
 addUpdate :: (MonadIO m)
           => WalletDB
