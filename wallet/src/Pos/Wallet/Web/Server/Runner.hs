--- conflicted
+++ resolved
@@ -56,26 +56,17 @@
        ( HasConfigurations
        , HasCompileInfo
        )
-<<<<<<< HEAD
     => TraceNamed IO
     -> ProtocolMagic
-=======
-    => ProtocolMagic
     -> TxpConfiguration
->>>>>>> 658af4f0
     -> WalletDB
     -> ConnectionsVar
     -> SyncQueue
     -> NodeResources WalletMempoolExt
     -> (Diffusion WalletWebMode -> WalletWebMode a)
     -> IO a
-<<<<<<< HEAD
-runWRealMode logTrace pm db conn syncRequests res action =
-    runRealMode logTrace pm res $ \diffusion ->
-=======
-runWRealMode pm txpConfig db conn syncRequests res action =
-    runRealMode pm txpConfig res $ \diffusion ->
->>>>>>> 658af4f0
+runWRealMode logTrace pm txpConfig db conn syncRequests res action =
+    runRealMode logTrace pm txpConfig res $ \diffusion ->
         walletWebModeToRealMode db conn syncRequests $
             action (hoistDiffusion realModeToWalletWebMode (walletWebModeToRealMode db conn syncRequests) diffusion)
 
@@ -85,24 +76,16 @@
        , HasCompileInfo
        , M.MonadWalletLogic ctx m
        )
-<<<<<<< HEAD
     => TraceNamed IO
     -> ProtocolMagic
-=======
-    => ProtocolMagic
     -> TxpConfiguration
->>>>>>> 658af4f0
     -> Diffusion WalletWebMode
     -> TVar NtpStatus
     -> Bool                    -- ^ whether to include genesis keys
     -> NetworkAddress          -- ^ IP and Port to listen
     -> Maybe TlsParams
     -> WalletWebMode ()
-<<<<<<< HEAD
-walletServeWebFull logTrace pm diffusion ntpStatus debug address mTlsParams = do
-=======
-walletServeWebFull pm txpConfig diffusion ntpStatus debug address mTlsParams = do
->>>>>>> 658af4f0
+walletServeWebFull logTrace pm txpConfig diffusion ntpStatus debug address mTlsParams = do
     ctx <- view shutdownContext
     let portCallback :: Word16 -> IO ()
         portCallback port = flip runReaderT ctx $ startNodeJsIPC logTrace port
@@ -114,14 +97,9 @@
         when debug $ M.addInitialRichAccount (natTrace liftIO logTrace) 0
 
         wwmc <- walletWebModeContext
-<<<<<<< HEAD
         walletApplication logTrace $
             walletServer @WalletWebModeContext @WalletWebMode
-                (natTrace liftIO logTrace) pm diffusion ntpStatus (convertHandler wwmc)
-=======
-        walletApplication $
-            walletServer @WalletWebModeContext @WalletWebMode pm txpConfig diffusion ntpStatus (convertHandler wwmc)
->>>>>>> 658af4f0
+                (natTrace liftIO logTrace) pm txpConfig diffusion ntpStatus (convertHandler wwmc)
 
 walletWebModeContext :: WalletWebMode WalletWebModeContext
 walletWebModeContext = view (lensOf @WalletWebModeContextTag)
