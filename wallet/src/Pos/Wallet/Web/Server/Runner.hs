{-# LANGUAGE AllowAmbiguousTypes #-}
{-# LANGUAGE DataKinds           #-}
{-# LANGUAGE Rank2Types          #-}
{-# LANGUAGE ScopedTypeVariables #-}
{-# LANGUAGE TypeOperators       #-}

-- | Module for `RealMode`-related part of full-node implementation of
-- Daedalus API.

module Pos.Wallet.Web.Server.Runner
       ( walletServeWebFull
       , runWRealMode
       , walletWebModeContext
       , convertHandler
       , notifierPlugin
       ) where

import           Universum

import qualified Control.Exception.Safe as E
import           Control.Monad.Except (MonadError (throwError))
import qualified Control.Monad.Reader as Mtl
import           Network.Wai (Application)
import           Ntp.Client (NtpStatus)
import           Servant.Server (Handler)

import           Cardano.NodeIPC (startNodeJsIPC)
import           Pos.Core.NetworkAddress (NetworkAddress)
import           Pos.Crypto (ProtocolMagic)
import           Pos.Infra.Diffusion.Types (Diffusion, hoistDiffusion)
import           Pos.Infra.Shutdown.Class (HasShutdownContext (shutdownContext))
import           Pos.Launcher.Configuration (HasConfigurations)
import           Pos.Launcher.Resource (NodeResources (..))
import           Pos.Launcher.Runner (runRealMode)
import           Pos.Util.CompileInfo (HasCompileInfo)
import qualified Pos.Util.Log as Log
import           Pos.Util.Trace (natTrace)
import           Pos.Util.Trace.Named (TraceNamed, logInfo)
import           Pos.Util.Util (HasLens (..))
import           Pos.Wallet.WalletMode (WalletMempoolExt)
import qualified Pos.Wallet.Web.Methods as M
import           Pos.Wallet.Web.Mode (WalletWebMode, WalletWebModeContext (..),
                     WalletWebModeContextTag, realModeToWalletWebMode,
                     walletWebModeToRealMode)
import           Pos.Wallet.Web.Server.Launcher (walletApplication,
                     walletServeImpl, walletServer)
import           Pos.Wallet.Web.Sockets (ConnectionsVar, launchNotifier)
import           Pos.Wallet.Web.State (WalletDB)
import           Pos.Wallet.Web.Tracking.Types (SyncQueue)
import           Pos.Web (TlsParams)

-- | 'WalletWebMode' runner.
runWRealMode
    :: forall a .
       ( HasConfigurations
       , HasCompileInfo
       )
    => TraceNamed IO
    -> Log.LoggingHandler
    -> ProtocolMagic
    -> WalletDB
    -> ConnectionsVar
    -> SyncQueue
    -> NodeResources WalletMempoolExt
    -> (Diffusion WalletWebMode -> WalletWebMode a)
<<<<<<< HEAD
    -> Production a
runWRealMode logTrace lh pm db conn syncRequests res action = --Production $
    runRealMode logTrace lh pm res $ \diffusion ->
=======
    -> IO a
runWRealMode pm db conn syncRequests res action =
    runRealMode pm res $ \diffusion ->
>>>>>>> 782b17fd
        walletWebModeToRealMode db conn syncRequests $
            action (hoistDiffusion realModeToWalletWebMode (walletWebModeToRealMode db conn syncRequests) diffusion)

walletServeWebFull
    :: forall ctx m .
       ( HasConfigurations
       , HasCompileInfo
       , M.MonadWalletLogic ctx m
       )
    => TraceNamed IO
    -> Log.LoggingHandler
    -> ProtocolMagic
    -> Diffusion WalletWebMode
    -> TVar NtpStatus
    -> Bool                    -- ^ whether to include genesis keys
    -> NetworkAddress          -- ^ IP and Port to listen
    -> Maybe TlsParams
    -> WalletWebMode ()
walletServeWebFull logTrace lh pm diffusion ntpStatus debug address mTlsParams = do
    ctx <- view shutdownContext
    let portCallback :: Word16 -> IO ()
        portCallback port = flip runReaderT ctx $ startNodeJsIPC logTrace port
    walletServeImpl action address mTlsParams Nothing (Just portCallback)
  where
    action :: WalletWebMode Application
    action = do
        logInfo (natTrace liftIO logTrace) "Wallet Web API has STARTED!"
        when debug $ M.addInitialRichAccount (natTrace liftIO logTrace) 0

        wwmc <- walletWebModeContext
        walletApplication logTrace $
            walletServer @WalletWebModeContext @WalletWebMode
                (natTrace liftIO logTrace) pm diffusion ntpStatus (convertHandler lh wwmc)

walletWebModeContext :: WalletWebMode WalletWebModeContext
walletWebModeContext = view (lensOf @WalletWebModeContextTag)

convertHandler
    :: Log.LoggingHandler
    -> WalletWebModeContext
    -> WalletWebMode a
    -> Handler a
convertHandler lh wwmc handler =
    liftIO (walletRunner handler) `E.catches` excHandlers
  where

    walletRunner :: forall a . WalletWebMode a -> IO a
<<<<<<< HEAD
    walletRunner act = Log.usingLoggerName lh "wallet" $ runProduction $
=======
    walletRunner act =
>>>>>>> 782b17fd
        Mtl.runReaderT act wwmc

    excHandlers = [E.Handler catchServant]
    catchServant = throwError

notifierPlugin
    :: (HasConfigurations)
    => TraceNamed IO
    -> Log.LoggingHandler
    -> WalletWebMode ()
notifierPlugin logTrace lh = do
    wwmc <- walletWebModeContext
    launchNotifier (natTrace liftIO logTrace) (convertHandler lh wwmc)<|MERGE_RESOLUTION|>--- conflicted
+++ resolved
@@ -33,7 +33,6 @@
 import           Pos.Launcher.Resource (NodeResources (..))
 import           Pos.Launcher.Runner (runRealMode)
 import           Pos.Util.CompileInfo (HasCompileInfo)
-import qualified Pos.Util.Log as Log
 import           Pos.Util.Trace (natTrace)
 import           Pos.Util.Trace.Named (TraceNamed, logInfo)
 import           Pos.Util.Util (HasLens (..))
@@ -56,22 +55,15 @@
        , HasCompileInfo
        )
     => TraceNamed IO
-    -> Log.LoggingHandler
     -> ProtocolMagic
     -> WalletDB
     -> ConnectionsVar
     -> SyncQueue
     -> NodeResources WalletMempoolExt
     -> (Diffusion WalletWebMode -> WalletWebMode a)
-<<<<<<< HEAD
-    -> Production a
-runWRealMode logTrace lh pm db conn syncRequests res action = --Production $
-    runRealMode logTrace lh pm res $ \diffusion ->
-=======
     -> IO a
-runWRealMode pm db conn syncRequests res action =
-    runRealMode pm res $ \diffusion ->
->>>>>>> 782b17fd
+runWRealMode logTrace pm db conn syncRequests res action =
+    runRealMode logTrace pm res $ \diffusion ->
         walletWebModeToRealMode db conn syncRequests $
             action (hoistDiffusion realModeToWalletWebMode (walletWebModeToRealMode db conn syncRequests) diffusion)
 
@@ -82,7 +74,6 @@
        , M.MonadWalletLogic ctx m
        )
     => TraceNamed IO
-    -> Log.LoggingHandler
     -> ProtocolMagic
     -> Diffusion WalletWebMode
     -> TVar NtpStatus
@@ -90,7 +81,7 @@
     -> NetworkAddress          -- ^ IP and Port to listen
     -> Maybe TlsParams
     -> WalletWebMode ()
-walletServeWebFull logTrace lh pm diffusion ntpStatus debug address mTlsParams = do
+walletServeWebFull logTrace pm diffusion ntpStatus debug address mTlsParams = do
     ctx <- view shutdownContext
     let portCallback :: Word16 -> IO ()
         portCallback port = flip runReaderT ctx $ startNodeJsIPC logTrace port
@@ -104,26 +95,21 @@
         wwmc <- walletWebModeContext
         walletApplication logTrace $
             walletServer @WalletWebModeContext @WalletWebMode
-                (natTrace liftIO logTrace) pm diffusion ntpStatus (convertHandler lh wwmc)
+                (natTrace liftIO logTrace) pm diffusion ntpStatus (convertHandler wwmc)
 
 walletWebModeContext :: WalletWebMode WalletWebModeContext
 walletWebModeContext = view (lensOf @WalletWebModeContextTag)
 
 convertHandler
-    :: Log.LoggingHandler
-    -> WalletWebModeContext
+    :: WalletWebModeContext
     -> WalletWebMode a
     -> Handler a
-convertHandler lh wwmc handler =
+convertHandler wwmc handler =
     liftIO (walletRunner handler) `E.catches` excHandlers
   where
 
     walletRunner :: forall a . WalletWebMode a -> IO a
-<<<<<<< HEAD
-    walletRunner act = Log.usingLoggerName lh "wallet" $ runProduction $
-=======
     walletRunner act =
->>>>>>> 782b17fd
         Mtl.runReaderT act wwmc
 
     excHandlers = [E.Handler catchServant]
@@ -132,8 +118,7 @@
 notifierPlugin
     :: (HasConfigurations)
     => TraceNamed IO
-    -> Log.LoggingHandler
     -> WalletWebMode ()
-notifierPlugin logTrace lh = do
+notifierPlugin logTrace = do
     wwmc <- walletWebModeContext
-    launchNotifier (natTrace liftIO logTrace) (convertHandler lh wwmc)+    launchNotifier (natTrace liftIO logTrace) (convertHandler wwmc)