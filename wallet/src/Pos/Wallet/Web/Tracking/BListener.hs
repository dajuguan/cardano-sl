{-# LANGUAGE DataKinds           #-}
{-# LANGUAGE ScopedTypeVariables #-}

-- | Instance Blockchain Listener for WalletWebDB.
-- Guaranteed that state of GStateDB and BlockDB isn't changed
-- during @onApplyBlocks@ and @onRollbackBlocks@ callbacks.

module Pos.Wallet.Web.Tracking.BListener
       ( MonadBListener(..)
       , onApplyBlocksWebWallet
       , onRollbackBlocksWebWallet
       ) where

import           Universum

import           Control.Lens (to)
import qualified Data.List.NonEmpty as NE
import           Data.Time.Units (convertUnit)
import           Formatting (build, sformat, (%))

import           Pos.Chain.Block (Blund, undoTx)
import           Pos.Chain.Txp (flattenTxPayload)
import           Pos.Core (Timestamp, difficultyL)
import           Pos.Core.Block (BlockHeader (..), HeaderHash, blockHeader,
                     getBlockHeader, headerSlotL, mainBlockTxPayload,
                     prevBlockL)
import           Pos.Core.Chrono (NE, NewestFirst (..), OldestFirst (..))
import           Pos.Core.Txp (TxAux (..), TxUndo)
import           Pos.Core.Util.TimeLimit (CanLogInParallel, logWarningWaitInf)
import           Pos.DB.BatchOp (SomeBatchOp)
import           Pos.DB.Block (MonadBListener (..))
import           Pos.DB.Class (MonadDBRead)
import qualified Pos.GState as GS
import           Pos.Infra.Reporting (MonadReporting, reportOrLogE)
import           Pos.Infra.Slotting (MonadSlots, MonadSlotsData,
                     getCurrentEpochSlotDuration, getSlotStartPure,
                     getSystemStartM)
<<<<<<< HEAD
import           Pos.Txp.Base (flattenTxPayload)
import qualified Pos.Util.Log as Log
import           Pos.Util.Log.LogSafe (buildSafe, secretOnlyF, secure)
import           Pos.Util.Trace.Named (TraceNamed, appendName, logInfoSP,
                     logWarningSP)
=======
import           Pos.Infra.Util.LogSafe (buildSafe, logInfoSP, logWarningSP,
                     secretOnlyF, secure)
import           Pos.Infra.Util.TimeLimit (CanLogInParallel, logWarningWaitInf)
>>>>>>> 658af4f0
import           Pos.Wallet.Web.Tracking.Decrypt (eskToWalletDecrCredentials)

import           Pos.Wallet.Web.Account (AccountMode, getSKById)
import           Pos.Wallet.Web.ClientTypes (CId, Wal)
import qualified Pos.Wallet.Web.State as WS
import           Pos.Wallet.Web.Tracking.Modifier (CAccModifier (..))
import           Pos.Wallet.Web.Tracking.Sync (applyModifierToWallet,
                     rollbackModifierFromWallet, trackingApplyTxs,
                     trackingRollbackTxs)
import           Pos.Wallet.Web.Tracking.Types (TrackingOperation (..))


walletGuard
    :: MonadIO m
    => TraceNamed m
    -> WS.WalletSnapshot
    -> HeaderHash
    -> CId Wal
    -> m ()
    -> m ()
walletGuard logTrace ws curTip wAddr action = case WS.getWalletSyncState ws wAddr of
    Nothing -> logWarningSP logTrace $ \sl -> sformat ("There is no syncTip corresponding to wallet #"%secretOnlyF sl build) wAddr
    Just WS.NotSynced    -> logInfoSP logTrace $ \sl -> sformat ("Wallet #"%secretOnlyF sl build%" hasn't been synced yet") wAddr
    Just (WS.SyncedWith wTip)      -> tipGuard wTip
    Just (WS.RestoringFrom _ _) -> do
        logWarningSP logTrace $ \sl ->
            sformat ( "Wallet #"%secretOnlyF sl build%" is restoring, not tracking it just yet...") wAddr
    where
        tipGuard wTip
            | wTip /= curTip =
                logWarningSP logTrace $ \sl ->
                    sformat ("Skip wallet #"%secretOnlyF sl build%", because of wallet's tip "%build
                             %" mismatched with current tip") wAddr wTip
            | otherwise = action

-- Perform this action under block lock.
onApplyBlocksWebWallet
    :: forall ctx m .
    ( AccountMode ctx m
    , CanLogInParallel m
    , MonadDBRead m
    , MonadReporting m
    , MonadSlotsData ctx m
    , WS.WalletDbReader ctx m
    )
    => TraceNamed m
    -> OldestFirst NE Blund
    -> m SomeBatchOp
onApplyBlocksWebWallet logTrace0 blunds = reportTimeouts logTrace "apply" $ do
    db <- WS.askWalletDB
    ws <- WS.getWalletSnapshot db
    let oldestFirst = getOldestFirst blunds
        txsWUndo = concatMap gbTxsWUndo oldestFirst
        newTipH = NE.last oldestFirst ^. _1 . blockHeader
    currentTipHH <- GS.getTip
    mapM_ (catchInSync logTrace "apply" $ syncWallet logTrace db ws currentTipHH newTipH txsWUndo)
          (WS.getWalletAddresses ws)

    -- It's silly, but when the wallet is migrated to RocksDB, we can write
    -- something a bit more reasonable.
    pure mempty
  where
    logTrace = appendName loggerName logTrace0
    syncWallet
        :: TraceNamed m
        -> WS.WalletDB
        -> WS.WalletSnapshot
        -> HeaderHash
        -> BlockHeader
        -> [(TxAux, TxUndo, BlockHeader)]
        -> CId Wal
        -> m ()
    syncWallet logTrace' db ws curTip newTipH blkTxsWUndo wAddr = walletGuard logTrace' ws curTip wAddr $ do
        blkHeaderTs <- blkHeaderTsGetter
        encSK <- getSKById wAddr

        let credentials = eskToWalletDecrCredentials encSK
        let dbUsed = WS.getCustomAddresses ws WS.UsedAddr
        let applyBlockWith trackingOp = do
              let mapModifier = trackingApplyTxs credentials dbUsed gbDiff blkHeaderTs ptxBlkInfo blkTxsWUndo
              applyModifierToWallet logTrace' db trackingOp wAddr newTipH mapModifier
              logMsg logTrace' "Applied" (getOldestFirst blunds) wAddr mapModifier

        applyBlockWith SyncWallet

    gbDiff = Just . view difficultyL
    ptxBlkInfo = \case
        BlockHeaderGenesis _ -> Nothing
        BlockHeaderMain h -> Just $ h ^. difficultyL

-- Perform this action under block lock.
onRollbackBlocksWebWallet
    :: forall ctx m .
    ( AccountMode ctx m
    , WS.WalletDbReader ctx m
    , MonadDBRead m
    , MonadSlots ctx m
    , MonadReporting m
    , CanLogInParallel m
    )
    => TraceNamed m
    -> NewestFirst NE Blund -> m SomeBatchOp
onRollbackBlocksWebWallet logTrace0 blunds = reportTimeouts logTrace "rollback" $ do
    db <- WS.askWalletDB
    ws <- WS.getWalletSnapshot db
    let newestFirst = getNewestFirst blunds
        txs = concatMap (reverse . gbTxsWUndo) newestFirst
        newTip = (NE.last newestFirst) ^. prevBlockL
    currentTipHH <- GS.getTip
    mapM_ (catchInSync logTrace "rollback" $ syncWallet logTrace db ws currentTipHH newTip txs)
          (WS.getWalletAddresses ws)

    -- It's silly, but when the wallet is migrated to RocksDB, we can write
    -- something a bit more reasonable.
    pure mempty
  where
    logTrace = appendName loggerName logTrace0
    syncWallet
        :: TraceNamed m
        -> WS.WalletDB
        -> WS.WalletSnapshot
        -> HeaderHash
        -> HeaderHash
        -> [(TxAux, TxUndo, BlockHeader)]
        -> CId Wal
        -> m ()
    syncWallet logTrace' db ws curTip newTip txs wid = walletGuard logTrace' ws curTip wid $ do
        encSK <- getSKById wid
        blkHeaderTs <- blkHeaderTsGetter

        let rollbackBlockWith trackingOperation = do
              let dbUsed = WS.getCustomAddresses ws WS.UsedAddr
                  mapModifier = trackingRollbackTxs (eskToWalletDecrCredentials encSK) dbUsed gbDiff blkHeaderTs txs
              rollbackModifierFromWallet logTrace' db trackingOperation wid newTip mapModifier
              logMsg logTrace' "Rolled back" (getNewestFirst blunds) wid mapModifier

        rollbackBlockWith SyncWallet

    gbDiff = Just . view difficultyL

blkHeaderTsGetter
    :: ( MonadSlotsData ctx m
       , MonadDBRead m
       )
    => m (BlockHeader -> Maybe Timestamp)
blkHeaderTsGetter = do
    systemStart <- getSystemStartM
    sd <- GS.getSlottingData
    let mainBlkHeaderTs mBlkH =
            getSlotStartPure systemStart (mBlkH ^. headerSlotL) sd
    return $ \case
        BlockHeaderGenesis _ -> Nothing
        BlockHeaderMain h -> mainBlkHeaderTs h

gbTxsWUndo :: Blund -> [(TxAux, TxUndo, BlockHeader)]
gbTxsWUndo (Left _, _) = []
gbTxsWUndo (blk@(Right mb), undo) =
    zip3 (mb ^. mainBlockTxPayload . to flattenTxPayload)
            (undoTx undo)
            (repeat $ getBlockHeader blk)

loggerName :: Log.LoggerName
loggerName = "syncWalletBListener"

reportTimeouts
    :: (MonadSlotsData ctx m, CanLogInParallel m)
    => TraceNamed m
    -> Text
    -> m a
    -> m a
reportTimeouts logTrace desc action = do
    slotDuration <- getCurrentEpochSlotDuration
    let firstWarningTime = convertUnit slotDuration `div` 2
    logWarningWaitInf logTrace firstWarningTime tag action
  where
    tag = "Wallet blistener " <> desc

logMsg
    :: MonadIO m
    => TraceNamed m
    -> Text
    -> NonEmpty Blund
    -> CId Wal
    -> CAccModifier
    -> m ()
logMsg logTrace action (NE.length -> bNums) wid accModifier =
    logInfoSP logTrace $ \sl ->
        sformat (build%" "%build%" block(s) to wallet "%secretOnlyF sl build%", "%buildSafe sl)
             action bNums wid accModifier

catchInSync
    :: (MonadReporting m, MonadIO m, MonadCatch m)
    => TraceNamed m -> Text -> (CId Wal -> m ()) -> CId Wal -> m ()
catchInSync logTrace desc syncWallet wId =
    syncWallet wId `catchAny` \e -> do
        reportOrLogE logTrace (prefix secure) e
        logWarningSP logTrace $ \sl -> prefix sl <> show e
  where
    -- REPORT:ERROR 'reportOrLogW' in wallet sync.
    fmt sl = "Failed to sync wallet "%secretOnlyF sl build%" in BListener ("%build%"): "
    prefix sl = sformat (fmt sl) wId desc<|MERGE_RESOLUTION|>--- conflicted
+++ resolved
@@ -35,17 +35,10 @@
 import           Pos.Infra.Slotting (MonadSlots, MonadSlotsData,
                      getCurrentEpochSlotDuration, getSlotStartPure,
                      getSystemStartM)
-<<<<<<< HEAD
-import           Pos.Txp.Base (flattenTxPayload)
 import qualified Pos.Util.Log as Log
 import           Pos.Util.Log.LogSafe (buildSafe, secretOnlyF, secure)
 import           Pos.Util.Trace.Named (TraceNamed, appendName, logInfoSP,
                      logWarningSP)
-=======
-import           Pos.Infra.Util.LogSafe (buildSafe, logInfoSP, logWarningSP,
-                     secretOnlyF, secure)
-import           Pos.Infra.Util.TimeLimit (CanLogInParallel, logWarningWaitInf)
->>>>>>> 658af4f0
 import           Pos.Wallet.Web.Tracking.Decrypt (eskToWalletDecrCredentials)
 
 import           Pos.Wallet.Web.Account (AccountMode, getSKById)
