{-# LANGUAGE DataKinds           #-}
{-# LANGUAGE ScopedTypeVariables #-}

-- | Instance Blockchain Listener for WalletWebDB.
-- Guaranteed that state of GStateDB and BlockDB isn't changed
-- during @onApplyBlocks@ and @onRollbackBlocks@ callbacks.

module Pos.Wallet.Web.Tracking.BListener
       ( MonadBListener(..)
       , onApplyBlocksWebWallet
       , onRollbackBlocksWebWallet
       ) where

import           Universum

import           Control.Lens (to)
import qualified Data.List.NonEmpty as NE
import           Data.Time.Units (convertUnit)
import           Formatting (build, sformat, (%))
import           System.Wlog (HasLoggerName (modifyLoggerName), WithLogger)

import           Pos.Block.BListener (MonadBListener (..))
import           Pos.Block.Types (Blund, undoTx)
import           Pos.Core (HasConfiguration, HeaderHash, Timestamp, difficultyL, headerSlotL,
                           prevBlockL)
import           Pos.Core.Block (BlockHeader (..), blockHeader, getBlockHeader, mainBlockTxPayload)
import           Pos.Core.Txp (TxAux (..), TxUndo)
import           Pos.DB.BatchOp (SomeBatchOp)
import           Pos.DB.Class (MonadDBRead)
import qualified Pos.GState as GS
import           Pos.Reporting (MonadReporting, tryReport)
import           Pos.Slotting (MonadSlots, MonadSlotsData, getCurrentEpochSlotDuration,
                               getSlotStartPure, getSystemStartM)
import           Pos.Txp.Base (flattenTxPayload)
import           Pos.Util.Chrono (NE, NewestFirst (..), OldestFirst (..))
import           Pos.Util.LogSafe (buildSafe, logInfoSP, logWarningSP, secretOnlyF, secure)
import           Pos.Util.TimeLimit (CanLogInParallel, logWarningWaitInf)
import           Pos.Wallet.Web.Tracking.Decrypt (eskToWalletDecrCredentials)

import           Pos.Wallet.Web.Account (AccountMode, getSKById)
import           Pos.Wallet.Web.ClientTypes (CId, Wal)
import qualified Pos.Wallet.Web.State as WS
import           Pos.Wallet.Web.Tracking.Modifier (CAccModifier (..))
import           Pos.Wallet.Web.Tracking.Sync (applyModifierToWallet, rollbackModifierFromWallet,
                                               trackingApplyTxs, trackingRollbackTxs)
<<<<<<< HEAD
import           Pos.Wallet.Web.Tracking.Types (TrackingOperation (..))
=======
import           Pos.Wallet.Web.Tracking.Types (TrackingOperation (SyncWallet))
>>>>>>> 79e953ae

walletGuard ::
       (WithLogger m, MonadIO m)
    => WS.WalletSnapshot
    -> HeaderHash
    -> CId Wal
    -> m ()
    -> m ()
walletGuard ws curTip wAddr action = case WS.getWalletSyncState ws wAddr of
    Nothing -> logWarningSP $ \sl -> sformat ("There is no syncTip corresponding to wallet #"%secretOnlyF sl build) wAddr
    Just WS.NotSynced    -> logInfoSP $ \sl -> sformat ("Wallet #"%secretOnlyF sl build%" hasn't been synced yet") wAddr
    Just (WS.SyncedWith wTip)      -> tipGuard wTip
    Just (WS.RestoringFrom _ _) -> do
        logWarningSP $ \sl ->
            sformat ( "Wallet #"%secretOnlyF sl build%" is restoring, not tracking it just yet...") wAddr
    where
        tipGuard wTip
            | wTip /= curTip =
                logWarningSP $ \sl ->
                    sformat ("Skip wallet #"%secretOnlyF sl build%", because of wallet's tip "%build
                             %" mismatched with current tip") wAddr wTip
            | otherwise = action

-- Perform this action under block lock.
onApplyBlocksWebWallet
    :: forall ctx m .
    ( AccountMode ctx m
    , WS.WalletDbReader ctx m
    , MonadSlotsData ctx m
    , MonadDBRead m
    , MonadReporting ctx m
    , CanLogInParallel m
    , HasConfiguration
    )
    => OldestFirst NE Blund -> m SomeBatchOp
onApplyBlocksWebWallet blunds = setLogger . reportTimeouts "apply" $ do
    db <- WS.askWalletDB
    ws <- WS.getWalletSnapshot db
    let oldestFirst = getOldestFirst blunds
        txsWUndo = concatMap gbTxsWUndo oldestFirst
        newTipH = NE.last oldestFirst ^. _1 . blockHeader
    currentTipHH <- GS.getTip
    mapM_ (catchInSync "apply" $ syncWallet db ws currentTipHH newTipH txsWUndo)
          (WS.getWalletAddresses ws)

    -- It's silly, but when the wallet is migrated to RocksDB, we can write
    -- something a bit more reasonable.
    pure mempty
  where
    -- TODO(adn): Revisit this bit.
    syncWallet
        :: WS.WalletDB
        -> WS.WalletSnapshot
        -> HeaderHash
        -> BlockHeader
        -> [(TxAux, TxUndo, BlockHeader)]
        -> CId Wal
        -> m ()
    syncWallet db ws curTip newTipH blkTxsWUndo wAddr = walletGuard ws curTip wAddr $ do
        blkHeaderTs <- blkHeaderTsGetter
        encSK <- getSKById wAddr
<<<<<<< HEAD

        let credentials = eskToWalletDecrCredentials encSK
        let dbUsed = WS.getCustomAddresses ws WS.UsedAddr
        let applyBlockWith trackingOp = do
              let mapModifier = trackingApplyTxs credentials dbUsed gbDiff blkHeaderTs ptxBlkInfo blkTxsWUndo
              applyModifierToWallet db trackingOp wAddr newTipH mapModifier
              logMsg "Applied" (getOldestFirst blunds) wAddr mapModifier

        applyBlockWith SyncWallet
=======
        let mapModifier =
                trackingApplyTxs (eskToWalletDecrCredentials encSK) dbUsed gbDiff blkHeaderTs ptxBlkInfo blkTxsWUndo
        applyModifierToWallet db SyncWallet wAddr (headerHash newTipH) mapModifier
        logMsg "Applied" (getOldestFirst blunds) wAddr mapModifier
>>>>>>> 79e953ae

    gbDiff = Just . view difficultyL
    ptxBlkInfo = \case
        BlockHeaderGenesis _ -> Nothing
        BlockHeaderMain h -> Just $ h ^. difficultyL

-- Perform this action under block lock.
onRollbackBlocksWebWallet
    :: forall ctx m .
    ( AccountMode ctx m
    , WS.WalletDbReader ctx m
    , MonadDBRead m
    , MonadSlots ctx m
    , MonadReporting ctx m
    , CanLogInParallel m
    , HasConfiguration
    )
    => NewestFirst NE Blund -> m SomeBatchOp
onRollbackBlocksWebWallet blunds = setLogger . reportTimeouts "rollback" $ do
    db <- WS.askWalletDB
    ws <- WS.getWalletSnapshot db
    let newestFirst = getNewestFirst blunds
        txs = concatMap (reverse . gbTxsWUndo) newestFirst
        newTip = (NE.last newestFirst) ^. prevBlockL
    currentTipHH <- GS.getTip
    mapM_ (catchInSync "rollback" $ syncWallet db ws currentTipHH newTip txs)
          (WS.getWalletAddresses ws)

    -- It's silly, but when the wallet is migrated to RocksDB, we can write
    -- something a bit more reasonable.
    pure mempty
  where
    -- TODO(adn): Revisit this bit.
    syncWallet
        :: WS.WalletDB
        -> WS.WalletSnapshot
        -> HeaderHash
        -> HeaderHash
        -> [(TxAux, TxUndo, BlockHeader)]
        -> CId Wal
        -> m ()
    syncWallet db ws curTip newTip txs wid = walletGuard ws curTip wid $ do
        encSK <- getSKById wid
        blkHeaderTs <- blkHeaderTsGetter
<<<<<<< HEAD

        let rollbackBlockWith trackingOperation = do
              let dbUsed = WS.getCustomAddresses ws WS.UsedAddr
                  mapModifier = trackingRollbackTxs (eskToWalletDecrCredentials encSK) dbUsed gbDiff blkHeaderTs txs
              rollbackModifierFromWallet db trackingOperation wid newTip mapModifier
              logMsg "Rolled back" (getNewestFirst blunds) wid mapModifier

        rollbackBlockWith SyncWallet
=======
        let dbUsed = WS.getCustomAddresses ws WS.UsedAddr
            mapModifier = trackingRollbackTxs (eskToWalletDecrCredentials encSK) dbUsed gbDiff blkHeaderTs txs
        rollbackModifierFromWallet db wid newTip mapModifier
        logMsg "Rolled back" (getNewestFirst blunds) wid mapModifier
>>>>>>> 79e953ae

    gbDiff = Just . view difficultyL

blkHeaderTsGetter
    :: ( MonadSlotsData ctx m
       , MonadDBRead m
       , HasConfiguration
       )
    => m (BlockHeader -> Maybe Timestamp)
blkHeaderTsGetter = do
    systemStart <- getSystemStartM
    sd <- GS.getSlottingData
    let mainBlkHeaderTs mBlkH =
            getSlotStartPure systemStart (mBlkH ^. headerSlotL) sd
    return $ \case
        BlockHeaderGenesis _ -> Nothing
        BlockHeaderMain h -> mainBlkHeaderTs h

gbTxsWUndo :: Blund -> [(TxAux, TxUndo, BlockHeader)]
gbTxsWUndo (Left _, _) = []
gbTxsWUndo (blk@(Right mb), undo) =
    zip3 (mb ^. mainBlockTxPayload . to flattenTxPayload)
            (undoTx undo)
            (repeat $ getBlockHeader blk)

setLogger :: HasLoggerName m => m a -> m a
setLogger = modifyLoggerName (const "syncWalletBListener")

reportTimeouts
    :: (MonadSlotsData ctx m, CanLogInParallel m)
    => Text -> m a -> m a
reportTimeouts desc action = do
    slotDuration <- getCurrentEpochSlotDuration
    let firstWarningTime = convertUnit slotDuration `div` 2
    logWarningWaitInf firstWarningTime tag action
  where
    tag = "Wallet blistener " <> desc

logMsg
    :: (MonadIO m, WithLogger m)
    => Text
    -> NonEmpty Blund
    -> CId Wal
    -> CAccModifier
    -> m ()
logMsg action (NE.length -> bNums) wid accModifier =
    logInfoSP $ \sl ->
        sformat (build%" "%build%" block(s) to wallet "%secretOnlyF sl build%", "%buildSafe sl)
             action bNums wid accModifier

catchInSync
    :: (MonadReporting ctx m)
    => Text -> (CId Wal -> m ()) -> CId Wal -> m ()
catchInSync desc syncWallet wId =
    syncWallet wId `catchAny` \e -> do
        _ <- tryReport (prefix secure) e
        logWarningSP $ \sl -> prefix sl <> show e
  where
    -- REPORT:ERROR 'reportOrLogW' in wallet sync.
    fmt sl = "Failed to sync wallet "%secretOnlyF sl build%" in BListener ("%build%"): "
    prefix sl = sformat (fmt sl) wId desc<|MERGE_RESOLUTION|>--- conflicted
+++ resolved
@@ -43,11 +43,8 @@
 import           Pos.Wallet.Web.Tracking.Modifier (CAccModifier (..))
 import           Pos.Wallet.Web.Tracking.Sync (applyModifierToWallet, rollbackModifierFromWallet,
                                                trackingApplyTxs, trackingRollbackTxs)
-<<<<<<< HEAD
 import           Pos.Wallet.Web.Tracking.Types (TrackingOperation (..))
-=======
-import           Pos.Wallet.Web.Tracking.Types (TrackingOperation (SyncWallet))
->>>>>>> 79e953ae
+
 
 walletGuard ::
        (WithLogger m, MonadIO m)
@@ -109,7 +106,6 @@
     syncWallet db ws curTip newTipH blkTxsWUndo wAddr = walletGuard ws curTip wAddr $ do
         blkHeaderTs <- blkHeaderTsGetter
         encSK <- getSKById wAddr
-<<<<<<< HEAD
 
         let credentials = eskToWalletDecrCredentials encSK
         let dbUsed = WS.getCustomAddresses ws WS.UsedAddr
@@ -119,12 +115,6 @@
               logMsg "Applied" (getOldestFirst blunds) wAddr mapModifier
 
         applyBlockWith SyncWallet
-=======
-        let mapModifier =
-                trackingApplyTxs (eskToWalletDecrCredentials encSK) dbUsed gbDiff blkHeaderTs ptxBlkInfo blkTxsWUndo
-        applyModifierToWallet db SyncWallet wAddr (headerHash newTipH) mapModifier
-        logMsg "Applied" (getOldestFirst blunds) wAddr mapModifier
->>>>>>> 79e953ae
 
     gbDiff = Just . view difficultyL
     ptxBlkInfo = \case
@@ -169,7 +159,6 @@
     syncWallet db ws curTip newTip txs wid = walletGuard ws curTip wid $ do
         encSK <- getSKById wid
         blkHeaderTs <- blkHeaderTsGetter
-<<<<<<< HEAD
 
         let rollbackBlockWith trackingOperation = do
               let dbUsed = WS.getCustomAddresses ws WS.UsedAddr
@@ -178,12 +167,6 @@
               logMsg "Rolled back" (getNewestFirst blunds) wid mapModifier
 
         rollbackBlockWith SyncWallet
-=======
-        let dbUsed = WS.getCustomAddresses ws WS.UsedAddr
-            mapModifier = trackingRollbackTxs (eskToWalletDecrCredentials encSK) dbUsed gbDiff blkHeaderTs txs
-        rollbackModifierFromWallet db wid newTip mapModifier
-        logMsg "Rolled back" (getNewestFirst blunds) wid mapModifier
->>>>>>> 79e953ae
 
     gbDiff = Just . view difficultyL
 
