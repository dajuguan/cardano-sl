{-# LANGUAGE DataKinds    #-}
{-# LANGUAGE TypeFamilies #-}

{-# OPTIONS_GHC -fno-warn-orphans #-}

-- | Types representing client (wallet) requests on wallet API.
module Pos.Wallet.Web.ClientTypes.Types
      ( SyncProgress (..)
      , spLocalCD
      , spNetworkCD
      , spPeers

        -- * Identifiers & primitives
      , CId (..)
      , CHash (..)
      , CPassPhrase (..)
      , CTxId (..)
      , NewBatchPayment (..)
      , CAccountId (..)
      , CCoin (..)
      , mkCCoin
      , Wal (..)
      , Addr (..)
      , PassPhraseLU

        -- * Wallets
        -- ** Structure & metas
      , CWalletAssurance (..)
      , CWalletMeta (..)
      , AccountId (..)
      , CAccountMeta (..)
      , CWAddressMeta (..)
      , CBackupPhrase(..)

        -- ** Requests
      , CWalletInit (..)
      , CWalletRedeem (..)
      , CPaperVendWalletRedeem (..)
      , CAccountInit (..)

        -- ** Responses
      , CWallet (..)
      , CAccount (..)
      , CAddress (..)

        -- * Transactions
      , CPtxCondition (..)
      , CTxMeta (..)
      , CTx (..)
      , CTExMeta (..)
      , CUpdateInfo (..)
      , mkCTxId

        -- * Profile
      , CProfile (..)
      , CPwHash

        -- * Reporting
      , CInitialized (..)
      , CElectronCrashReport (..)

        -- * Misc
      , ScrollOffset (..)
      , ScrollLimit (..)
      , CFilePath (..)
      , ApiVersion (..)
      , ClientInfo (..)
      ) where

import           Universum

import           Control.Lens (makeLenses)
import           Data.Default (Default, def)
import           Data.Hashable (Hashable (..))
import           Data.Time.Clock.POSIX (POSIXTime)
import           Data.Typeable (Typeable)
import           Data.Version (Version)
import           Formatting (bprint, build, builder, later, shown, (%))
import           Pos.Client.Txp.Util (InputSelectionPolicy)
<<<<<<< HEAD
import           Pos.Core (BlockVersion, ChainDifficulty, Coin, ScriptVersion, SoftwareVersion,
                     unsafeGetCoin)
import           Pos.Util.Log.LogSafe (BuildableSafeGen (..), SecureLog (..), buildUnsecure,
                     deriveSafeBuildable, secretOnlyF, secureListF)
=======
import           Pos.Core (BlockVersion, ChainDifficulty, Coin, ScriptVersion,
                     SoftwareVersion, unsafeGetCoin)
import           Pos.Infra.Util.LogSafe (BuildableSafeGen (..), SecureLog (..),
                     buildUnsecure, deriveSafeBuildable, secretOnlyF,
                     secureListF)
>>>>>>> 961874f7
import           Pos.Util.Mnemonic (Mnemonic)
import           Pos.Util.Servant (HasTruncateLogPolicy, WithTruncatedLog (..))
import           Serokell.Util (listJsonIndent, mapBuilder)
import           Servant.Multipart (FileData, Mem)

import qualified Data.Text.Buildable
import qualified Prelude

data SyncProgress = SyncProgress
    { _spLocalCD   :: ChainDifficulty
    , _spNetworkCD :: Maybe ChainDifficulty
    , _spPeers     :: Word
    } deriving (Show, Generic, Typeable)

makeLenses ''SyncProgress

instance Buildable SyncProgress where
    build SyncProgress{..} =
        bprint ("progress="%build%"/"%build%" peers="%build)
               _spLocalCD _spNetworkCD _spPeers

instance Default SyncProgress where
    def = SyncProgress 0 mzero 0

----------------------------------------------------------------------------
-- Identifiers & primitives
----------------------------------------------------------------------------

-- | Client hash
newtype CHash = CHash Text
    deriving (Show, Eq, Ord, Generic, Buildable, NFData)

instance Hashable CHash where
    hashWithSalt s (CHash h) = hashWithSalt s h

-- | Client address
-- @w@ is phantom type and stands for type of item this id belongs to.
newtype CId w = CId CHash
    deriving (Show, Eq, Ord, Generic, Hashable, Buildable, NFData)

instance Buildable (SecureLog $ CId w) where
    build _ = "<id>"

-- | Marks address as belonging to wallet set.
data Wal = Wal
    deriving (Show, Generic)

-- | Marks address as belonging to account.
data Addr = Addr
    deriving (Show, Generic)

-- | Client transaction id
newtype CTxId = CTxId CHash
    deriving (Show, Eq, Generic, Hashable, Buildable, NFData)

instance Buildable (SecureLog CTxId) where
    build _ = "<tx id>"

mkCTxId :: Text -> CTxId
mkCTxId = CTxId . CHash

newtype CPassPhrase = CPassPhrase Text
    deriving (Eq, Generic)

instance Show CPassPhrase where
    show _ = "<pass phrase>"

newtype CAccountId = CAccountId Text
    deriving (Eq, Show, Generic, Buildable)

instance Buildable (SecureLog CAccountId) where
    build _ = "<account id>"

newtype CCoin = CCoin
    { getCCoin :: Text
    } deriving (Show, Eq, Generic, Buildable, NFData)

mkCCoin :: Coin -> CCoin
mkCCoin = CCoin . show . unsafeGetCoin

-- | Passphrase last update time
type PassPhraseLU = POSIXTime

----------------------------------------------------------------------------
-- Wallet structure & metas
----------------------------------------------------------------------------

data AccountId = AccountId
    { -- | Address of wallet this account belongs to
      aiWId   :: CId Wal
    , -- | Derivation index of this account key
      aiIndex :: Word32
    } deriving (Eq, Ord, Show, Generic, Typeable)

instance NFData AccountId

instance Hashable AccountId

instance Buildable AccountId where
    build AccountId{..} =
        bprint (build%"@"%build) aiWId aiIndex

instance Buildable (SecureLog AccountId) where
    build _ = "<account id>"

instance Buildable (SecureLog (Maybe AccountId)) where
    build (SecureLog mAccId) = maybe "-" (const "<account id>") mAccId

-- TODO: extract first three fields as @Coordinates@ and use only it where
-- required (maybe nowhere)
-- | Account identifier
data CWAddressMeta = CWAddressMeta
    { -- | Address of wallet this account belongs to
      cwamWId          :: CId Wal
    , -- | First index in derivation path of this account key
      cwamAccountIndex :: Word32
    , -- | Second index in derivation path of this account key
      cwamAddressIndex :: Word32
    , -- | Actual address
      cwamId           :: CId Addr
    } deriving (Eq, Ord, Show, Generic, Typeable)

instance Buildable CWAddressMeta where
    build CWAddressMeta{..} =
        bprint (build%"@"%build%"@"%build%" ("%build%")")
        cwamWId cwamAccountIndex cwamAddressIndex cwamId

instance Hashable CWAddressMeta

-- | A level of assurance for the wallet "meta type"
data CWalletAssurance
    = CWAStrict
    | CWANormal
    deriving (Show, Eq, Enum, Bounded, Generic)

instance NFData CWalletAssurance

instance Buildable CWalletAssurance where
    build = bprint shown

-- | Meta data of 'CWallet'
data CWalletMeta = CWalletMeta
    { cwName      :: !Text
    , cwAssurance :: !CWalletAssurance
    , cwUnit      :: !Int
    -- ^ The unit of currency. A 0 indicates a large currency (bitcoin,
    -- ada) and a 1 indicates a small currency (satoshi, lovelace).
    --
    -- See <https://iohk.myjetbrains.com/youtrack/issue/CSM-163 this
    -- ticket> for more information.
    } deriving (Show, Eq, Generic)

instance NFData CWalletMeta

instance Buildable CWalletMeta where
    build CWalletMeta{..} =
        bprint ("("%build%"/"%build%")")
               cwAssurance cwUnit

instance Buildable (SecureLog CWalletMeta) where
    build = buildUnsecure

instance Default CWalletMeta where
    def = CWalletMeta "Personal Wallet Set" CWANormal 0

-- | Metadata for an account.
-- Includes data which is not provided by Cardano
data CAccountMeta = CAccountMeta
    { caName      :: !Text
    } deriving (Eq, Show, Generic)

instance NFData CAccountMeta

instance Buildable CAccountMeta where
    -- can't log for now, names are dangerous
    build CAccountMeta{..} = "<meta>"

instance Buildable (SecureLog CAccountMeta) where
    build (SecureLog CAccountMeta{..}) = "<meta>"

instance Default CAccountMeta where
    def = CAccountMeta "Personal Wallet"

----------------------------------------------------------------------------
-- Wallet structure - requests
----------------------------------------------------------------------------

-- | Backward-compatibility with V0 API, preserving the shape of requests
--
-- e.g.
--    {
--       ...
--       "cwBackupPhrase": {
--          "bpToList": ["...", "..."]
--       }
--    }
newtype CBackupPhrase (mw :: Nat) =
    CBackupPhrase { bpToList :: Mnemonic mw }
    deriving (Eq, Show, Generic)

instance Buildable (SecureLog (CBackupPhrase mw)) where
    build (SecureLog (CBackupPhrase mw))=
        bprint build (SecureLog mw)

instance Buildable (CBackupPhrase mw) where
    build (CBackupPhrase mw) =
        bprint build mw

-- | Query data for wallet creation
data CWalletInit = CWalletInit
    { cwInitMeta     :: !CWalletMeta
    , cwBackupPhrase :: !(CBackupPhrase 12)
    } deriving (Eq, Show, Generic)

instance Buildable CWalletInit where
    build CWalletInit{..} =
        bprint (build%" / "%build)
               cwBackupPhrase cwInitMeta

instance Buildable (SecureLog CWalletInit) where
    build _ = "<wallet init>"

-- | Query data for redeem
data CWalletRedeem = CWalletRedeem
    { crWalletId :: !CAccountId
    , crSeed     :: !Text -- TODO: newtype!
    } deriving (Show, Generic)

instance Buildable CWalletRedeem where
    build _ = "<wallet redeem info>"

instance Buildable (SecureLog CWalletRedeem) where
    build _ = "<wallet redeem info>"

-- | Query data for redeem
data CPaperVendWalletRedeem = CPaperVendWalletRedeem
    { pvWalletId     :: !CAccountId
    , pvSeed         :: !Text -- TODO: newtype!
    , pvBackupPhrase :: !(CBackupPhrase 9)
    } deriving (Show, Generic)

instance Buildable CPaperVendWalletRedeem where
    build _ = "<paper vend wallet redeem info>"

instance Buildable (SecureLog CPaperVendWalletRedeem) where
    build _ = "<papervend wallet redeem info>"

-- | Query data for account creation
data CAccountInit = CAccountInit
    { caInitMeta :: !CAccountMeta
    , caInitWId  :: !(CId Wal)
    } deriving (Show, Generic)

instance Buildable CAccountInit where
    build CAccountInit{..} =
        bprint (build%" / "%build)
               caInitWId caInitMeta

instance Buildable (SecureLog CAccountInit) where
    build _ = "<account init>"

----------------------------------------------------------------------------
-- Wallet struture - responses
----------------------------------------------------------------------------

-- | Client Wallet (CW)
data CWallet = CWallet
    { cwId             :: !(CId Wal)
    , cwMeta           :: !CWalletMeta
    , cwAccountsNumber :: !Int
    , cwAmount         :: !CCoin
    , cwHasPassphrase  :: !Bool
    , cwPassphraseLU   :: !PassPhraseLU  -- last update time
    } deriving (Eq, Show, Generic)

instance Buildable CWallet where
    build CWallet{..} =
        bprint ("{ id="%build
                %" meta="%build
                %" accs="%build
                %" amount="%build
                %" pass="%build
                %" passlu="%build
                %" }")
        cwId
        cwMeta
        cwAccountsNumber
        cwAmount
        cwHasPassphrase
        cwPassphraseLU

-- | Client Account (CA)
-- (Flow type: accountType)
data CAccount = CAccount
    { caId        :: !CAccountId
    , caMeta      :: !CAccountMeta
    , caAddresses :: ![CAddress]
    , caAmount    :: !CCoin
    } deriving (Show, Generic, Typeable)

instance Buildable CAccount where
    build CAccount{..} =
        bprint ("{ id="%build
                %" meta="%build
                %" amount="%build%"\n"
                %" addrs="%listJsonIndent 4
                %" }")
        caId
        caMeta
        caAmount
        caAddresses

instance HasTruncateLogPolicy CAddress =>
         Buildable (WithTruncatedLog CAccount) where
    build (WithTruncatedLog CAccount {..}) =
        bprint
            ("{ id=" %build % " meta=" %build % " amount=" %build % "\n" %
             " addrs=" %build %
             " }")
            caId
            caMeta
            caAmount
            (WithTruncatedLog caAddresses)

-- | Single address in a account
data CAddress = CAddress
    { cadId       :: !(CId Addr)
    , cadAmount   :: !CCoin
    , cadIsUsed   :: !Bool
    , cadIsChange :: !Bool -- ^ Is this a change address
    } deriving (Show, Generic)

instance Buildable CAddress where
    build CAddress{..} =
        bprint ("{ id="%build%"\n"
                %" amount="%build
                %" used="%build
                %" change="%build
                %" }")
        cadId
        cadAmount
        cadIsUsed
        cadIsChange

----------------------------------------------------------------------------
-- Profile
----------------------------------------------------------------------------

-- | Password hash of client profile
type CPwHash = Text -- or Base64 or something else

-- | Client profile (CP)
-- all data of client are "meta data" - that is not provided by Cardano
-- (Flow type: accountType)
newtype CProfile = CProfile
    { cpLocale      :: Text
    } deriving (Eq, Show, Generic, Typeable, NFData)

instance Buildable CProfile where
    build CProfile{..} =
        bprint ("{ cpLocale="%build%" }") cpLocale

instance Buildable (SecureLog CProfile) where
    build = buildUnsecure

-- | Added default instance for `testReset`, we need an inital state for
-- @CProfile@
instance Default CProfile where
    def = CProfile mempty

----------------------------------------------------------------------------
-- Transactions
----------------------------------------------------------------------------

-- | meta data of transactions
data CTxMeta = CTxMeta
    { ctmDate        :: POSIXTime
    } deriving (Eq, Show, Generic)

instance NFData CTxMeta

instance Buildable CTxMeta where
    build CTxMeta{..} = bprint ("{ date="%build%" }") ctmDate

instance Buildable (SecureLog CTxMeta) where
    build _ = "<tx meta>"

-- | State of transaction, corresponding to
-- 'Pos.Wallet.Web.Pending.Types.PtxCondition'.
-- @PtxInNewestBlocks@ and @PtxPersisted@ states are merged into one
-- not to provide information which conflicts with 'ctConfirmations'.
data CPtxCondition
    = CPtxCreating  -- not for displaying to frontend
    | CPtxApplying
    | CPtxInBlocks
    | CPtxWontApply
    | CPtxNotTracked  -- ^ tx was made not in this life
    deriving (Show, Eq, Generic, Typeable)

instance Buildable CPtxCondition where
    build = bprint shown

-- | Client transaction (CTx)
-- Provides all Data about a transaction needed by client.
-- It includes meta data which are not part of Cardano, too
-- (Flow type: transactionType)
data CTx = CTx
    { ctId            :: CTxId
    , ctAmount        :: CCoin
    , ctConfirmations :: Word
    , ctMeta          :: CTxMeta
    , ctInputs        :: [(CId Addr, CCoin)]
    , ctOutputs       :: [(CId Addr, CCoin)]
    , ctIsLocal       :: Bool
    , ctIsOutgoing    :: Bool
    , ctCondition     :: CPtxCondition
    } deriving (Show, Generic, Typeable)

instance Buildable CTx where
    build CTx{..} =
        bprint ("{ id="%build
                %" amount="%build
                %" confirms="%build
                %" meta="%build%"\n"
                %" inputs="%builder%"\n"
                %" outputs="%builder%"\n"
                %" local="%build
                %" outgoing="%build
                %" condition="%build
                %" }")
        ctId
        ctAmount
        ctConfirmations
        ctMeta
        (buildTxEnds ctInputs)
        (buildTxEnds ctOutputs)
        ctIsLocal
        ctIsOutgoing
        ctCondition
      where
        buildTxEnds =
            mconcat . intersperse ", " .
            map (uncurry $ bprint (build%" - "%build))

-- | meta data of exchanges
data CTExMeta = CTExMeta
    { cexTitle       :: Text
    , cexDescription :: Text
    , cexDate        :: POSIXTime
    , cexRate        :: Text
    , cexLabel       :: Text -- counter part of client's 'exchange' value
    , cexId          :: CId Addr
    } deriving (Show, Generic)

data NewBatchPayment = NewBatchPayment
    { npbFrom                 :: CAccountId
    , npbTo                   :: NonEmpty (CId Addr, Coin)
    , npbInputSelectionPolicy :: InputSelectionPolicy
    } deriving (Show, Generic)

instance BuildableSafeGen NewBatchPayment where
    buildSafeGen sl NewBatchPayment {..} =
        bprint ("{ from="%secretOnlyF sl build
                -- TODO: use https://github.com/serokell/serokell-util/pull/19 instead of `later mapBuilder`
                %" to="%secureListF sl (later mapBuilder)
                %" inputSelectionPolicy="%secretOnlyF sl build
                %" }")
        npbFrom
        npbTo
        npbInputSelectionPolicy

deriveSafeBuildable ''NewBatchPayment

-- | Update system data
data CUpdateInfo = CUpdateInfo
    { cuiSoftwareVersion :: !SoftwareVersion
    , cuiBlockVesion     :: !BlockVersion
    , cuiScriptVersion   :: !ScriptVersion
    , cuiImplicit        :: !Bool
--    , cuiProposed        :: !HeaderHash
--    , cuiDecided         :: !HeaderHash
--    , cuiConfirmed       :: !HeaderHash
--    , cuiAdopted         :: !(Maybe HeaderHash)
    , cuiVotesFor        :: !Int
    , cuiVotesAgainst    :: !Int
    , cuiPositiveStake   :: !CCoin
    , cuiNegativeStake   :: !CCoin
    } deriving (Eq, Show, Generic, Typeable)

instance NFData CUpdateInfo

instance Buildable CUpdateInfo where
    build CUpdateInfo{..} =
        bprint ("{ softver="%build
                %" blockver="%build
                %" scriptver="%build
                %" implicit="%build
                %" for="%build
                %" against="%build
                %" pos stake="%build
                %" neg stake="%build
                %" }")
        cuiSoftwareVersion
        cuiBlockVesion  -- TODO [CSM-407] lol what is it?
        cuiScriptVersion
        cuiImplicit
        cuiVotesFor
        cuiVotesAgainst
        cuiPositiveStake
        cuiNegativeStake

----------------------------------------------------------------------------
-- Reporting
----------------------------------------------------------------------------

-- | Represents a knowledge about how much time did it take for client
-- (wallet) to initialize. All numbers are milliseconds.
data CInitialized = CInitialized
    { cTotalTime :: Word -- ^ Total time from very start to main
                            -- post-sync screen.
    , cPreInit   :: Word -- ^ Time passed from beginning to network
                            -- connection with peers established.
    } deriving (Show, Generic)

instance Buildable CInitialized where
    build CInitialized{..} =
        bprint (build%"/"%build)
               cPreInit cTotalTime

instance Buildable (SecureLog CInitialized) where
    build = buildUnsecure

data CElectronCrashReport = CElectronCrashReport
    { cecVersion     :: Text
    , cecPlatform    :: Text
    , cecProcessType :: Text
    , cecGuid        :: Text
    , cecVersionJson :: Text
    , cecProductName :: Text
    , cecProd        :: Text
    , cecCompanyName :: Text
    , cecUploadDump  :: FileData Mem
    } deriving (Show, Generic)

----------------------------------------------------------------------------
-- Misc
----------------------------------------------------------------------------

newtype ScrollOffset = ScrollOffset Word
    deriving (Eq, Ord, Show, Enum, Num, Real, Integral, Generic, Typeable,
              Buildable)

newtype ScrollLimit = ScrollLimit Word
    deriving (Eq, Ord, Show, Enum, Num, Real, Integral, Generic, Typeable,
              Buildable)

instance Buildable (SecureLog ScrollOffset) where
    build = buildUnsecure

instance Buildable (SecureLog ScrollLimit) where
    build = buildUnsecure

newtype CFilePath = CFilePath Text
    deriving (Eq, Ord, Generic, Typeable, Buildable)

instance Buildable (SecureLog CFilePath) where
    build _ = "<filepath>"

----------------------------------------------------------------------------
-- Version and client info
----------------------------------------------------------------------------

-- | Version of wallet API. Currently we have only 0-th version. We
-- will add new constructors when new versions appear.
data ApiVersion =
    ApiVersion0
    deriving (Show, Generic)

-- | Information about this client.
data ClientInfo = ClientInfo
    { ciApiVersion      :: !ApiVersion
    -- ^ Version of wallet API.
    , ciSoftwareVersion :: !SoftwareVersion
    -- ^ Software version (from the blockchain's point of view).
    , ciCabalVersion    :: !Version
    -- ^ Version specified in cabal file.
    , ciGitRevision     :: !Text
    -- ^ Git revision from which this software was built.
    } deriving (Show, Generic)

instance Buildable Version where
    build v = bprint shown v

instance Buildable ApiVersion where
    build ApiVersion0 = bprint "API v0"

instance Buildable ClientInfo where
    build ClientInfo{..} =
        bprint ("ClientInfo\n"%
                "    apiVersion: "%build%
                "    softwareVersion:"%build%
                "    cabalVersion: "%build%
                "    ciGitRevision: "%build)
            ciApiVersion ciSoftwareVersion ciCabalVersion ciGitRevision<|MERGE_RESOLUTION|>--- conflicted
+++ resolved
@@ -77,18 +77,11 @@
 import           Data.Version (Version)
 import           Formatting (bprint, build, builder, later, shown, (%))
 import           Pos.Client.Txp.Util (InputSelectionPolicy)
-<<<<<<< HEAD
-import           Pos.Core (BlockVersion, ChainDifficulty, Coin, ScriptVersion, SoftwareVersion,
-                     unsafeGetCoin)
-import           Pos.Util.Log.LogSafe (BuildableSafeGen (..), SecureLog (..), buildUnsecure,
-                     deriveSafeBuildable, secretOnlyF, secureListF)
-=======
 import           Pos.Core (BlockVersion, ChainDifficulty, Coin, ScriptVersion,
                      SoftwareVersion, unsafeGetCoin)
 import           Pos.Infra.Util.LogSafe (BuildableSafeGen (..), SecureLog (..),
                      buildUnsecure, deriveSafeBuildable, secretOnlyF,
                      secureListF)
->>>>>>> 961874f7
 import           Pos.Util.Mnemonic (Mnemonic)
 import           Pos.Util.Servant (HasTruncateLogPolicy, WithTruncatedLog (..))
 import           Serokell.Util (listJsonIndent, mapBuilder)
