{-# LANGUAGE OverloadedLists #-}

-- | Instances of `ToSchema` & `ToParamSchema`

module Pos.Wallet.Web.Swagger.Instances.Schema where

import           Universum

import           Control.Lens (mapped, (?~))
import           Data.Swagger (NamedSchema (..), SwaggerType (..), ToParamSchema (..),
                               ToSchema (..), declareNamedSchema, declareSchema, declareSchemaRef,
                               defaultSchemaOptions, description, example, format,
                               genericDeclareNamedSchema, minItems, name, properties, required,
                               type_)
import           Data.Swagger.Internal.Schema (named)
import           Data.Typeable (Typeable, typeRep)
import           Data.Version (Version)
import           Servant.Multipart (FileData (..))

import           Pos.Client.Txp.Util (InputSelectionPolicy)
import           Pos.Core (ApplicationName, BlockCount (..), BlockVersion, ChainDifficulty, Coin,
                           SlotCount (..), SoftwareVersion)
import           Pos.Util.BackupPhrase (BackupPhrase)

import qualified Pos.Wallet.Web.ClientTypes as CT
import qualified Pos.Wallet.Web.Error.Types as ET

<<<<<<< HEAD
import           Pos.Wallet.Aeson.Storage ()
import           Pos.Wallet.Web.Methods.Misc (WalletStateSnapshot)
=======
import           Pos.Aeson.Storage           ()
import           Pos.Wallet.Web.Methods.Misc (PendingTxsSummary, WalletStateSnapshot)
>>>>>>> 13656794

-- | Instances we need to build Swagger-specification for 'walletApi':
-- 'ToParamSchema' - for types in parameters ('Capture', etc.),
-- 'ToSchema' - for types in bodies.
instance ToSchema      Coin
instance ToParamSchema Coin
instance ToSchema      CT.CTxId
instance ToParamSchema CT.CTxId
instance ToSchema      CT.CTx
instance ToSchema      CT.CTxMeta
instance ToSchema      CT.CPtxCondition
instance ToSchema      CT.CHash
instance ToParamSchema CT.CHash
instance ToSchema      (CT.CId CT.Wal)
instance ToSchema      (CT.CId CT.Addr)
instance ToParamSchema (CT.CId CT.Wal)
instance ToParamSchema (CT.CId CT.Addr)
instance ToSchema      CT.CProfile
instance ToSchema      ET.WalletError

instance ToSchema      CT.CAccountId
instance ToParamSchema CT.CAccountId where
    toParamSchema _ = mempty
        & type_ .~ SwaggerString
        & format ?~ "walletSetAddress@walletKeyIndex"

instance ToSchema      CT.CWalletAssurance
instance ToSchema      CT.CAccountMeta
instance ToSchema      CT.CWalletMeta
instance ToSchema      CT.CAccountInit
instance ToSchema      CT.CWalletInit
instance ToSchema      CT.CWalletRedeem
instance ToSchema      CT.CWallet
instance ToSchema      CT.CAccount
instance ToSchema      CT.CAddress
instance ToSchema      CT.CPaperVendWalletRedeem
instance ToSchema      CT.CCoin
instance ToSchema      CT.CInitialized
instance ToSchema      CT.CElectronCrashReport
instance ToSchema      CT.CUpdateInfo
instance ToSchema      CT.NewBatchPayment
instance ToSchema      SoftwareVersion
instance ToSchema      ApplicationName
instance ToSchema      CT.SyncProgress
instance ToSchema      BlockCount
instance ToSchema      SlotCount
instance ToSchema      ChainDifficulty
instance ToSchema      InputSelectionPolicy
instance ToSchema      BlockVersion
instance ToSchema      BackupPhrase
instance ToParamSchema CT.CPassPhrase
instance ToParamSchema CT.ScrollOffset
instance ToParamSchema CT.ScrollLimit
instance ToSchema      CT.ApiVersion
instance ToSchema      Version
instance ToSchema      CT.ClientInfo

instance ToSchema WalletStateSnapshot where
    declareNamedSchema _ = pure $ NamedSchema (Just "WalletStateSnapshot") mempty

<<<<<<< HEAD
instance ToSchema (FileData tag) where
=======
instance ToSchema PendingTxsSummary where
    declareNamedSchema _ = pure $ NamedSchema (Just "PendingTxsSummary") mempty

instance ToSchema FileData where
>>>>>>> 13656794
    declareNamedSchema _ = do
        textSchema <- declareSchemaRef (Proxy :: Proxy Text)
        filepathSchema <- declareSchemaRef (Proxy :: Proxy FilePath)
        return $ NamedSchema (Just "FileData") $ mempty
            & type_ .~ SwaggerObject
            & properties .~
                [ ("fdInputFile", textSchema)
                , ("fdFileName", textSchema)
                , ("fdFileCType", textSchema)
                , ("fdFilePath", filepathSchema)
                ]
            & required .~ [ "fdInputFile", "fdFileName", "fdFileCType", "fdFilePath"]

instance ToSchema CT.CFilePath where
    declareNamedSchema _ = do
        schema <- declareSchema (Proxy :: Proxy FilePath)
        let schema' = schema
                & description ?~ desc
                & example ?~ "keys/1.key"
        return $ named "FilePath" schema'
      where
        desc = "Path to file.\n \
               \Note that it is represented as JSON-string, \
               \one may need to properly escape content. For instance:\n \
               \curl ... -X \"\\\\\"1.key\"\\\\\".\n\
               \Also, when on Windows, don't forget to double-escape \
               \ backslashes, e.g. \
               \ \"C:\\\\\\\\\\\\\\\\keys\\\\\\\\1.key\""

-- | Instance for Either-based types (types we return as 'Right') in responses.
-- Due 'typeOf' these types must be 'Typeable'.
-- We need this instance for correct Swagger-specification.
instance {-# OVERLAPPING #-}
         (Typeable a, ToSchema a) =>
         ToSchema (Either ET.WalletError a) where
    declareNamedSchema proxy =
        genericDeclareNamedSchema defaultSchemaOptions proxy
            & mapped . name ?~ show (typeRep $ Proxy @(Either ET.WalletError a))

instance ToSchema a => ToSchema (NonEmpty a) where
    declareNamedSchema _ = do
        schema <- declareSchema (Proxy :: Proxy [a])
        pure $ NamedSchema Nothing $ schema
            & minItems ?~ 1<|MERGE_RESOLUTION|>--- conflicted
+++ resolved
@@ -25,13 +25,7 @@
 import qualified Pos.Wallet.Web.ClientTypes as CT
 import qualified Pos.Wallet.Web.Error.Types as ET
 
-<<<<<<< HEAD
-import           Pos.Wallet.Aeson.Storage ()
-import           Pos.Wallet.Web.Methods.Misc (WalletStateSnapshot)
-=======
-import           Pos.Aeson.Storage           ()
 import           Pos.Wallet.Web.Methods.Misc (PendingTxsSummary, WalletStateSnapshot)
->>>>>>> 13656794
 
 -- | Instances we need to build Swagger-specification for 'walletApi':
 -- 'ToParamSchema' - for types in parameters ('Capture', etc.),
@@ -92,14 +86,10 @@
 instance ToSchema WalletStateSnapshot where
     declareNamedSchema _ = pure $ NamedSchema (Just "WalletStateSnapshot") mempty
 
-<<<<<<< HEAD
-instance ToSchema (FileData tag) where
-=======
 instance ToSchema PendingTxsSummary where
     declareNamedSchema _ = pure $ NamedSchema (Just "PendingTxsSummary") mempty
 
-instance ToSchema FileData where
->>>>>>> 13656794
+instance ToSchema (FileData tag) where
     declareNamedSchema _ = do
         textSchema <- declareSchemaRef (Proxy :: Proxy Text)
         filepathSchema <- declareSchemaRef (Proxy :: Proxy FilePath)
