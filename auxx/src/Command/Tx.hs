{-# LANGUAGE GADTs          #-}
{-# LANGUAGE NamedFieldPuns #-}

-- | Tx sending functionality in Auxx.

module Command.Tx
       ( SendToAllGenesisParams (..)
       , sendToAllGenesis
       , send
       , sendTxsFromFile
       ) where

import           Universum

import qualified Control.Concurrent.MVar as Conc
import           Control.Concurrent.STM.TQueue (newTQueue, tryReadTQueue,
                     writeTQueue)
import           Control.Exception.Safe (Exception (..), try)
import           Control.Monad (when)
import           Control.Monad.Except (runExceptT)
import           Data.Aeson (eitherDecodeStrict)
import qualified Data.ByteString as BS
import           Data.Default (def)
import qualified Data.HashMap.Strict as HM
import           Data.List ((!!))
import qualified Data.List.NonEmpty as NE
import qualified Data.Map as M
import qualified Data.Text as T
import qualified Data.Text.IO as T
import           Data.Time.Units (Microsecond, fromMicroseconds, toMicroseconds)
import           Formatting (build, int, sformat, shown, stext, (%))
import           System.Environment (lookupEnv)
import           System.IO (BufferMode (LineBuffering), hClose, hSetBuffering)
<<<<<<< HEAD
=======
import           System.Wlog (logError, logInfo)
import           UnliftIO (MonadUnliftIO)
>>>>>>> 7da7cd82

import           Pos.Client.KeyStorage (getSecretKeysPlain)
import           Pos.Client.Txp.Balances (getOwnUtxoForPk)
import           Pos.Client.Txp.Network (prepareMTx, submitTxRaw)
import           Pos.Client.Txp.Util (createTx)
import           Pos.Core (BlockVersionData (bvdSlotDuration),
                     IsBootstrapEraAddr (..), Timestamp (..),
                     deriveFirstHDAddress, makePubKeyAddress, mkCoin)
import           Pos.Core.Conc (concurrently, currentTime, delay,
                     forConcurrently, modifySharedAtomic, newSharedAtomic)
import           Pos.Core.Configuration (genesisBlockVersionData,
                     genesisSecretKeys)
import           Pos.Core.Txp (TxAux (..), TxIn (TxInUtxo), TxOut (..),
                     TxOutAux (..), txaF)
import           Pos.Crypto (EncryptedSecretKey, ProtocolMagic, emptyPassphrase,
                     encToPublic, fakeSigner, hash, safeToPublic, toPublic,
                     withSafeSigners)
import           Pos.Infra.Diffusion.Types (Diffusion (..))
import           Pos.Txp (topsortTxAuxes)
import           Pos.Util.Log (logError, logInfo)
import           Pos.Util.UserSecret (usWallet, userSecret, wusRootKey)
import           Pos.Util.Util (maybeThrow)

import           Mode (MonadAuxxMode, makePubKeyAddressAuxx)

----------------------------------------------------------------------------
-- Send to all genesis
----------------------------------------------------------------------------

-- | Parameters for 'SendToAllGenesis' command.
data SendToAllGenesisParams = SendToAllGenesisParams
    { stagpGenesisTxsPerThread :: !Int
    , stagpTxsPerThread        :: !Int
    , stagpConc                :: !Int
    , stagpDelay               :: !Int
    , stagpTpsSentFile         :: !FilePath
    } deriving (Show)

-- | Count submitted transactions.
--
-- This is used in the benchmarks using send-to-all-genesis
data TxCount = TxCount
    { _txcSubmitted :: !Int
      -- How many threads are still sending transactions.
    , _txcThreads   :: !Int }

addTxSubmit :: MonadUnliftIO m => Conc.MVar TxCount -> m ()
addTxSubmit =
    flip modifySharedAtomic
        (\(TxCount submitted sending) ->
             pure (TxCount (submitted + 1) sending, ()))

sendToAllGenesis
    :: forall m. MonadAuxxMode m
    => ProtocolMagic
    -> Diffusion m
    -> SendToAllGenesisParams
    -> m ()
sendToAllGenesis pm diffusion (SendToAllGenesisParams genesisTxsPerThread txsPerThread conc delay_ tpsSentFile) = do
    let genesisSlotDuration = fromIntegral (toMicroseconds $ bvdSlotDuration genesisBlockVersionData) `div` 1000000 :: Int
        keysToSend  = fromMaybe (error "Genesis secret keys are unknown") genesisSecretKeys
    tpsMVar <- newSharedAtomic $ TxCount 0 conc
    startTime <- show . toInteger . getTimestamp . Timestamp <$> currentTime
    bracket (openFile tpsSentFile WriteMode) (liftIO . hClose) $ \h -> do
        liftIO $ hSetBuffering h LineBuffering
        liftIO . T.hPutStrLn h $ T.intercalate "," [ "slotDuration=" <> show genesisSlotDuration
                                                   , "conc=" <> show conc
                                                   , "startTime=" <> startTime
                                                   , "delay=" <> show delay_ ]
        liftIO $ T.hPutStrLn h "time,txCount,txType"
        -- prepare a queue for the transactions to be send
        -- and a queue with necessary data for the creation of txs whose inputs
        -- don't belong in genesis block
        txQueue            <- atomically $ newTQueue
        txPreparationQueue <- atomically $ newTQueue
        logInfo $ sformat ("Found "%shown%" keys in the genesis block.") (length keysToSend)
        startAtTxt <- liftIO $ lookupEnv "AUXX_START_AT"
        let startAt = fromMaybe 0 . readMaybe . fromMaybe "" $ startAtTxt :: Int
        -- construct a transaction, and add it to the queue
        let addTx secretKey = do
                let signer = fakeSigner secretKey
                    publicKey = toPublic secretKey
                -- construct transaction output
                outAddr <- makePubKeyAddressAuxx publicKey
                let txOut1 = TxOut {
                    txOutAddress = outAddr,
                    txOutValue = mkCoin 1
                    }
                    txOuts = TxOutAux txOut1 :| []
                utxo <- getOwnUtxoForPk $ safeToPublic signer
                etx <- createTx pm mempty utxo signer txOuts publicKey
                case etx of
                    Left err -> logError (sformat ("Error: "%build%" while trying to contruct tx") err)
                    Right (tx, _) -> do
                        atomically $ writeTQueue txQueue tx
                        atomically $ writeTQueue txPreparationQueue (tx, txOut1, secretKey)
        let genesisTxs  = conc * genesisTxsPerThread
            nTxs        = conc * txsPerThread
            genesisKeys = take genesisTxs (drop startAt keysToSend)
            -- Construct transactions whose inputs does not belong in genesis
            -- block. Send as many coins as were received in the previous round
            -- back to yourself.
            prepareTxs :: Int -> m ()
            prepareTxs n
                | n <= 0 = return ()
                | otherwise = (atomically $ tryReadTQueue txPreparationQueue) >>= \case
                    Just (tx, txOut1', senderKey) -> do
                        let txInp = TxInUtxo (hash (taTx tx)) 0
                            utxo' = M.fromList [(txInp, TxOutAux txOut1')]
                            txOuts2 = TxOutAux txOut1' :| []
                        -- It is expected that the output from the previously sent transaction is
                        -- included in the UTxO by the time this transaction will actually be sent.
                        etx' <- createTx pm mempty utxo' (fakeSigner senderKey) txOuts2 (toPublic senderKey)
                        case etx' of
                            Left err -> logError (sformat ("Error: "%build%" while trying to contruct tx") err)
                            Right (tx', _) -> do
                                atomically $ writeTQueue txQueue tx'
                                -- add to preparation queue one more time data
                                -- necessary to construct one more transaction
                                -- with the same sender
                                when (n > genesisTxs) $
                                    atomically $ writeTQueue txPreparationQueue (tx', txOut1', senderKey)
                        prepareTxs $ n - 1
                    Nothing -> logInfo "No more txOuts in the queue."
            -- every <slotDuration> seconds, write the number of sent transactions to a CSV file.
        let writeTPS :: m ()
            writeTPS = do
                delay (fromMicroseconds . fromIntegral . (*) 1000000 $ genesisSlotDuration :: Microsecond)
                curTime <- show . toInteger . getTimestamp . Timestamp <$> currentTime
                finished <- modifySharedAtomic tpsMVar $ \(TxCount submitted sending) -> do
                    -- CSV is formatted like this:
                    -- time,txCount,txType
                    liftIO $ T.hPutStrLn h $ T.intercalate "," [curTime, show $ submitted, "submitted"]
                    return (TxCount 0 sending, sending <= 0)
                if finished
                    then logInfo "Finished writing TPS samples."
                    else writeTPS
            -- Repeatedly take transactions from the queue and send them.
            -- Do this n times.
            sendTxs :: Int -> m ()
            sendTxs n
                | n <= 0 = do
                      logInfo "All done sending transactions on this thread."
                      modifySharedAtomic tpsMVar $ \(TxCount submitted sending) ->
                          return (TxCount submitted (sending - 1), ())
                | otherwise = (atomically $ tryReadTQueue txQueue) >>= \case
                      Just tx -> do
                          res <- submitTxRaw diffusion tx
                          addTxSubmit tpsMVar
                          logInfo $ if res
                                    then sformat ("Submitted transaction: "%txaF) tx
                                    else sformat ("Applied transaction "%txaF%", however no neighbour applied it") tx
                          delay $ (fromMicroseconds . fromIntegral . (*) 1000 $ delay_ :: Microsecond)
                          logInfo "Continuing to send transactions."
                          sendTxs (n - 1)
                      Nothing -> do
                          logInfo "No more transactions in the queue."
                          sendTxs 0

            sendTxsConcurrently n = void $ forConcurrently [1..conc] (const (sendTxs n))
        -- pre construct the transactions that send funds from genesis.
        -- Otherwise, we'll be CPU bound and will not achieve high transaction
        -- rates. If we pre construct all the transactions, the
        -- startup time will be quite long.
        forM_ genesisKeys addTx
        -- Send transactions while concurrently writing the TPS numbers every
        -- slot duration. The 'writeTPS' action takes care to *always* write
        -- after every slot duration, even if it is killed, so as to
        -- guarantee that we don't miss any numbers.
        --
        -- While we're sending, we're constructing the transactions
        -- that don't send coins from genesis and send 1 coin back to
        -- themselves over and over.
        void $
            concurrently (prepareTxs $ nTxs - genesisTxs) $
            concurrently writeTPS (sendTxsConcurrently txsPerThread)

----------------------------------------------------------------------------
-- Casual sending
----------------------------------------------------------------------------

newtype AuxxException = AuxxException Text
  deriving (Show)

instance Exception AuxxException

send
    :: forall m. MonadAuxxMode m
    => ProtocolMagic
    -> Diffusion m
    -> Int
    -> NonEmpty TxOut
    -> m ()
send pm diffusion idx outputs = do
    skey <- takeSecret
    let curPk = encToPublic skey
    let plainAddresses = map (flip makePubKeyAddress curPk . IsBootstrapEraAddr) [False, True]
    let (hdAddresses, hdSecrets) = unzip $ map
            (\ibea -> fromMaybe (error "send: pass mismatch") $
                    deriveFirstHDAddress (IsBootstrapEraAddr ibea) emptyPassphrase skey) [False, True]
    let allAddresses = hdAddresses ++ plainAddresses
    let allSecrets = hdSecrets ++ [skey, skey]
    etx <- withSafeSigners allSecrets (pure emptyPassphrase) $ \signers -> runExceptT @AuxxException $ do
        let addrSig = HM.fromList $ zip allAddresses signers
        let getSigner addr = HM.lookup addr addrSig
        -- BE CAREFUL: We create remain address using our pk, wallet doesn't show such addresses
        (txAux,_) <- lift $ prepareMTx pm getSigner mempty def (NE.fromList allAddresses) (map TxOutAux outputs) curPk
        txAux <$ (ExceptT $ try $ submitTxRaw diffusion txAux)
    case etx of
        Left err -> logError $ sformat ("Error: "%stext) (toText $ displayException err)
        Right tx -> logInfo $ sformat ("Submitted transaction: "%txaF) tx
  where
    takeSecret :: m EncryptedSecretKey
    takeSecret
        | idx == -1 = do
            _userSecret <- view userSecret >>= atomically . readTVar
            pure $ maybe (error "Unknown wallet address") (^. wusRootKey) (_userSecret ^. usWallet)
        | otherwise = (!! idx) <$> getSecretKeysPlain

----------------------------------------------------------------------------
-- Send from file
----------------------------------------------------------------------------

-- | Read transactions from the given file (ideally generated by
-- 'rollbackAndDump') and submit them to the network.
sendTxsFromFile
    :: forall m. MonadAuxxMode m
    => Diffusion m
    -> FilePath
    -> m ()
sendTxsFromFile diffusion txsFile = do
    liftIO (BS.readFile txsFile) <&> eitherDecodeStrict >>= \case
        Left err -> throwM (AuxxException $ toText err)
        Right txs -> sendTxs txs
  where
    sendTxs :: [TxAux] -> m ()
    sendTxs txAuxes = do
        logInfo $
            sformat
                ("Going to send "%int%" transactions one-by-one")
                (length txAuxes)
        sortedTxAuxes <-
            maybeThrow
                (AuxxException "txs form a cycle")
                (topsortTxAuxes txAuxes)
        let submitOne = submitTxRaw diffusion
        mapM_ submitOne sortedTxAuxes<|MERGE_RESOLUTION|>--- conflicted
+++ resolved
@@ -31,11 +31,7 @@
 import           Formatting (build, int, sformat, shown, stext, (%))
 import           System.Environment (lookupEnv)
 import           System.IO (BufferMode (LineBuffering), hClose, hSetBuffering)
-<<<<<<< HEAD
-=======
-import           System.Wlog (logError, logInfo)
 import           UnliftIO (MonadUnliftIO)
->>>>>>> 7da7cd82
 
 import           Pos.Client.KeyStorage (getSecretKeysPlain)
 import           Pos.Client.Txp.Balances (getOwnUtxoForPk)
