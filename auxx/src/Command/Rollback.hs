-- | Rollback functionality in Auxx.

module Command.Rollback
       ( rollbackAndDump
       ) where

import           Universum

import           Control.Lens (_Wrapped)
import           Data.Aeson (encode)
import qualified Data.ByteString.Lazy as BSL
import           Data.List (genericTake)
import           Formatting (build, int, sformat, string, (%))

import           Pos.Chain.Block (Blund)
import           Pos.Chain.Txp (flattenTxPayload)
import           Pos.Core (difficultyL, epochIndexL)
import           Pos.Core.Block (mainBlockTxPayload)
import           Pos.Core.Chrono (NewestFirst, _NewestFirst)
import           Pos.Core.Txp (TxAux)
import           Pos.Crypto (ProtocolMagic)
import           Pos.DB.Block (BypassSecurityCheck (..),
                     ShouldCallBListener (..), rollbackBlocksUnsafe)
import qualified Pos.DB.Block as DB
import qualified Pos.DB.BlockIndex as DB
import           Pos.Infra.StateLock (Priority (..), withStateLock)
import           Pos.Infra.Util.JsonLog.Events (MemPoolModifyReason (..))
<<<<<<< HEAD
import           Pos.Txp (flattenTxPayload)
import           Pos.Util.Trace (noTrace)
import           Pos.Util.Trace.Named (TraceNamed, logInfo)
=======
>>>>>>> 658af4f0

import           Mode (MonadAuxxMode)

-- | Rollback given number of blocks from the DB and dump transactions
-- from it to the given file.
rollbackAndDump
    :: MonadAuxxMode m
    => TraceNamed m
    -> ProtocolMagic
    -> Word
    -> FilePath
    -> m ()                                                       -- JSON logging Trace
rollbackAndDump logTrace pm numToRollback outFile = withStateLock noTrace HighPriority ApplyBlockWithRollback $ \_ -> do
    printTipDifficulty
    blundsMaybeEmpty <- modifyBlunds <$>
        DB.loadBlundsFromTipByDepth (fromIntegral numToRollback)
    logInfo logTrace $ sformat ("Loaded "%int%" blunds") (length blundsMaybeEmpty)
    case _Wrapped nonEmpty blundsMaybeEmpty of
        Nothing -> pass
        Just blunds -> do
            let extractTxs :: Blund -> [TxAux]
                extractTxs (Left _, _) = []
                extractTxs (Right mainBlock, _) =
                    flattenTxPayload $ mainBlock ^. mainBlockTxPayload
            let allTxs :: [TxAux]
                allTxs = concatMap extractTxs blunds
            liftIO $ BSL.writeFile outFile (encode allTxs)
            logInfo logTrace $ sformat ("Dumped "%int%" transactions to "%string)
                      (length allTxs) (outFile)
            rollbackBlocksUnsafe logTrace pm (BypassSecurityCheck True) (ShouldCallBListener True) blunds
            logInfo logTrace $ sformat ("Rolled back "%int%" blocks") (length blunds)
            printTipDifficulty
  where
    -- It's illegal to rollback 0-th genesis block.  We also may load
    -- more blunds than necessary, because genesis blocks don't
    -- contribute to depth counter.
    modifyBlunds :: NewestFirst [] Blund -> NewestFirst [] Blund
    modifyBlunds =
        over _NewestFirst (genericTake numToRollback . skip0thGenesis)
    skip0thGenesis = filter (not . is0thGenesis)
    is0thGenesis :: Blund -> Bool
    is0thGenesis (Left genBlock, _)
        | genBlock ^. epochIndexL == 0 = True
    is0thGenesis _ = False
    printTipDifficulty = do
        tipDifficulty <- view difficultyL <$> DB.getTipHeader
        logInfo logTrace $ sformat ("Our tip's difficulty is "%build) tipDifficulty<|MERGE_RESOLUTION|>--- conflicted
+++ resolved
@@ -25,12 +25,8 @@
 import qualified Pos.DB.BlockIndex as DB
 import           Pos.Infra.StateLock (Priority (..), withStateLock)
 import           Pos.Infra.Util.JsonLog.Events (MemPoolModifyReason (..))
-<<<<<<< HEAD
-import           Pos.Txp (flattenTxPayload)
 import           Pos.Util.Trace (noTrace)
 import           Pos.Util.Trace.Named (TraceNamed, logInfo)
-=======
->>>>>>> 658af4f0
 
 import           Mode (MonadAuxxMode)
 
