{-# LANGUAGE DataKinds       #-}
{-# LANGUAGE TemplateHaskell #-}
{-# LANGUAGE TypeFamilies    #-}

module Pos.Infra.Communication.Types.Relay
       ( InvMsg (..)
       , ReqMsg (..)
       , ResMsg (..)
       , ReqOrRes
       , MempoolMsg (..)
       , DataMsg (..)
       , InvOrData
       , InvOrDataTK
       , RelayLogEvent (..)
       , SscMessageConstraints
       ) where

import           Universum hiding (id)

import           Control.Lens (Wrapped (..), iso)
import           Data.Aeson.TH (defaultOptions, deriveJSON)
import           Data.Tagged (Tagged)
import           Formatting (bprint, build, (%))
import qualified Formatting.Buildable as B

<<<<<<< HEAD
import           Pos.Binary.Class (Bi (..))
import           Pos.Core.Txp (TxMsgContents (..))
import qualified Pos.Core.Update as U
import           Pos.Crypto (hash)
=======
import           Node.Message.Class (Message)
import           Pos.Binary.Class (Bi (..), encodeListLen, enforceSize)
import           Pos.Core (ProxySKHeavy, StakeholderId)
import           Pos.Core.Txp (TxMsgContents (..))
import qualified Pos.Core.Update as U
import           Pos.Crypto (hash)


import           Pos.Ssc.Message (MCCommitment (..), MCOpening (..),
                     MCShares (..), MCVssCertificate (..))

>>>>>>> de0b7621
import           Pos.Util.Util (cborError)


-- | Inventory message. Can be used to announce the fact that you have
-- some data.
data InvMsg key = InvMsg
    { imKey :: !key
    -- ^ Key for the data that you wish to announce.
    }
    deriving (Show, Eq)

instance Bi key => Bi (InvMsg key) where
    encode = encode . imKey
    decode = InvMsg <$> decode

-- | Request message. Can be used to request data (ideally data which
-- was previously announced by inventory message).
data ReqMsg key = ReqMsg
    { rmKey :: !(Maybe key)
    -- ^ Optional key for the data that you request.
    }
    deriving (Show, Eq)

instance Bi key => Bi (ReqMsg key) where
    encode = encode . rmKey
    decode = ReqMsg <$> decode

data MempoolMsg tag = MempoolMsg
    deriving (Show, Eq)

instance Typeable tag => Bi (MempoolMsg tag) where
    -- The extra byte is needed because time-warp doesn't work with
    -- possibly-empty messages. 228 was chosen as homage to @pva701
    encode MempoolMsg = encode (228 :: Word8)
    decode = do
        x <- decode @Word8
        when (x /= 228) $ cborError "wrong byte"
        pure MempoolMsg

-- | Data message. Can be used to send actual data.
data DataMsg contents = DataMsg
    { dmContents :: !contents
    } deriving (Generic, Show, Eq)

instance Bi (DataMsg ProxySKHeavy) where
    encode = encode . dmContents
    decode = DataMsg <$> decode

instance Bi (DataMsg TxMsgContents) where
    encode (DataMsg (TxMsgContents txAux)) = encode txAux
    decode = DataMsg <$> (TxMsgContents <$> decode)

instance Bi (DataMsg U.UpdateVote) where
    encode = encode . dmContents
    decode = DataMsg <$> decode

instance Bi (DataMsg (U.UpdateProposal, [U.UpdateVote])) where
    encode = encode . dmContents
    decode = do
        c@(up, votes) <- decode
        let !id = hash up
        -- FIXME don't do this in the decoder.
        unless (all ((id ==) . U.uvProposalId) votes) $ cborError $
            "decode@DataMsg@Update: vote's uvProposalId must be equal UpId"
        pure $ DataMsg c

type InvOrData key contents = Either (InvMsg key) (DataMsg contents)

-- | InvOrData with key tagged by contents
type InvOrDataTK key contents = InvOrData (Tagged contents key) contents

-- | Response to a 'ReqMsg' indicating whether it was successfully processed.
data ResMsg key = ResMsg
    { resKey :: !key
    -- ^ The key for the data to which this response is relevant (maybe it
    -- comes from a previous ReqMsg).
    , resOk  :: !Bool
    -- ^ True if the request was successfully processed.
    }
    deriving (Show, Eq)

instance Bi key => Bi (ResMsg key) where
    encode (ResMsg {..}) = encode (resKey, resOk)
    decode = uncurry ResMsg <$> decode

type ReqOrRes key = Either (ReqMsg key) (ResMsg key)

instance (Buildable contents) =>
         Buildable (DataMsg contents) where
    build (DataMsg contents) = bprint ("Data {" %build % "}") contents

instance Wrapped (DataMsg contents) where
    type Unwrapped (DataMsg contents) = contents
    _Wrapped' = iso dmContents DataMsg

data RelayLogEvent =
      RelayQueueFull
    | EnqueueDequeueTime !Integer
    deriving Show

instance Bi (DataMsg MCCommitment) where
    encode (DataMsg (MCCommitment signedComm)) = encode signedComm
    decode = DataMsg . MCCommitment <$> decode

instance Bi (DataMsg MCOpening) where
    encode (DataMsg (MCOpening sId opening)) = encodeListLen 2 <> encode sId <> encode opening
    decode = do
        enforceSize "DataMsg MCOpening" 2
        DataMsg <$> (MCOpening <$> decode <*> decode)

instance Bi (DataMsg MCShares) where
    encode (DataMsg (MCShares sId innerMap)) = encodeListLen 2 <> encode sId <> encode innerMap
    decode = do
        enforceSize "DataMsg MCShares" 2
        DataMsg <$> (MCShares <$> decode <*> decode)

instance Bi (DataMsg MCVssCertificate) where
    encode (DataMsg (MCVssCertificate vss)) = encode vss
    decode = DataMsg . MCVssCertificate <$> decode

-- TODO: someone who knows networking should take a look because this really
-- doesn't look like something that anyone should ever have to write
type SscMessageConstraints =
    ( Each '[Message]
        [ InvOrData (Tagged MCCommitment     StakeholderId) MCCommitment
        , InvOrData (Tagged MCOpening        StakeholderId) MCOpening
        , InvOrData (Tagged MCShares         StakeholderId) MCShares
        , InvOrData (Tagged MCVssCertificate StakeholderId) MCVssCertificate ]
    , Each '[Message]
        [ ReqMsg (Tagged MCCommitment     StakeholderId)
        , ReqMsg (Tagged MCOpening        StakeholderId)
        , ReqMsg (Tagged MCShares         StakeholderId)
        , ReqMsg (Tagged MCVssCertificate StakeholderId) ]
    , Each '[Message]
        [ ReqOrRes (Tagged MCCommitment     StakeholderId)
        , ReqOrRes (Tagged MCOpening        StakeholderId)
        , ReqOrRes (Tagged MCShares         StakeholderId)
        , ReqOrRes (Tagged MCVssCertificate StakeholderId) ]
    )

$(deriveJSON defaultOptions ''RelayLogEvent)<|MERGE_RESOLUTION|>--- conflicted
+++ resolved
@@ -23,24 +23,15 @@
 import           Formatting (bprint, build, (%))
 import qualified Formatting.Buildable as B
 
-<<<<<<< HEAD
-import           Pos.Binary.Class (Bi (..))
-import           Pos.Core.Txp (TxMsgContents (..))
-import qualified Pos.Core.Update as U
-import           Pos.Crypto (hash)
-=======
 import           Node.Message.Class (Message)
 import           Pos.Binary.Class (Bi (..), encodeListLen, enforceSize)
 import           Pos.Core (ProxySKHeavy, StakeholderId)
 import           Pos.Core.Txp (TxMsgContents (..))
 import qualified Pos.Core.Update as U
 import           Pos.Crypto (hash)
-
-
 import           Pos.Ssc.Message (MCCommitment (..), MCOpening (..),
                      MCShares (..), MCVssCertificate (..))
 
->>>>>>> de0b7621
 import           Pos.Util.Util (cborError)
 
 
