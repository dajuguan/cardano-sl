--- conflicted
+++ resolved
@@ -21,11 +21,8 @@
        , mkBackupPhrase
        , mkCWalletRedeem
        , mkCInitialized
-<<<<<<< HEAD
        , mkCPassPhrase
-=======
        , getProfileLocale
->>>>>>> 1ce61ee4
        ) where
 
 import Prelude
