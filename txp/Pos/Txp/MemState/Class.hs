{-# LANGUAGE ScopedTypeVariables #-}
{-# LANGUAGE TypeFamilies        #-}

-- | Type class necessary for Transaction processing (Txp)
-- and some useful getters and setters.

module Pos.Txp.MemState.Class
       ( MonadTxpMem
       , askTxpMem
       , TxpHolderTag
       , getUtxoModifier
       , getLocalTxsNUndo
       , getMemPool
       , getLocalTxs
       , getLocalTxsMap
       , getTxpExtra
       , modifyTxpLocalData
       , setTxpLocalData
       , clearTxpMemPool
       ) where

import           Universum

import qualified Control.Concurrent.STM      as STM
import qualified Control.Exception.Lifted    as L
import           Control.Monad.Trans.Control (MonadBaseControl)
<<<<<<< HEAD
import           Data.Default                (Default (def))
import qualified Data.HashMap.Strict         as HM
import           Ether.Internal              (HasLens (..))
import           System.IO.Unsafe            (unsafePerformIO)

import           Pos.Txp.Core.Types          (TxAux, TxId, TxOutAux)
import           Pos.Txp.MemState.Types      (GenericTxpLocalData (..),
                                              GenericTxpLocalDataPure)
import           Pos.Txp.Toil.Types          (MemPool (_mpLocalTxs), UtxoModifier)
=======
import qualified Control.Exception.Lifted as L
import           Data.Default           (Default (def))
import qualified Data.HashMap.Strict    as HM
import qualified Ether
import           System.IO.Unsafe       (unsafePerformIO)
import           System.Wlog            (WithLogger, usingLoggerName, getLoggerName)

import           Pos.Txp.Core.Types     (TxAux, TxId, TxOutAux)
import           Pos.Txp.MemState.Types (GenericTxpLocalData (..),
                                         GenericTxpLocalDataPure,
                                         TxpMetrics (..))
import           Pos.Txp.Toil.Types     (MemPool (..), UtxoModifier)
import           Pos.Util.TimeWarp      (currentTime)
>>>>>>> 4eed3d80

data TxpHolderTag

-- | Reduced equivalent of @MonadReader (GenericTxpLocalData mw) m@.
<<<<<<< HEAD
type MonadTxpMem ext ctx m = (MonadReader ctx m, HasLens TxpHolderTag ctx (GenericTxpLocalData ext))

askTxpMem :: MonadTxpMem ext ctx m => m (GenericTxpLocalData ext)
askTxpMem = view (lensOf @TxpHolderTag)
=======
type MonadTxpMem ext m =
    ( Ether.MonadReader TxpHolderTag (GenericTxpLocalData ext, TxpMetrics) m
    , WithLogger m
    )

askTxpMem :: MonadTxpMem ext m => m (GenericTxpLocalData ext)
askTxpMem = fst <$> Ether.ask @TxpHolderTag

askTxpMemAndMetrics :: MonadTxpMem ext m => m (GenericTxpLocalData ext, TxpMetrics)
askTxpMemAndMetrics = Ether.ask @TxpHolderTag
>>>>>>> 4eed3d80

getTxpLocalData
    :: (MonadIO m, MonadTxpMem e ctx m)
    => (GenericTxpLocalData e -> STM.STM a) -> m a
getTxpLocalData getter = askTxpMem >>= \ld -> atomically (getter ld)

getUtxoModifier
    :: (MonadTxpMem e ctx m, MonadIO m)
    => m UtxoModifier
getUtxoModifier = getTxpLocalData (STM.readTVar . txpUtxoModifier)

getLocalTxsMap
    :: (MonadIO m, MonadTxpMem e ctx m)
    => m (HashMap TxId TxAux)
getLocalTxsMap = _mpLocalTxs <$> getMemPool

getLocalTxs
    :: (MonadIO m, MonadTxpMem e ctx m)
    => m [(TxId, TxAux)]
getLocalTxs = HM.toList <$> getLocalTxsMap

getLocalTxsNUndo
    :: (MonadIO m, MonadTxpMem e ctx m)
    => m ([(TxId, TxAux)], HashMap TxId (NonEmpty TxOutAux))
getLocalTxsNUndo =
    getTxpLocalData $ \TxpLocalData {..} ->
        (,) <$> (HM.toList . _mpLocalTxs <$> STM.readTVar txpMemPool) <*>
        STM.readTVar txpUndos

getMemPool :: (MonadIO m, MonadTxpMem e ctx m) => m MemPool
getMemPool = getTxpLocalData (STM.readTVar . txpMemPool)

getTxpExtra :: (MonadIO m, MonadTxpMem e ctx m) => m e
getTxpExtra = getTxpLocalData (STM.readTVar . txpExtra)

txpLocalDataLock :: MVar ()
txpLocalDataLock = unsafePerformIO $ newMVar ()
{-# NOINLINE txpLocalDataLock #-}

modifyTxpLocalData
<<<<<<< HEAD
    :: (MonadIO m, MonadBaseControl IO m, MonadTxpMem ext ctx m)
    => (GenericTxpLocalDataPure ext -> (a, GenericTxpLocalDataPure ext)) -> m a
modifyTxpLocalData f =
    askTxpMem >>= \TxpLocalData{..} -> withLock . atomically $ do
        curUM  <- STM.readTVar txpUtxoModifier
        curMP  <- STM.readTVar txpMemPool
        curUndos <- STM.readTVar txpUndos
        curTip <- STM.readTVar txpTip
        curExtra <- STM.readTVar txpExtra
        let (res, (newUM, newMP, newUndos, newTip, newExtra))
              = f (curUM, curMP, curUndos, curTip, curExtra)
        STM.writeTVar txpUtxoModifier newUM
        STM.writeTVar txpMemPool newMP
        STM.writeTVar txpUndos newUndos
        STM.writeTVar txpTip newTip
        STM.writeTVar txpExtra newExtra
=======
    :: (MonadIO m, MonadBaseControl IO m, MonadTxpMem ext m)
    => String
    -> (GenericTxpLocalDataPure ext -> (a, GenericTxpLocalDataPure ext))
    -> m a
modifyTxpLocalData reason f =
    askTxpMemAndMetrics >>= \(TxpLocalData{..}, TxpMetrics{..}) -> do
        lname <- getLoggerName
        liftIO . usingLoggerName lname $ txpMetricsWait reason
        timeBeginWait <- currentTime
        (res, logMetricsRelease) <- withLock $ do
            timeEndWait <- currentTime
            liftIO . usingLoggerName lname $
                txpMetricsAcquire (timeEndWait - timeBeginWait)
            timeBeginModify <- currentTime
            (res, newSize) <- atomically $ do
                curUM  <- STM.readTVar txpUtxoModifier
                curMP  <- STM.readTVar txpMemPool
                curUndos <- STM.readTVar txpUndos
                curTip <- STM.readTVar txpTip
                curExtra <- STM.readTVar txpExtra
                let (res, (newUM, newMP, newUndos, newTip, newExtra))
                      = f (curUM, curMP, curUndos, curTip, curExtra)
                STM.writeTVar txpUtxoModifier newUM
                STM.writeTVar txpMemPool newMP
                STM.writeTVar txpUndos newUndos
                STM.writeTVar txpTip newTip
                STM.writeTVar txpExtra newExtra
                pure (res, _mpSize newMP)
            timeEndModify <- currentTime
            let logMetricsRelease = liftIO . usingLoggerName lname $ do
                    txpMetricsRelease (timeEndModify - timeBeginModify) newSize
            pure (res, logMetricsRelease)
        logMetricsRelease
>>>>>>> 4eed3d80
        pure res
 where
   withLock = L.bracket_ (takeMVar txpLocalDataLock) (putMVar txpLocalDataLock ())

setTxpLocalData
<<<<<<< HEAD
    :: (MonadIO m, MonadBaseControl IO m, MonadTxpMem ext ctx m)
    => GenericTxpLocalDataPure ext -> m ()
setTxpLocalData x = modifyTxpLocalData (const ((), x))

clearTxpMemPool :: (MonadIO m, MonadBaseControl IO m, MonadTxpMem ext ctx m, Default ext) => m ()
clearTxpMemPool = modifyTxpLocalData clearF
=======
    :: (MonadIO m, MonadBaseControl IO m, MonadTxpMem ext m)
    => String
    -> GenericTxpLocalDataPure ext
    -> m ()
setTxpLocalData reason x = modifyTxpLocalData reason (const ((), x))

clearTxpMemPool
  :: (MonadIO m, MonadBaseControl IO m, MonadTxpMem ext m, Default ext)
  => String
  -> m ()
clearTxpMemPool reason = modifyTxpLocalData reason clearF
>>>>>>> 4eed3d80
  where
    clearF (_, _, _, tip, _) = ((), (mempty, def, mempty, tip, def))<|MERGE_RESOLUTION|>--- conflicted
+++ resolved
@@ -7,6 +7,7 @@
 module Pos.Txp.MemState.Class
        ( MonadTxpMem
        , askTxpMem
+       , askTxpMemAndMetrics
        , TxpHolderTag
        , getUtxoModifier
        , getLocalTxsNUndo
@@ -24,52 +25,31 @@
 import qualified Control.Concurrent.STM      as STM
 import qualified Control.Exception.Lifted    as L
 import           Control.Monad.Trans.Control (MonadBaseControl)
-<<<<<<< HEAD
 import           Data.Default                (Default (def))
 import qualified Data.HashMap.Strict         as HM
 import           Ether.Internal              (HasLens (..))
 import           System.IO.Unsafe            (unsafePerformIO)
+import           System.Wlog                 (WithLogger, getLoggerName, usingLoggerName)
 
 import           Pos.Txp.Core.Types          (TxAux, TxId, TxOutAux)
 import           Pos.Txp.MemState.Types      (GenericTxpLocalData (..),
-                                              GenericTxpLocalDataPure)
-import           Pos.Txp.Toil.Types          (MemPool (_mpLocalTxs), UtxoModifier)
-=======
-import qualified Control.Exception.Lifted as L
-import           Data.Default           (Default (def))
-import qualified Data.HashMap.Strict    as HM
-import qualified Ether
-import           System.IO.Unsafe       (unsafePerformIO)
-import           System.Wlog            (WithLogger, usingLoggerName, getLoggerName)
-
-import           Pos.Txp.Core.Types     (TxAux, TxId, TxOutAux)
-import           Pos.Txp.MemState.Types (GenericTxpLocalData (..),
-                                         GenericTxpLocalDataPure,
-                                         TxpMetrics (..))
-import           Pos.Txp.Toil.Types     (MemPool (..), UtxoModifier)
-import           Pos.Util.TimeWarp      (currentTime)
->>>>>>> 4eed3d80
+                                              GenericTxpLocalDataPure, TxpMetrics (..))
+import           Pos.Txp.Toil.Types          (MemPool (..), UtxoModifier)
+import           Pos.Util.TimeWarp           (currentTime)
 
 data TxpHolderTag
 
--- | Reduced equivalent of @MonadReader (GenericTxpLocalData mw) m@.
-<<<<<<< HEAD
-type MonadTxpMem ext ctx m = (MonadReader ctx m, HasLens TxpHolderTag ctx (GenericTxpLocalData ext))
+-- | More general version of @MonadReader (GenericTxpLocalData mw, TxpMetrics) m@.
+type MonadTxpMem ext ctx m
+     = ( MonadReader ctx m
+       , HasLens TxpHolderTag ctx (GenericTxpLocalData ext, TxpMetrics)
+       )
 
 askTxpMem :: MonadTxpMem ext ctx m => m (GenericTxpLocalData ext)
-askTxpMem = view (lensOf @TxpHolderTag)
-=======
-type MonadTxpMem ext m =
-    ( Ether.MonadReader TxpHolderTag (GenericTxpLocalData ext, TxpMetrics) m
-    , WithLogger m
-    )
+askTxpMem = fst <$> view (lensOf @TxpHolderTag)
 
-askTxpMem :: MonadTxpMem ext m => m (GenericTxpLocalData ext)
-askTxpMem = fst <$> Ether.ask @TxpHolderTag
-
-askTxpMemAndMetrics :: MonadTxpMem ext m => m (GenericTxpLocalData ext, TxpMetrics)
-askTxpMemAndMetrics = Ether.ask @TxpHolderTag
->>>>>>> 4eed3d80
+askTxpMemAndMetrics :: MonadTxpMem ext ctx m => m (GenericTxpLocalData ext, TxpMetrics)
+askTxpMemAndMetrics = view (lensOf @TxpHolderTag)
 
 getTxpLocalData
     :: (MonadIO m, MonadTxpMem e ctx m)
@@ -110,25 +90,7 @@
 {-# NOINLINE txpLocalDataLock #-}
 
 modifyTxpLocalData
-<<<<<<< HEAD
-    :: (MonadIO m, MonadBaseControl IO m, MonadTxpMem ext ctx m)
-    => (GenericTxpLocalDataPure ext -> (a, GenericTxpLocalDataPure ext)) -> m a
-modifyTxpLocalData f =
-    askTxpMem >>= \TxpLocalData{..} -> withLock . atomically $ do
-        curUM  <- STM.readTVar txpUtxoModifier
-        curMP  <- STM.readTVar txpMemPool
-        curUndos <- STM.readTVar txpUndos
-        curTip <- STM.readTVar txpTip
-        curExtra <- STM.readTVar txpExtra
-        let (res, (newUM, newMP, newUndos, newTip, newExtra))
-              = f (curUM, curMP, curUndos, curTip, curExtra)
-        STM.writeTVar txpUtxoModifier newUM
-        STM.writeTVar txpMemPool newMP
-        STM.writeTVar txpUndos newUndos
-        STM.writeTVar txpTip newTip
-        STM.writeTVar txpExtra newExtra
-=======
-    :: (MonadIO m, MonadBaseControl IO m, MonadTxpMem ext m)
+    :: (WithLogger m, MonadIO m, MonadBaseControl IO m, MonadTxpMem ext ctx m)
     => String
     -> (GenericTxpLocalDataPure ext -> (a, GenericTxpLocalDataPure ext))
     -> m a
@@ -161,31 +123,26 @@
                     txpMetricsRelease (timeEndModify - timeBeginModify) newSize
             pure (res, logMetricsRelease)
         logMetricsRelease
->>>>>>> 4eed3d80
         pure res
  where
    withLock = L.bracket_ (takeMVar txpLocalDataLock) (putMVar txpLocalDataLock ())
 
-setTxpLocalData
-<<<<<<< HEAD
-    :: (MonadIO m, MonadBaseControl IO m, MonadTxpMem ext ctx m)
-    => GenericTxpLocalDataPure ext -> m ()
-setTxpLocalData x = modifyTxpLocalData (const ((), x))
-
-clearTxpMemPool :: (MonadIO m, MonadBaseControl IO m, MonadTxpMem ext ctx m, Default ext) => m ()
-clearTxpMemPool = modifyTxpLocalData clearF
-=======
-    :: (MonadIO m, MonadBaseControl IO m, MonadTxpMem ext m)
+setTxpLocalData ::
+       (WithLogger m, MonadIO m, MonadBaseControl IO m, MonadTxpMem ext ctx m)
     => String
     -> GenericTxpLocalDataPure ext
     -> m ()
 setTxpLocalData reason x = modifyTxpLocalData reason (const ((), x))
 
-clearTxpMemPool
-  :: (MonadIO m, MonadBaseControl IO m, MonadTxpMem ext m, Default ext)
-  => String
-  -> m ()
+clearTxpMemPool ::
+       ( WithLogger m
+       , MonadIO m
+       , MonadBaseControl IO m
+       , MonadTxpMem ext ctx m
+       , Default ext
+       )
+    => String
+    -> m ()
 clearTxpMemPool reason = modifyTxpLocalData reason clearF
->>>>>>> 4eed3d80
   where
     clearF (_, _, _, tip, _) = ((), (mempty, def, mempty, tip, def))