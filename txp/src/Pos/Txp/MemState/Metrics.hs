-- | 'StateLockMetrics' for txp.

module Pos.Txp.MemState.Metrics
    ( recordTxpMetrics
    ) where

import           Universum

import           Data.Aeson.Types (ToJSON (..))
import           Formatting (sformat, shown, (%))
import qualified System.Metrics as Metrics
import qualified System.Metrics.Gauge as Metrics.Gauge
--import           Pos.Util.Log (logDebug)

import           Pos.Infra.StateLock (StateLockMetrics (..))
import           Pos.Infra.Util.JsonLog.Events (JLEvent (..), JLMemPool (..),
                                                MemPoolModifyReason (..))
import           Pos.System.Metrics.Constants (withCardanoNamespace)
import           Pos.Txp.Toil.Types (MemPool (_mpSize))
<<<<<<< HEAD
import           Pos.Util.JsonLog.Events (JLEvent (..), JLMemPool (..), MemPoolModifyReason (..))
import           Pos.Util.Trace (Trace)
import           Pos.Util.Trace.Unstructured (LogItem, logDebug)
--import qualified Pos.Util.Log as Log
=======
>>>>>>> 5db86b39

-- | 'StateLockMetrics' to record txp MemPool metrics.
recordTxpMetrics :: Trace IO LogItem -> Metrics.Store -> TVar MemPool -> IO (StateLockMetrics MemPoolModifyReason)
recordTxpMetrics logTrace ekgStore memPoolVar = do
    ekgMemPoolSize <-
        Metrics.createGauge (withCardanoNamespace "MemPoolSize") ekgStore
    ekgMemPoolWaitTimeApplyBlock <-
        Metrics.createGauge (withCardanoNamespace "MemPoolWaitTimeApplyBlock_microseconds") ekgStore
    ekgMemPoolModifyTimeApplyBlock <-
        Metrics.createGauge (withCardanoNamespace "MemPoolModifyTimeApplyBlock_microseconds") ekgStore
    ekgMemPoolWaitTimeApplyBlockWithRollback <-
        Metrics.createGauge (withCardanoNamespace "MemPoolWaitTimeApplyBlockWithRollback_microseconds") ekgStore
    ekgMemPoolModifyTimeApplyBlockWithRollback <-
        Metrics.createGauge (withCardanoNamespace "MemPoolModifyTimeApplyBlockWithRollback_microseconds") ekgStore
    ekgMemPoolWaitTimeProcessTx <-
        Metrics.createGauge (withCardanoNamespace "MemPoolWaitTimeProcessTx_microseconds") ekgStore
    ekgMemPoolModifyTimeProcessTx <-
        Metrics.createGauge (withCardanoNamespace "MemPoolModifyTimeProcessTx_microseconds") ekgStore
    ekgMemPoolQueueLength <-
        Metrics.createGauge (withCardanoNamespace "MemPoolQueueLength") ekgStore

    -- An exponential moving average is used for the time gauges (wait
    -- and modify durations). The parameter alpha is chosen somewhat
    -- arbitrarily.
    -- FIXME take alpha from configuration/CLI, or use a better
    -- estimator.
    let alpha :: Double
        alpha = 0.75

    -- This TxpMetrics specifies what to do when waiting on the
    -- mempool lock, when the mempool lock has been granted, and
    -- when that lock has been released. It updates EKG metrics
    -- and also logs each data point at debug level.
    pure StateLockMetrics
        { slmWait = \reason -> do
              liftIO $ Metrics.Gauge.inc ekgMemPoolQueueLength
              qlen <- liftIO $ Metrics.Gauge.read ekgMemPoolQueueLength
              logDebug logTrace (sformat ("MemPool metrics wait: "%shown%" queue length is "%shown) reason qlen)

        , slmAcquire = \reason timeWaited -> do
              liftIO $ Metrics.Gauge.dec ekgMemPoolQueueLength
              let ekgMemPoolWaitTime = case reason of
                      ApplyBlock             -> ekgMemPoolWaitTimeApplyBlock
                      ApplyBlockWithRollback -> ekgMemPoolWaitTimeApplyBlockWithRollback
                      ProcessTransaction     -> ekgMemPoolWaitTimeProcessTx
              timeWaited' <- liftIO $ Metrics.Gauge.read ekgMemPoolWaitTime
              -- Assume a 0-value estimate means we haven't taken
              -- any samples yet.
              let new_ = if timeWaited' == 0
                        then fromIntegral timeWaited
                        else round $ alpha * fromIntegral timeWaited + (1 - alpha) * fromIntegral timeWaited'
              liftIO $ Metrics.Gauge.set ekgMemPoolWaitTime new_
              logDebug logTrace $ sformat ("MemPool metrics acquire: "%shown
                                  %" wait time was "%shown) reason timeWaited

        , slmRelease = \reason timeWaited timeElapsed memAllocated -> do
              qlen <- liftIO $ Metrics.Gauge.read ekgMemPoolQueueLength
              oldMemPoolSize <- liftIO $ Metrics.Gauge.read ekgMemPoolSize
              newMemPoolSize <- _mpSize <$> readTVarIO memPoolVar
              liftIO $ Metrics.Gauge.set ekgMemPoolSize (fromIntegral newMemPoolSize)
              let ekgMemPoolModifyTime = case reason of
                      ApplyBlock             -> ekgMemPoolModifyTimeApplyBlock
                      ApplyBlockWithRollback -> ekgMemPoolModifyTimeApplyBlockWithRollback
                      ProcessTransaction     -> ekgMemPoolModifyTimeProcessTx
              timeElapsed' <- liftIO $ Metrics.Gauge.read ekgMemPoolModifyTime
              let new_ = if timeElapsed' == 0
                        then fromIntegral timeElapsed
                        else round $ alpha * fromIntegral timeElapsed + (1 - alpha) * fromIntegral timeElapsed'
              liftIO $ Metrics.Gauge.set ekgMemPoolModifyTime new_
              logDebug logTrace $ sformat ("MemPool metrics release: "%shown
                                  %" modify time was "%shown%" size is "%shown)
                         reason timeElapsed newMemPoolSize
              pure . toJSON . JLMemPoolEvent $ JLMemPool
                  reason
                  (fromIntegral timeWaited)
                  (fromIntegral qlen)
                  (fromIntegral timeElapsed)
                  (fromIntegral oldMemPoolSize)
                  (fromIntegral newMemPoolSize)
                  (fromIntegral memAllocated)
        }<|MERGE_RESOLUTION|>--- conflicted
+++ resolved
@@ -17,13 +17,10 @@
                                                 MemPoolModifyReason (..))
 import           Pos.System.Metrics.Constants (withCardanoNamespace)
 import           Pos.Txp.Toil.Types (MemPool (_mpSize))
-<<<<<<< HEAD
 import           Pos.Util.JsonLog.Events (JLEvent (..), JLMemPool (..), MemPoolModifyReason (..))
 import           Pos.Util.Trace (Trace)
 import           Pos.Util.Trace.Unstructured (LogItem, logDebug)
---import qualified Pos.Util.Log as Log
-=======
->>>>>>> 5db86b39
+
 
 -- | 'StateLockMetrics' to record txp MemPool metrics.
 recordTxpMetrics :: Trace IO LogItem -> Metrics.Store -> TVar MemPool -> IO (StateLockMetrics MemPoolModifyReason)
