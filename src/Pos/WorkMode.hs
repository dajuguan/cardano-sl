{-# LANGUAGE CPP                 #-}
{-# LANGUAGE ScopedTypeVariables #-}
{-# LANGUAGE TypeFamilies        #-}
{-# LANGUAGE TypeOperators       #-}
{-# LANGUAGE PolyKinds           #-}

module Pos.WorkMode
       ( WorkMode
       , MinWorkMode

       , TxpExtra_TMP

       -- * Actual modes
       , RealMode(..)
       , ServiceMode(..)
       ) where

import           Universum

import           Control.Monad.Fix
import           Control.Monad.Trans.Identity   (IdentityT (..))
import qualified Control.Monad.Trans.Lift.Local as Lift
import           Data.Coerce
import           Data.Tagged                    (Tagged)
import qualified Ether
import           Mockable                       (ChannelT, Counter, Distribution, Gauge,
                                                 MFunctor' (..), Mockable (..), Promise,
                                                 SharedAtomicT, SharedExclusiveT,
                                                 ThreadId)
import           Mockable.Production            (Production)
import           Pos.Block.BListener            (BListenerStub, MonadBListener)
import           Pos.Client.Txp.Balances        (BalancesRedirect)
import           Pos.Client.Txp.History         (TxHistoryRedirect)
import           Pos.Communication.PeerState    (PeerStateCtx, PeerStateRedirect,
                                                 PeerStateTag, WithPeerState)
import           Pos.Context                    (NodeContext)
import           Pos.DB                         (DBPureRedirect, MonadGState, NodeDBs)
import           Pos.DB.Block                   (BlockDBRedirect, MonadBlockDBWrite)
import           Pos.DB.Class                   (MonadBlockDBGeneric (..), MonadDB,
                                                 MonadDBRead)
import           Pos.DB.DB                      (GStateCoreRedirect)
import           Pos.Delegation.Class           (DelegationVar)
import           Pos.Discovery                  (DiscoveryRedirect, MonadDiscovery)
import           Pos.Slotting.Class             (MonadSlots)
import           Pos.Slotting.MemState          (MonadSlotsData, SlottingVar)
import           Pos.Slotting.MemState.Holder   (SlotsDataRedirect)
import           Pos.Slotting.Ntp               (NtpSlottingVar, SlotsRedirect)
import           Pos.Ssc.Class.Helpers          (SscHelpersClass)
import           Pos.Ssc.Extra                  (SscMemTag, SscState)
import           Pos.Txp.MemState               (GenericTxpLocalData, TxpHolderTag)
import           Pos.Types                      (HeaderHash)
import           Pos.Util.Util                  (PowerLift (..))
import           Pos.Util.TimeWarp              (JsonLogT, CanJsonLog (..))
import           Pos.Wallet.WalletMode          (BlockchainInfoRedirect, MonadBalances,
                                                 MonadBlockchainInfo, MonadTxHistory,
                                                 MonadUpdates, UpdatesRedirect)
import           Pos.WorkMode.Class             (MinWorkMode, TxpExtra_TMP, WorkMode)
import           System.Wlog                    (CanLog, HasLoggerName,
                                                 LoggerNameBox (..))

----------------------------------------------------------------------------
-- Concrete types
----------------------------------------------------------------------------

-- | RealMode is a basis for `WorkMode`s used to really run system.
type RealMode' ssc =
    BListenerStub (
    BlockchainInfoRedirect (
    UpdatesRedirect (
    GStateCoreRedirect (
    PeerStateRedirect (
    TxHistoryRedirect (
    BalancesRedirect (
    DiscoveryRedirect (
    SlotsRedirect (
    SlotsDataRedirect (
    BlockDBRedirect (
    DBPureRedirect (
    Ether.ReadersT
        ( Tagged NodeDBs NodeDBs
        , Tagged SlottingVar SlottingVar
        , Tagged (Bool, NtpSlottingVar) (Bool, NtpSlottingVar)
        , Tagged SscMemTag (SscState ssc)
        , Tagged TxpHolderTag (GenericTxpLocalData TxpExtra_TMP)
        , Tagged DelegationVar DelegationVar
        , Tagged PeerStateTag (PeerStateCtx Production)
        ) (
    Ether.ReadersT (NodeContext ssc) (
<<<<<<< HEAD
    LoggerNameBox (
    JsonLogT
    Production
=======
    LoggerNameBox Production
>>>>>>> a1174e46
    ))))))))))))))

newtype RealMode ssc a = RealMode (RealMode' ssc a)
  deriving
    ( Functor
    , Applicative
    , Monad
    , MonadIO
    , MonadThrow
    , MonadCatch
    , MonadMask
    , MonadFix
    )
<<<<<<< HEAD
type instance ThreadId (RawRealMode ssc) = ThreadId Production
type instance Promise (RawRealMode ssc) = Promise Production
type instance SharedAtomicT (RawRealMode ssc) = SharedAtomicT Production
type instance SharedExclusiveT (RawRealMode ssc) = SharedExclusiveT Production
type instance Gauge (RawRealMode ssc) = Gauge Production
type instance ChannelT (RawRealMode ssc) = ChannelT Production
type instance Distribution (RawRealMode ssc) = Distribution Production
type instance Counter (RawRealMode ssc) = Counter Production

deriving instance CanLog (RawRealMode ssc)
deriving instance HasLoggerName (RawRealMode ssc)
deriving instance MonadSlotsData (RawRealMode ssc)
deriving instance MonadSlots (RawRealMode ssc)
deriving instance MonadGState (RawRealMode ssc)
deriving instance MonadDBRead (RawRealMode ssc)
deriving instance MonadDB (RawRealMode ssc)
deriving instance SscHelpersClass ssc => MonadBlockDBWrite ssc (RawRealMode ssc)
deriving instance MonadBListener (RawRealMode ssc)
deriving instance MonadUpdates (RawRealMode ssc)
deriving instance SscHelpersClass ssc => MonadBlockchainInfo (RawRealMode ssc)
deriving instance MonadBalances (RawRealMode ssc)
deriving instance MonadTxHistory (RawRealMode ssc)
deriving instance WithPeerState (RawRealMode ssc)
deriving instance CanJsonLog (RawRealMode ssc)

instance PowerLift m (RawRealMode' ssc) => PowerLift m (RawRealMode ssc) where
  powerLift = RawRealMode . powerLift
=======
type instance ThreadId (RealMode ssc) = ThreadId Production
type instance Promise (RealMode ssc) = Promise Production
type instance SharedAtomicT (RealMode ssc) = SharedAtomicT Production
type instance SharedExclusiveT (RealMode ssc) = SharedExclusiveT Production
type instance Gauge (RealMode ssc) = Gauge Production
type instance ChannelT (RealMode ssc) = ChannelT Production
type instance Distribution (RealMode ssc) = Distribution Production
type instance Counter (RealMode ssc) = Counter Production

deriving instance CanLog (RealMode ssc)
deriving instance HasLoggerName (RealMode ssc)
deriving instance MonadSlotsData (RealMode ssc)
deriving instance MonadSlots (RealMode ssc)
deriving instance MonadDiscovery (RealMode ssc)
deriving instance MonadGState (RealMode ssc)
deriving instance MonadDBRead (RealMode ssc)
deriving instance MonadDB (RealMode ssc)
deriving instance SscHelpersClass ssc => MonadBlockDBWrite ssc (RealMode ssc)
deriving instance MonadBListener (RealMode ssc)
deriving instance MonadUpdates (RealMode ssc)
deriving instance SscHelpersClass ssc => MonadBlockchainInfo (RealMode ssc)
deriving instance MonadBalances (RealMode ssc)
deriving instance MonadTxHistory (RealMode ssc)
deriving instance WithPeerState (RealMode ssc)

instance PowerLift m (RealMode' ssc) => PowerLift m (RealMode ssc) where
  powerLift = RealMode . powerLift
>>>>>>> a1174e46

instance
    MonadBlockDBGeneric header blk undo (RealMode' ssc) =>
    MonadBlockDBGeneric header blk undo (RealMode ssc) where
    dbGetHeader = (coerce :: (HeaderHash -> RealMode' ssc (Maybe header)) ->
                             (HeaderHash -> RealMode ssc (Maybe header)))
                  (dbGetHeader @header @blk @undo)
    dbGetBlock = (coerce :: (HeaderHash -> RealMode' ssc (Maybe blk)) ->
                            (HeaderHash -> RealMode ssc (Maybe blk)))
                 (dbGetBlock @header @blk @undo)
    dbGetUndo = (coerce :: (HeaderHash -> RealMode' ssc (Maybe undo)) ->
                           (HeaderHash -> RealMode ssc (Maybe undo)))
                 (dbGetUndo @header @blk @undo)

instance
    ( Mockable d (RealMode' ssc)
    , MFunctor' d (RealMode ssc) (RealMode' ssc)
    )
    => Mockable d (RealMode ssc) where
    liftMockable dmt = RealMode $ liftMockable $ hoist' (\(RealMode m) -> m) dmt

instance
    Ether.MonadReader tag r (RealMode' ssc) =>
    Ether.MonadReader tag r (RealMode ssc)
  where
    ask =
        (coerce :: RealMode' ssc r -> RealMode ssc r)
        (Ether.ask @tag)
    local =
        (coerce :: forall a .
            Lift.Local r (RealMode' ssc) a ->
            Lift.Local r (RealMode ssc) a)
        (Ether.local @tag)
    reader =
        (coerce :: forall a .
            ((r -> a) -> RealMode' ssc a) ->
            ((r -> a) -> RealMode ssc a))
        (Ether.reader @tag)

-- | ServiceMode is the mode in which support nodes work.
type ServiceMode' =
    PeerStateRedirect (
    Ether.ReaderT PeerStateTag (PeerStateCtx Production) (
    LoggerNameBox (
    JsonLogT Production
    )))

newtype ServiceMode a = ServiceMode (ServiceMode' a)
  deriving
    ( Functor
    , Applicative
    , Monad
    , MonadIO
    , MonadThrow
    , MonadCatch
    , MonadMask
    , MonadFix
    )
type instance ThreadId (ServiceMode) = ThreadId Production
type instance Promise (ServiceMode) = Promise Production
type instance SharedAtomicT (ServiceMode) = SharedAtomicT Production
type instance SharedExclusiveT (ServiceMode) = SharedExclusiveT Production
type instance Gauge (ServiceMode) = Gauge Production
type instance ChannelT (ServiceMode) = ChannelT Production
type instance Distribution (ServiceMode) = Distribution Production
type instance Counter (ServiceMode) = Counter Production

deriving instance CanLog (ServiceMode)
deriving instance HasLoggerName (ServiceMode)
deriving instance WithPeerState (ServiceMode)
deriving instance CanJsonLog (ServiceMode)

instance PowerLift m ServiceMode' => PowerLift m (ServiceMode) where
  powerLift = ServiceMode . powerLift

instance
    ( Mockable d (ServiceMode')
    , MFunctor' d (ServiceMode) (ServiceMode')
    )
    => Mockable d (ServiceMode) where
    liftMockable dmt = ServiceMode $ liftMockable $ hoist' (\(ServiceMode m) -> m) dmt

instance
    Ether.MonadReader tag r ServiceMode' =>
    Ether.MonadReader tag r ServiceMode
  where
    ask =
        (coerce :: ServiceMode' r -> ServiceMode r)
        (Ether.ask @tag)
    local =
        (coerce :: forall a .
            Lift.Local r (ServiceMode') a ->
            Lift.Local r (ServiceMode) a)
        (Ether.local @tag)
    reader =
        (coerce :: forall a .
            ((r -> a) -> ServiceMode' a) ->
            ((r -> a) -> ServiceMode a))
        (Ether.reader @tag)<|MERGE_RESOLUTION|>--- conflicted
+++ resolved
@@ -86,14 +86,9 @@
         , Tagged PeerStateTag (PeerStateCtx Production)
         ) (
     Ether.ReadersT (NodeContext ssc) (
-<<<<<<< HEAD
     LoggerNameBox (
-    JsonLogT
-    Production
-=======
-    LoggerNameBox Production
->>>>>>> a1174e46
-    ))))))))))))))
+    JsonLogT Production
+    )))))))))))))))
 
 newtype RealMode ssc a = RealMode (RealMode' ssc a)
   deriving
@@ -106,35 +101,7 @@
     , MonadMask
     , MonadFix
     )
-<<<<<<< HEAD
-type instance ThreadId (RawRealMode ssc) = ThreadId Production
-type instance Promise (RawRealMode ssc) = Promise Production
-type instance SharedAtomicT (RawRealMode ssc) = SharedAtomicT Production
-type instance SharedExclusiveT (RawRealMode ssc) = SharedExclusiveT Production
-type instance Gauge (RawRealMode ssc) = Gauge Production
-type instance ChannelT (RawRealMode ssc) = ChannelT Production
-type instance Distribution (RawRealMode ssc) = Distribution Production
-type instance Counter (RawRealMode ssc) = Counter Production
-
-deriving instance CanLog (RawRealMode ssc)
-deriving instance HasLoggerName (RawRealMode ssc)
-deriving instance MonadSlotsData (RawRealMode ssc)
-deriving instance MonadSlots (RawRealMode ssc)
-deriving instance MonadGState (RawRealMode ssc)
-deriving instance MonadDBRead (RawRealMode ssc)
-deriving instance MonadDB (RawRealMode ssc)
-deriving instance SscHelpersClass ssc => MonadBlockDBWrite ssc (RawRealMode ssc)
-deriving instance MonadBListener (RawRealMode ssc)
-deriving instance MonadUpdates (RawRealMode ssc)
-deriving instance SscHelpersClass ssc => MonadBlockchainInfo (RawRealMode ssc)
-deriving instance MonadBalances (RawRealMode ssc)
-deriving instance MonadTxHistory (RawRealMode ssc)
-deriving instance WithPeerState (RawRealMode ssc)
-deriving instance CanJsonLog (RawRealMode ssc)
-
-instance PowerLift m (RawRealMode' ssc) => PowerLift m (RawRealMode ssc) where
-  powerLift = RawRealMode . powerLift
-=======
+
 type instance ThreadId (RealMode ssc) = ThreadId Production
 type instance Promise (RealMode ssc) = Promise Production
 type instance SharedAtomicT (RealMode ssc) = SharedAtomicT Production
@@ -159,10 +126,10 @@
 deriving instance MonadBalances (RealMode ssc)
 deriving instance MonadTxHistory (RealMode ssc)
 deriving instance WithPeerState (RealMode ssc)
+deriving instance CanJsonLog (RealMode ssc)
 
 instance PowerLift m (RealMode' ssc) => PowerLift m (RealMode ssc) where
   powerLift = RealMode . powerLift
->>>>>>> a1174e46
 
 instance
     MonadBlockDBGeneric header blk undo (RealMode' ssc) =>
