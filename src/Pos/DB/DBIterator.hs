{-# LANGUAGE AllowAmbiguousTypes  #-}
{-# LANGUAGE RankNTypes           #-}
{-# LANGUAGE ScopedTypeVariables  #-}
<<<<<<< HEAD
{-# LANGUAGE TypeFamilies         #-}
=======
>>>>>>> 7c77d063
{-# LANGUAGE UndecidableInstances #-}

-- | Encapsulation of RocksDB iterator
module Pos.DB.DBIterator
       (
         DBIterator (..)
       , DBMapIterator (..)
       , runIterator
       , mapIterator
       ) where

import           Control.Monad.Reader (ReaderT (..))
import           Control.Monad.Trans  (MonadTrans)
import qualified Database.RocksDB     as Rocks
import           Mockable             (Bracket, Catch, ChannelT, MFunctor' (hoist'),
                                       Mockable (liftMockable), Promise, SharedAtomicT,
                                       ThreadId, Throw, bracket, catch)
import           Universum            hiding (bracket, catch)

import           Pos.Binary.Class     (Bi)
import           Pos.DB.Class         (MonadDB (..))
import           Pos.DB.Functions     (rocksDecodeKeyValMaybe)
import           Pos.DB.Types         (DB (..))
import           Pos.Util.Iterator    (MonadIterator (..))

newtype DBIterator m a = DBIterator
    { getDBIterator :: ReaderT Rocks.Iterator m a
    } deriving (Functor, Applicative, Monad, MonadIO, MonadTrans
               , MonadThrow, MonadCatch)

type instance ThreadId (DBIterator m) = ThreadId m
type instance Promise (DBIterator m) = Promise m
type instance SharedAtomicT (DBIterator m) = SharedAtomicT m
type instance ChannelT (DBIterator m) = ChannelT m

instance ( Mockable d m
         , MFunctor' d (ReaderT Rocks.Iterator m) m
         , MFunctor' d (DBIterator m) (ReaderT Rocks.Iterator m)
         ) => Mockable d (DBIterator m) where
    liftMockable dmt = DBIterator $ liftMockable $ hoist' getDBIterator dmt

-- | RocksDB key value iteration errors.
data ParseResult a = FetchError  -- RocksDB internal error
                                 -- caused by invalid database of smth else (on RocksDB side)
                   | DecodeError -- Parsing error caused by invalid format of data
                                 -- or not expected (key, value) pair.
                                 -- (For example we iterate by utxo (key, value)
                                 -- but encounter balance (key, value))
                   | Success a   -- Element is fetched and decoded successfully.
    deriving Show

-- | Iterator by keys of type @k@ and values of type @v@.
instance (Bi k, Bi v, MonadIO m, Mockable Throw m)
         => MonadIterator (DBIterator m) (k, v) where
    nextItem = do
        it <- DBIterator ask
        cur <- curItem
        Rocks.iterNext it
        return cur
    -- curItem returns first successfully fetched and parsed elements.
    curItem = do
        it <- DBIterator ask
        res <- parseIterator it
        case res of
            FetchError  -> pure Nothing
            DecodeError -> Rocks.iterNext it >> curItem
            Success v   -> pure $ Just v

-- | Parse key and value under iterator.
parseIterator :: (Bi k, Bi v, MonadIO m) => Rocks.Iterator -> m (ParseResult (k, v))
parseIterator it =
    maybe FetchError (maybe DecodeError Success . rocksDecodeKeyValMaybe) <$>
    Rocks.iterEntry it

-- | Encapsulate `map f elements`, where @elements@ - collection elements of type @a@.
-- Holds `DBIterator m a` and apply f for every `nextItem` and `curItem` call.
-- If f :: a -> b then we iterate by collection elements of type b.
newtype DBMapIterator f m a = DBMapIterator
    { getDBMapIterator :: ReaderT f (DBIterator m) a
    } deriving (Functor, Applicative, Monad, MonadIO, MonadThrow, MonadCatch)

instance MonadTrans (DBMapIterator f)  where
    lift x = DBMapIterator $ ReaderT $ const $ lift x

type instance ThreadId (DBMapIterator f m) = ThreadId m
type instance Promise (DBMapIterator f m) = Promise m
type instance SharedAtomicT (DBMapIterator f m) = SharedAtomicT m
type instance ChannelT (DBMapIterator f m) = ChannelT m

instance ( Mockable d m
         , MFunctor' d (DBMapIterator f m) (ReaderT f (DBIterator m))
         , MFunctor' d (ReaderT f (DBIterator m)) (DBIterator m)
         , MFunctor' d (ReaderT Rocks.Iterator m) m
         , MFunctor' d (DBIterator m) (ReaderT Rocks.Iterator m)
         ) => Mockable d (DBMapIterator f m) where
    liftMockable dmt = DBMapIterator $ liftMockable $ hoist' getDBMapIterator dmt

-- | Instance for DBMapIterator using DBIterator.
-- Fetch every element from DBIterator and apply `f` for it.
instance (Monad m, MonadIterator (DBIterator m) u)
         => MonadIterator (DBMapIterator (u->v) m) v where
    nextItem = DBMapIterator $ ReaderT $ \f -> fmap f <$> nextItem
    curItem = DBMapIterator $ ReaderT $ \f -> fmap f <$> curItem

deriving instance MonadMask m => MonadMask (DBIterator m)
deriving instance MonadMask m => MonadMask (DBMapIterator f m)

deriving instance MonadDB ssc m => MonadDB ssc (DBIterator m)
deriving instance MonadDB ssc m => MonadDB ssc (DBMapIterator f m)

-- | Run DBIterator by `DB ssc`.
runIterator :: forall b m ssc . (MonadIO m, Mockable Throw m, Mockable Catch m, Mockable Bracket m)
             => DBIterator m b -> DB ssc -> m b
runIterator dbIter DB{..} =
    bracket (Rocks.createIter rocksDB rocksReadOpts) (Rocks.releaseIter)
            (\it -> Rocks.iterFirst it >> runReaderT (getDBIterator dbIter) it)

-- | Run DBMapIterator by `DB ssc`.
mapIterator :: forall u v m ssc a . (MonadIO m, Mockable Throw m, Mockable Catch m, Mockable Bracket m)
            => DBMapIterator (u->v) m a -> (u->v) -> DB ssc -> m a
mapIterator dbIter f = runIterator (runReaderT (getDBMapIterator dbIter) f)<|MERGE_RESOLUTION|>--- conflicted
+++ resolved
@@ -1,10 +1,7 @@
 {-# LANGUAGE AllowAmbiguousTypes  #-}
 {-# LANGUAGE RankNTypes           #-}
 {-# LANGUAGE ScopedTypeVariables  #-}
-<<<<<<< HEAD
 {-# LANGUAGE TypeFamilies         #-}
-=======
->>>>>>> 7c77d063
 {-# LANGUAGE UndecidableInstances #-}
 
 -- | Encapsulation of RocksDB iterator
