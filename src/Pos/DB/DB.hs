{-# LANGUAGE AllowAmbiguousTypes #-}
{-# LANGUAGE CPP                 #-}
{-# LANGUAGE ScopedTypeVariables #-}
{-# LANGUAGE TypeFamilies        #-}

-- | Higher-level DB functionality.

module Pos.DB.DB
       ( openNodeDBs
       , initNodeDBs
       , getTip
       , getTipBlock
       , getTipHeader
       , loadBlundsFromTipWhile
       , loadBlundsFromTipByDepth
       , sanityCheckDB

       , GStateCoreRedirect
       , runGStateCoreRedirect
       ) where

import           Universum

import           Control.Monad.Catch          (MonadMask)
import           Control.Monad.Trans.Identity (IdentityT (..))
import           Data.Coerce                  (coerce)
import qualified Ether
<<<<<<< HEAD
import           Formatting                   (sformat, stext, (%))
import           System.Directory             (createDirectoryIfMissing,
                                               doesDirectoryExist,
                                               removeDirectoryRecursive)
import           System.FilePath              ((</>))
import           System.Wlog                  (WithLogger)

import           Pos.Block.Core               (Block, BlockHeader, mkGenesisBlock)
import           Pos.Block.Types              (Blund)
import           Pos.Context.Context          (GenesisLeaders, GenesisUtxo, NodeParams)
import           Pos.Context.Functions        (genesisLeadersM)
import           Pos.Core                     (HeaderHash, headerHash)
import           Pos.DB.Block                 (MonadBlockDB, blkGetBlock, blkGetHeader,
                                               loadBlundsByDepth, loadBlundsWhile,
                                               prepareBlockDB)
import           Pos.DB.Class                 (MonadDB, MonadDBPure (..),
                                               MonadGStateCore (..))
import           Pos.DB.Error                 (DBError (DBMalformed))
import           Pos.DB.Functions             (openDB)
import           Pos.DB.GState.BlockExtra     (prepareGStateBlockExtra)
import           Pos.DB.GState.Common         (getTip)
import           Pos.DB.GState.GState         (prepareGStateDB, sanityCheckGStateDB)
import           Pos.DB.Misc                  (prepareMiscDB)
import           Pos.DB.Types                 (NodeDBs (..))
import           Pos.Lrc.DB                   (prepareLrcDB)
import           Pos.Ssc.Class.Helpers        (SscHelpersClass)
import           Pos.Update.DB                (getAdoptedBVData)
import           Pos.Util                     (inAssertMode)
import           Pos.Util.Chrono              (NewestFirst)
import qualified Pos.Util.Concurrent.RWLock   as RWL
=======
import           System.Directory                 (createDirectoryIfMissing,
                                                   doesDirectoryExist,
                                                   removeDirectoryRecursive)
import           System.FilePath                  ((</>))
import           System.Wlog                      (WithLogger)

import           Pos.Block.Core                   (Block, mkGenesisBlock)
import           Pos.Block.Types                  (Blund)
import           Pos.Context.Context              (GenesisLeaders, GenesisUtxo,
                                                   NodeParams)
import           Pos.Context.Functions            (genesisLeadersM)
import           Pos.Core                         (headerHash)
import           Pos.DB.Block                     (MonadBlockDB, loadBlundsByDepth,
                                                   loadBlundsWhile, prepareBlockDB)
import           Pos.DB.Class                     (MonadDB, MonadDBPure (..),
                                                   MonadGStateCore (..))
import           Pos.DB.Functions                 (openDB)
import           Pos.DB.GState.BlockExtra         (prepareGStateBlockExtra)
import           Pos.DB.GState.Common             (getTip, getTipBlock, getTipHeader)
import           Pos.DB.GState.GState             (prepareGStateDB, sanityCheckGStateDB)
import           Pos.DB.Misc                      (prepareMiscDB)
import           Pos.DB.Types                     (NodeDBs (..))
import           Pos.Lrc.DB                       (prepareLrcDB)
import           Pos.Ssc.Class.Helpers            (SscHelpersClass)
import           Pos.Update.DB                    (getAdoptedBVData)
import           Pos.Util                         (inAssertMode)
import           Pos.Util.Chrono                  (NewestFirst)
>>>>>>> 9d80b6e9
#ifdef WITH_EXPLORER
import           Pos.Explorer.DB              (prepareExplorerDB)
#endif

-- | Open all DBs stored on disk.
openNodeDBs
    :: (MonadIO m)
    => Bool -> FilePath -> m NodeDBs
openNodeDBs recreate fp = do
    liftIO $
        whenM ((recreate &&) <$> doesDirectoryExist fp) $
            removeDirectoryRecursive fp
    let blocksDir = fp </> "blocks"
    let blocksIndexPath = blocksDir </> "index"
    let _blockDataDir = blocksDir </> "data"
    let gStatePath = fp </> "gState"
    let lrcPath = fp </> "lrc"
    let miscPath = fp </> "misc"
    mapM_ ensureDirectoryExists [ blocksDir
                                , _blockDataDir
                                , blocksIndexPath
                                , gStatePath
                                , lrcPath
                                , miscPath]
    _blockIndexDB <- openDB blocksIndexPath
    _gStateDB <- openDB gStatePath
    _lrcDB <- openDB lrcPath
    _miscDB <- openDB miscPath
    _miscLock <- RWL.new
    pure NodeDBs {..}

-- | Initialize DBs if necessary.
initNodeDBs
    :: forall ssc m.
       ( SscHelpersClass ssc
       , Ether.MonadReader' GenesisUtxo m
       , Ether.MonadReader' GenesisLeaders m
       , Ether.MonadReader' NodeParams m
       , MonadDB m
       , MonadDBPure m
       )
    => m ()
initNodeDBs = do
    leaders0 <- genesisLeadersM
    let genesisBlock0 = mkGenesisBlock @ssc Nothing 0 leaders0
        initialTip = headerHash genesisBlock0
    prepareBlockDB genesisBlock0
    prepareGStateDB initialTip
    prepareGStateBlockExtra initialTip
    prepareLrcDB
    prepareMiscDB
#ifdef WITH_EXPLORER
    prepareExplorerDB
#endif

-- | Load blunds from BlockDB starting from tip and while the @condition@ is
-- true.
loadBlundsFromTipWhile
    :: (MonadBlockDB ssc m, MonadDBPure m)
    => (Block ssc -> Bool) -> m (NewestFirst [] (Blund ssc))
loadBlundsFromTipWhile condition = getTip >>= loadBlundsWhile condition

-- | Load blunds from BlockDB starting from tip which have depth less than
-- given.
loadBlundsFromTipByDepth
    :: (MonadBlockDB ssc m, MonadDBPure m)
    => Word -> m (NewestFirst [] (Blund ssc))
loadBlundsFromTipByDepth d = getTip >>= loadBlundsByDepth d

sanityCheckDB
    :: (MonadMask m, MonadDB m, WithLogger m, MonadDBPure m)
    => m ()
sanityCheckDB = inAssertMode sanityCheckGStateDB

----------------------------------------------------------------------------
-- Details
----------------------------------------------------------------------------

ensureDirectoryExists
    :: MonadIO m
    => FilePath -> m ()
ensureDirectoryExists = liftIO . createDirectoryIfMissing True

----------------------------------------------------------------------------
-- MonadGStateCore instance
----------------------------------------------------------------------------

data GStateCoreRedirectTag

type GStateCoreRedirect =
    Ether.TaggedTrans GStateCoreRedirectTag IdentityT

runGStateCoreRedirect :: GStateCoreRedirect m a -> m a
runGStateCoreRedirect = coerce

instance
    (MonadDBPure m, t ~ IdentityT) =>
        MonadGStateCore (Ether.TaggedTrans GStateCoreRedirectTag t m)
  where
    gsAdoptedBVData = getAdoptedBVData<|MERGE_RESOLUTION|>--- conflicted
+++ resolved
@@ -25,28 +25,24 @@
 import           Control.Monad.Trans.Identity (IdentityT (..))
 import           Data.Coerce                  (coerce)
 import qualified Ether
-<<<<<<< HEAD
-import           Formatting                   (sformat, stext, (%))
 import           System.Directory             (createDirectoryIfMissing,
                                                doesDirectoryExist,
                                                removeDirectoryRecursive)
 import           System.FilePath              ((</>))
 import           System.Wlog                  (WithLogger)
 
-import           Pos.Block.Core               (Block, BlockHeader, mkGenesisBlock)
+import           Pos.Block.Core               (Block, mkGenesisBlock)
 import           Pos.Block.Types              (Blund)
 import           Pos.Context.Context          (GenesisLeaders, GenesisUtxo, NodeParams)
 import           Pos.Context.Functions        (genesisLeadersM)
-import           Pos.Core                     (HeaderHash, headerHash)
-import           Pos.DB.Block                 (MonadBlockDB, blkGetBlock, blkGetHeader,
-                                               loadBlundsByDepth, loadBlundsWhile,
-                                               prepareBlockDB)
+import           Pos.Core                     (headerHash)
+import           Pos.DB.Block                 (MonadBlockDB, loadBlundsByDepth,
+                                               loadBlundsWhile, prepareBlockDB)
 import           Pos.DB.Class                 (MonadDB, MonadDBPure (..),
                                                MonadGStateCore (..))
-import           Pos.DB.Error                 (DBError (DBMalformed))
 import           Pos.DB.Functions             (openDB)
 import           Pos.DB.GState.BlockExtra     (prepareGStateBlockExtra)
-import           Pos.DB.GState.Common         (getTip)
+import           Pos.DB.GState.Common         (getTip, getTipBlock, getTipHeader)
 import           Pos.DB.GState.GState         (prepareGStateDB, sanityCheckGStateDB)
 import           Pos.DB.Misc                  (prepareMiscDB)
 import           Pos.DB.Types                 (NodeDBs (..))
@@ -56,35 +52,6 @@
 import           Pos.Util                     (inAssertMode)
 import           Pos.Util.Chrono              (NewestFirst)
 import qualified Pos.Util.Concurrent.RWLock   as RWL
-=======
-import           System.Directory                 (createDirectoryIfMissing,
-                                                   doesDirectoryExist,
-                                                   removeDirectoryRecursive)
-import           System.FilePath                  ((</>))
-import           System.Wlog                      (WithLogger)
-
-import           Pos.Block.Core                   (Block, mkGenesisBlock)
-import           Pos.Block.Types                  (Blund)
-import           Pos.Context.Context              (GenesisLeaders, GenesisUtxo,
-                                                   NodeParams)
-import           Pos.Context.Functions            (genesisLeadersM)
-import           Pos.Core                         (headerHash)
-import           Pos.DB.Block                     (MonadBlockDB, loadBlundsByDepth,
-                                                   loadBlundsWhile, prepareBlockDB)
-import           Pos.DB.Class                     (MonadDB, MonadDBPure (..),
-                                                   MonadGStateCore (..))
-import           Pos.DB.Functions                 (openDB)
-import           Pos.DB.GState.BlockExtra         (prepareGStateBlockExtra)
-import           Pos.DB.GState.Common             (getTip, getTipBlock, getTipHeader)
-import           Pos.DB.GState.GState             (prepareGStateDB, sanityCheckGStateDB)
-import           Pos.DB.Misc                      (prepareMiscDB)
-import           Pos.DB.Types                     (NodeDBs (..))
-import           Pos.Lrc.DB                       (prepareLrcDB)
-import           Pos.Ssc.Class.Helpers            (SscHelpersClass)
-import           Pos.Update.DB                    (getAdoptedBVData)
-import           Pos.Util                         (inAssertMode)
-import           Pos.Util.Chrono                  (NewestFirst)
->>>>>>> 9d80b6e9
 #ifdef WITH_EXPLORER
 import           Pos.Explorer.DB              (prepareExplorerDB)
 #endif
