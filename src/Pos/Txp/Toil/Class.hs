{-# LANGUAGE CPP          #-}
{-# LANGUAGE TypeFamilies #-}

-- | Type classes for Toil abstraction.
-- * MonadUtxoRead and MonadUtxo for encapsulation of Utxo storage.
-- * MonadBalancesRead and MonadBalances for encapsulation of Balances storage.
-- * MonadTxPoll for encapsulation of mem pool of local transactions.

module Pos.Txp.Toil.Class
       ( MonadUtxoRead (..)
       , MonadUtxo (..)
       , MonadBalancesRead (..)
       , MonadBalances (..)
       , MonadTxPool (..)
#ifdef WITH_EXPLORER
       , MonadTxExtra (..)
       , MonadTxExtraRead (..)
#endif
       ) where

import           Control.Monad.Trans.Class (MonadTrans)
import           Universum

import           Pos.Core                  (Coin, StakeholderId)
import           Pos.Txp.Core.Types        (TxAux, TxId, TxIn, TxOutAux, TxUndo)
<<<<<<< HEAD
=======
import           Pos.Types                 (Coin, StakeholderId)
#ifdef WITH_EXPLORER
import           Pos.Types.Explorer        (TxExtra)
#endif
>>>>>>> a4be31c5

----------------------------------------------------------------------------
-- MonadUtxo
----------------------------------------------------------------------------

class Monad m => MonadUtxoRead m where
    utxoGet :: TxIn -> m (Maybe TxOutAux)
    default utxoGet :: (MonadTrans t, MonadUtxoRead m', t m' ~ m) => TxIn -> m (Maybe TxOutAux)
    utxoGet = lift . utxoGet

instance MonadUtxoRead m => MonadUtxoRead (ReaderT a m) where
instance MonadUtxoRead m => MonadUtxoRead (ExceptT e m) where
instance MonadUtxoRead m => MonadUtxoRead (StateT e m) where

class MonadUtxoRead m => MonadUtxo m where
    utxoPut :: TxIn -> TxOutAux -> m ()
    default utxoPut :: (MonadTrans t, MonadUtxo m', t m' ~ m) => TxIn -> TxOutAux -> m ()
    utxoPut a = lift . utxoPut a
    utxoDel :: TxIn -> m ()
    default utxoDel :: (MonadTrans t, MonadUtxo m', t m' ~ m) => TxIn -> m ()
    utxoDel = lift . utxoDel

instance MonadUtxo m => MonadUtxo (ReaderT e m) where
instance MonadUtxo m => MonadUtxo (ExceptT e m) where
instance MonadUtxo m => MonadUtxo (StateT e m) where

----------------------------------------------------------------------------
-- MonadBalances
----------------------------------------------------------------------------

class Monad m => MonadBalancesRead m where
    getStake :: StakeholderId -> m (Maybe Coin)
    getTotalStake :: m Coin

    default getStake
        :: (MonadTrans t, MonadBalancesRead m', t m' ~ m) => StakeholderId -> m (Maybe Coin)
    getStake = lift . getStake

    default getTotalStake
        :: (MonadTrans t, MonadBalancesRead m', t m' ~ m) => m Coin
    getTotalStake = lift getTotalStake


instance MonadBalancesRead m => MonadBalancesRead (ReaderT s m)
instance MonadBalancesRead m => MonadBalancesRead (StateT s m)
instance MonadBalancesRead m => MonadBalancesRead (ExceptT s m)

class MonadBalancesRead m => MonadBalances m where
    setStake :: StakeholderId -> Coin -> m ()
    setTotalStake :: Coin -> m ()

    default setStake
        :: (MonadTrans t, MonadBalances m', t m' ~ m) => StakeholderId -> Coin -> m ()
    setStake id = lift . setStake id

    default setTotalStake
        :: (MonadTrans t, MonadBalances m', t m' ~ m) => Coin -> m ()
    setTotalStake = lift . setTotalStake

instance MonadBalances m => MonadBalances (ReaderT s m)
instance MonadBalances m => MonadBalances (StateT s m)
instance MonadBalances m => MonadBalances (ExceptT s m)

----------------------------------------------------------------------------
-- MonadTxPool
----------------------------------------------------------------------------

class Monad m => MonadTxPool m where
    hasTx :: TxId -> m Bool
    poolSize :: m Int
    putTxWithUndo :: TxId -> TxAux -> TxUndo -> m ()

    default hasTx
        :: (MonadTrans t, MonadTxPool m', t m' ~ m) => TxId -> m Bool
    hasTx = lift . hasTx

    default poolSize
        :: (MonadTrans t, MonadTxPool m', t m' ~ m) => m Int
    poolSize = lift poolSize

    default putTxWithUndo
        :: (MonadTrans t, MonadTxPool m', t m' ~ m) => TxId -> TxAux -> TxUndo -> m ()
    putTxWithUndo id tx = lift . putTxWithUndo id tx

instance MonadTxPool m => MonadTxPool (ReaderT s m)
instance MonadTxPool m => MonadTxPool (StateT s m)
instance MonadTxPool m => MonadTxPool (ExceptT s m)

#ifdef WITH_EXPLORER
----------------------------------------------------------------------------
-- MonadTxExtra
----------------------------------------------------------------------------

class Monad m => MonadTxExtraRead m where
    getTxExtra :: TxId -> m (Maybe TxExtra)

    default getTxExtra
        :: (MonadTrans t, MonadTxExtraRead m', t m' ~ m) => TxId -> m (Maybe TxExtra)
    getTxExtra = lift . getTxExtra

instance MonadTxExtraRead m => MonadTxExtraRead (ReaderT s m)
instance MonadTxExtraRead m => MonadTxExtraRead (StateT s m)
instance MonadTxExtraRead m => MonadTxExtraRead (ExceptT s m)

class MonadTxExtraRead m => MonadTxExtra m where
    putTxExtra :: TxId -> TxExtra -> m ()
    delTxExtra :: TxId -> m ()

    default putTxExtra
        :: (MonadTrans t, MonadTxExtra m', t m' ~ m) => TxId -> TxExtra -> m ()
    putTxExtra id = lift . putTxExtra id

    default delTxExtra
        :: (MonadTrans t, MonadTxExtra m', t m' ~ m) => TxId -> m ()
    delTxExtra = lift . delTxExtra

instance MonadTxExtra m => MonadTxExtra (ReaderT s m)
instance MonadTxExtra m => MonadTxExtra (StateT s m)
instance MonadTxExtra m => MonadTxExtra (ExceptT s m)
#endif<|MERGE_RESOLUTION|>--- conflicted
+++ resolved
@@ -23,13 +23,9 @@
 
 import           Pos.Core                  (Coin, StakeholderId)
 import           Pos.Txp.Core.Types        (TxAux, TxId, TxIn, TxOutAux, TxUndo)
-<<<<<<< HEAD
-=======
-import           Pos.Types                 (Coin, StakeholderId)
 #ifdef WITH_EXPLORER
 import           Pos.Types.Explorer        (TxExtra)
 #endif
->>>>>>> a4be31c5
 
 ----------------------------------------------------------------------------
 -- MonadUtxo
