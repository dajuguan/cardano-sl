--- conflicted
+++ resolved
@@ -19,11 +19,6 @@
        ) where
 
 import           Data.Acid                (EventResult, EventState, QueryEvent)
-<<<<<<< HEAD
-import           Pos.DHT.Real             (KademliaDHT)
-import qualified Pos.NewDHT.Real          as NDHT
-=======
->>>>>>> ae859f14
 import           Universum
 
 import           Pos.Types                (Tx, Utxo)
@@ -31,6 +26,8 @@
                                            openState)
 import           Pos.Wallet.State.Acidic  as A
 import           Pos.Wallet.State.Storage (Block', HeaderHash', Storage)
+
+import           Pos.DHT.Real.Types       (KademliaDHT (..))
 
 -- | MonadWalletDB stands for monad which is able to get web wallet state
 class Monad m => MonadWalletDB m where
@@ -43,16 +40,9 @@
 instance MonadWalletDB m => MonadWalletDB (StateT s m) where
     getWalletState = lift getWalletState
 
-<<<<<<< HEAD
--- | Orphan instances for ancectors in monad stack
 instance MonadWalletDB m => MonadWalletDB (KademliaDHT m) where
     getWalletState = lift getWalletState
 
-instance MonadWalletDB m => MonadWalletDB (NDHT.KademliaDHT m) where
-    getWalletState = lift getWalletState
-
-=======
->>>>>>> ae859f14
 -- | Constraint for working with web wallet DB
 type WalletModeDB m = (MonadWalletDB m, MonadIO m)
 
