{-# LANGUAGE ConstraintKinds     #-}
{-# LANGUAGE RankNTypes          #-}
{-# LANGUAGE ScopedTypeVariables #-}
{-# LANGUAGE TypeOperators       #-}

-- | Wallet web server.

module Pos.Wallet.Web.Server.Methods
       ( walletApplication
       , walletServer
       , walletServeImpl
       ) where

import           Control.Monad.Catch              (try)
import           Control.Monad.Except             (runExceptT)
import           Control.Monad.Trans.State        (get, runStateT)
import           Data.Default                     (Default, def)
import           Data.List                        (elemIndex, (!!))
import           Data.Time.Clock.POSIX            (getPOSIXTime)
import           Formatting                       (build, ords, sformat, stext, (%))
import           Network.Wai                      (Application)
import           Node                             (SendActions, hoistSendActions)
import           Pos.Crypto                       (hash)
import           Servant.API                      ((:<|>) ((:<|>)),
                                                   FromHttpApiData (parseUrlPiece))
import           Servant.Server                   (Handler, Server, ServerT, serve)
import           Servant.Utils.Enter              ((:~>) (..), enter)
import           System.Wlog                      (logInfo)
import           Universum

<<<<<<< HEAD
import           Pos.Aeson.ClientTypes            ()
import           Pos.Communication.BiP            (BiP)
import           Pos.Communication.Types.Protocol (VerInfo)
import           Pos.Crypto                       (toPublic)
import           Pos.DHT.Model                    (dhtAddr, getKnownPeers)
import           Pos.Slotting                     (getSlotDuration)
import           Pos.Types                        (Address, ChainDifficulty (..), Coin,
                                                   TxOut (..), addressF, coinF,
                                                   decodeTextAddress, makePubKeyAddress,
                                                   mkCoin)
import           Pos.Util                         (maybeThrow)
import           Pos.Util.BackupPhrase            (keysFromPhrase)

import           Pos.Wallet.KeyStorage            (KeyError (..), MonadKeys (..),
                                                   addSecretKey)
import           Pos.Wallet.Tx                    (submitTx)
import           Pos.Wallet.Tx.Pure               (TxHistoryEntry (..))
import           Pos.Wallet.WalletMode            (WalletMode, getBalance, getNextUpdate,
                                                   getTxHistory, getUpdates,
                                                   localChainDifficulty,
                                                   networkChainDifficulty)
import           Pos.Wallet.Web.Api               (WalletApi, walletApi)
import           Pos.Wallet.Web.ClientTypes       (CAddress, CCurrency (ADA), CProfile,
                                                   CProfile (..), CTx, CTxId,
                                                   CTxMeta (..), CUpdateInfo (..),
                                                   CWallet (..), CWalletInit (..),
                                                   CWalletMeta (..), NotifyEvent (..),
                                                   addressToCAddress, cAddressToAddress,
                                                   mkCTx, mkCTxId, toCUpdateInfo,
                                                   txContainsTitle, txIdToCTxId)
import           Pos.Wallet.Web.Error             (WalletError (..))
import           Pos.Wallet.Web.Server.Sockets    (MonadWalletWebSockets (..),
                                                   WalletWebSockets, closeWSConnection,
                                                   getWalletWebSocketsState,
                                                   initWSConnection, notify, runWalletWS,
                                                   upgradeApplicationWS)
import           Pos.Wallet.Web.State             (MonadWalletWebDB (..), WalletWebDB,
                                                   addOnlyNewTxMeta, closeState,
                                                   createWallet, getProfile, getTxMeta,
                                                   getWalletMeta, getWalletState,
                                                   openState, removeWallet,
                                                   runWalletWebDB, setProfile,
                                                   setWalletMeta,
                                                   setWalletTransactionMeta)
import           Pos.Web.Server                   (serveImpl)
=======
import           Pos.Aeson.ClientTypes         ()
import           Pos.Communication.BiP         (BiP)
import           Pos.Crypto                    (toPublic)
import           Pos.DHT.Model                 (dhtAddr, getKnownPeers)
import           Pos.Slotting                  (getSlotDuration)
import           Pos.Types                     (Address, ChainDifficulty (..), Coin,
                                                TxOut (..), addressF, coinF,
                                                decodeTextAddress, makePubKeyAddress,
                                                mkCoin)
import           Pos.Util                      (maybeThrow)
import           Pos.Util.BackupPhrase         (BackupPhrase, keysFromPhrase)

import           Pos.Wallet.KeyStorage         (KeyError (..), MonadKeys (..),
                                                addSecretKey)
import           Pos.Wallet.Tx                 (submitTx)
import           Pos.Wallet.Tx.Pure            (TxHistoryEntry (..))
import           Pos.Wallet.WalletMode         (WalletMode, getBalance, getNextUpdate,
                                                getTxHistory, getUpdates,
                                                localChainDifficulty,
                                                networkChainDifficulty)
import           Pos.Wallet.Web.Api            (WalletApi, walletApi)
import           Pos.Wallet.Web.ClientTypes    (CAddress, CCurrency (ADA), CProfile,
                                                CProfile (..), CTx, CTxId, CTxMeta (..),
                                                CUpdateInfo (..), CWallet (..),
                                                CWalletInit (..), CWalletMeta (..),
                                                NotifyEvent (..), addressToCAddress,
                                                cAddressToAddress, mkCTx, mkCTxId,
                                                toCUpdateInfo, txContainsTitle,
                                                txIdToCTxId)
import           Pos.Wallet.Web.Error          (WalletError (..))
import           Pos.Wallet.Web.Server.Sockets (MonadWalletWebSockets (..),
                                                WalletWebSockets, closeWSConnection,
                                                getWalletWebSocketsState,
                                                initWSConnection, notify, runWalletWS,
                                                upgradeApplicationWS)
import           Pos.Wallet.Web.State          (MonadWalletWebDB (..), WalletWebDB,
                                                addOnlyNewTxMeta, closeState,
                                                createWallet, getProfile, getTxMeta,
                                                getWalletMeta, getWalletState, openState,
                                                removeWallet, runWalletWebDB, setProfile,
                                                setWalletMeta, setWalletTransactionMeta)
import           Pos.Web.Server                (serveImpl)
>>>>>>> fd5cd2ec

----------------------------------------------------------------------------
-- Top level functionality
----------------------------------------------------------------------------

type WalletWebHandler m = WalletWebSockets (WalletWebDB m)

type WalletWebMode ssc m
    = ( WalletMode ssc m
      , MonadWalletWebDB m
      , MonadWalletWebSockets m
      )

walletServeImpl
    :: (MonadIO m, MonadMask m)
    => WalletWebHandler m Application     -- ^ Application getter
    -> FilePath                        -- ^ Path to wallet acid-state
    -> Bool                            -- ^ Rebuild flag for acid-state
    -> Word16                          -- ^ Port to listen
    -> m ()
walletServeImpl app daedalusDbPath dbRebuild port =
    bracket
        ((,) <$> openDB <*> initWS)
        (\(db, conn) -> closeDB db >> closeWS conn)
        $ \(db, conn) ->
            serveImpl (runWalletWebDB db $ runWalletWS conn app) port
  where openDB = openState dbRebuild daedalusDbPath
        closeDB = closeState
        initWS = initWSConnection
        closeWS = closeWSConnection

walletApplication
    :: WalletWebMode ssc m
    => m (Server WalletApi)
    -> m Application
walletApplication serv = do
    wsConn <- getWalletWebSockets
    serv >>= return . upgradeApplicationWS wsConn . serve walletApi

walletServer
    :: WalletMode ssc m
    =>  SendActions BiP VerInfo m
    -> WalletWebHandler m (WalletWebHandler m :~> Handler)
    -> WalletWebHandler m (Server WalletApi)
walletServer sendActions nat = do
    whenM (isNothing <$> getProfile) $
        createUserProfile >>= setProfile
    ws    <- lift getWalletState
    socks <- getWalletWebSocketsState
    let sendActions' = hoistSendActions
            (lift . lift)
            (runWalletWebDB ws . runWalletWS socks)
            sendActions
    nat >>= launchNotifier
    myCAddresses >>= mapM_ insertAddressMeta
    (`enter` servantHandlers sendActions') <$> nat
  where
    insertAddressMeta cAddr =
        getWalletMeta cAddr >>= createWallet cAddr . fromMaybe def
    createUserProfile = do
        time <- liftIO getPOSIXTime
        pure $ CProfile mempty mempty mempty mempty time mempty mempty

------------------------
-- Notifier
------------------------

data SyncProgress =
    SyncProgress { spLocalCD   :: ChainDifficulty
                 , spNetworkCD :: ChainDifficulty
                 }

instance Default SyncProgress where
    def = let chainDef = ChainDifficulty 0 in SyncProgress chainDef chainDef

-- type SyncState = StateT SyncProgress

-- FIXME: this is really inaficient. Temporary solution
launchNotifier :: WalletWebMode ssc m => (m :~> Handler) -> m ()
launchNotifier nat = void . liftIO $ mapM startForking
    [ dificultyNotifier
    , updateNotifier
    ]
  where
    cooldownPeriod = 5000000         -- 5 sec
    difficultyNotifyPeriod = 500000  -- 0.5 sec
    forkForever action = forkFinally action $ const $ do
        -- TODO: log error
        -- colldown
        threadDelay cooldownPeriod
        void $ forkForever action
    -- TODO: use Servant.enter here
    -- FIXME: don't ignore errors, send error msg to the socket
    startForking = forkForever . void . runExceptT . unNat nat
    notifier period action = forever $ do
        liftIO $ threadDelay period
        action
    -- NOTE: temp solution, dummy notifier that pings every 10 secs
    dificultyNotifier = flip runStateT def $ notifier difficultyNotifyPeriod $ do
        networkDifficulty <- networkChainDifficulty
        -- TODO: use lenses!
        whenM ((networkDifficulty /=) . spNetworkCD <$> get) $ do
            lift $ notify $ NetworkDifficultyChanged networkDifficulty
            modify $ \sp -> sp { spNetworkCD = networkDifficulty }

        localDifficulty <- localChainDifficulty
        whenM ((localDifficulty /=) . spLocalCD <$> get) $ do
            lift $ notify $ LocalDifficultyChanged localDifficulty
            modify $ \sp -> sp { spLocalCD = localDifficulty }
    updateNotifier = do
        slotDuration <- getSlotDuration
        let updateNotifyPeriod = fromIntegral slotDuration
        notifier updateNotifyPeriod $ do
            updates <- getUpdates
            unless (null updates) $ do
                logInfo "SOFTWARE UPDATE NOTIFICATION"
                notify UpdateAvailable
    -- historyNotifier :: WalletWebMode ssc m => m ()
    -- historyNotifier = do
    --     cAddresses <- myCAddresses
    --     forM_ cAddresses $ \cAddress -> do
    --         -- TODO: is reading from acid RAM only (not reading from disk?)
    --         oldHistoryLength <- length . fromMaybe mempty <$> getWalletHistory cAddress
    --         newHistoryLength <- length <$> getHistory cAddress
    --         when (oldHistoryLength /= newHistoryLength) .
    --             notify $ NewWalletTransaction cAddress


----------------------------------------------------------------------------
-- Handlers
----------------------------------------------------------------------------

servantHandlers :: WalletWebMode ssc m =>  SendActions BiP VerInfo m -> ServerT WalletApi m
servantHandlers sendActions =
     (catchWalletError . getWallet)
    :<|>
     catchWalletError getWallets
    :<|>
     (\a b -> catchWalletError . send sendActions a b)
    :<|>
     (\a b c d e -> catchWalletError . sendExtended sendActions a b c d e)
    :<|>
     catchWalletError . getHistory
    :<|>
     (\a b -> catchWalletError . searchHistory a b)
    :<|>
     (\a b -> catchWalletError . updateTransaction a b)
    :<|>
     catchWalletError . newWallet
    :<|>
     catchWalletError . restoreWallet
    :<|>
     (\a -> catchWalletError . updateWallet a)
    :<|>
     catchWalletError . deleteWallet
    :<|>
     (\a -> catchWalletError . isValidAddress a)
    :<|>
     catchWalletError getUserProfile
    :<|>
     catchWalletError . updateUserProfile
    :<|>
     catchWalletError nextUpdate
    :<|>
     catchWalletError blockchainSlotDuration
  where
    -- TODO: can we with Traversable map catchWalletError over :<|>
    -- TODO: add logging on error
    catchWalletError = try

-- getAddresses :: WalletWebMode ssc m => m [CAddress]
-- getAddresses = map addressToCAddress <$> myAddresses

-- getBalances :: WalletWebMode ssc m => m [(CAddress, Coin)]
-- getBalances = join $ mapM gb <$> myAddresses
--   where gb addr = (,) (addressToCAddress addr) <$> getBalance addr

getUserProfile :: WalletWebMode ssc m => m CProfile
getUserProfile = getProfile >>= maybe noProfile pure
  where
    noProfile = throwM $ Internal "No user profile"

updateUserProfile :: WalletWebMode ssc m => CProfile -> m CProfile
updateUserProfile profile = setProfile profile >> getUserProfile

getWallet :: WalletWebMode ssc m => CAddress -> m CWallet
getWallet cAddr = do
    balance <- getBalance =<< decodeCAddressOrFail cAddr
    meta <- getWalletMeta cAddr >>= maybe noWallet pure
    pure $ CWallet cAddr balance meta
  where
    noWallet = throwM . Internal $
        sformat ("No wallet with address "%build%" is found") cAddr

-- TODO: probably poor naming
decodeCAddressOrFail :: WalletWebMode ssc m => CAddress -> m Address
decodeCAddressOrFail = either wrongAddress pure . cAddressToAddress
  where wrongAddress err = throwM . Internal $
            sformat ("Error while decoding CAddress: "%stext) err

getWallets :: WalletWebMode ssc m => m [CWallet]
getWallets = join $ mapM getWallet <$> myCAddresses

send :: WalletWebMode ssc m =>  SendActions BiP VerInfo m -> CAddress -> CAddress -> Coin -> m CTx
send sendActions srcCAddr dstCAddr c =
    sendExtended sendActions srcCAddr dstCAddr c ADA mempty mempty

sendExtended :: WalletWebMode ssc m =>  SendActions BiP VerInfo m -> CAddress -> CAddress -> Coin -> CCurrency -> Text -> Text -> m CTx
sendExtended sendActions srcCAddr dstCAddr c curr title desc = do
    srcAddr <- decodeCAddressOrFail srcCAddr
    dstAddr <- decodeCAddressOrFail dstCAddr
    idx <- getAddrIdx srcAddr
    sks <- getSecretKeys
    let sk = sks !! idx
    na <- fmap dhtAddr <$> getKnownPeers
    etx <- submitTx sendActions sk na [(TxOut dstAddr c, [])]
    case etx of
        Left err -> throwM . Internal $ sformat ("Cannot send transaction: "%stext) err
        Right (tx, _, _) -> do
            logInfo $
                sformat ("Successfully sent "%coinF%" from "%ords%" address to "%addressF)
                c idx dstAddr
            -- TODO: this should be removed in production
            let txHash = hash tx
            () <$ addHistoryTx dstCAddr curr title desc (THEntry txHash tx False Nothing)
            addHistoryTx srcCAddr curr title desc (THEntry txHash tx True Nothing)

getHistory :: WalletWebMode ssc m => CAddress -> m [CTx]
getHistory cAddr = do
    history <- getTxHistory =<< decodeCAddressOrFail cAddr
    mapM (addHistoryTx cAddr ADA mempty mempty) history

-- FIXME: is Word enough for length here?
searchHistory :: WalletWebMode ssc m => CAddress -> Text -> Word -> m ([CTx], Word)
searchHistory cAddr search limit = do
    history <- getHistory cAddr
    pure (filterHistory history, fromIntegral $ length history)
  where
    filterHistory = take (fromIntegral limit) . filter (txContainsTitle search)

addHistoryTx
    :: WalletWebMode ssc m
    => CAddress
    -> CCurrency
    -> Text
    -> Text
    -> TxHistoryEntry
    -> m CTx
addHistoryTx cAddr curr title desc wtx@(THEntry txId _ _ _) = do
    -- TODO: this should be removed in production
    diff <- networkChainDifficulty
    addr <- decodeCAddressOrFail cAddr
    meta <- CTxMeta curr title desc <$> liftIO getPOSIXTime
    let cId = txIdToCTxId txId
    addOnlyNewTxMeta cAddr cId meta
    meta' <- maybe meta identity <$> getTxMeta cAddr cId
    return $ mkCTx addr diff wtx meta'

newWallet :: WalletWebMode ssc m => CWalletInit -> m CWallet
newWallet CWalletInit {..} = do
    cAddr <- genSaveAddress cwBackupPhrase
    createWallet cAddr cwInitMeta
    getWallet cAddr

restoreWallet :: WalletWebMode ssc m => BackupPhrase -> m CWallet
restoreWallet ph = do
    cAddr <- genSaveAddress ph
    getWalletMeta cAddr >>= maybe (createWallet cAddr def) (const $ pure ())
    getWallet cAddr

updateWallet :: WalletWebMode ssc m => CAddress -> CWalletMeta -> m CWallet
updateWallet cAddr wMeta = do
    setWalletMeta cAddr wMeta
    getWallet cAddr

updateTransaction :: WalletWebMode ssc m => CAddress -> CTxId -> CTxMeta -> m ()
updateTransaction = setWalletTransactionMeta

deleteWallet :: WalletWebMode ssc m => CAddress -> m ()
deleteWallet cAddr = do
    deleteAddress =<< decodeCAddressOrFail cAddr
    removeWallet cAddr
  where
    deleteAddress addr = do
        idx <- getAddrIdx addr
        deleteSecretKey (fromIntegral idx) `catch` deleteErrHandler
    deleteErrHandler (PrimaryKey err) = throwM . Internal $
        sformat ("Error while deleting wallet: "%stext) err

-- NOTE: later we will have `isValidAddress :: CCurrency -> CAddress -> m Bool` which should work for arbitrary crypto
isValidAddress :: WalletWebMode ssc m => CCurrency -> Text -> m Bool
isValidAddress ADA sAddr = pure . either (const False) (const True) $ decodeTextAddress sAddr
isValidAddress _ _       = pure False

-- | Get last update info
nextUpdate :: WalletWebMode ssc m => m CUpdateInfo
nextUpdate = getNextUpdate >>=
             maybeThrow (Internal "No updates available") .
             fmap toCUpdateInfo

blockchainSlotDuration :: WalletWebMode ssc m => m Word
blockchainSlotDuration = fromIntegral <$> getSlotDuration

----------------------------------------------------------------------------
-- Helpers
----------------------------------------------------------------------------

myAddresses :: MonadKeys m => m [Address]
myAddresses = map (makePubKeyAddress . toPublic) <$> getSecretKeys

myCAddresses :: MonadKeys m => m [CAddress]
myCAddresses = map addressToCAddress <$> myAddresses

getAddrIdx :: WalletWebMode ssc m => Address -> m Int
getAddrIdx addr = elemIndex addr <$> myAddresses >>= maybe notFound pure
  where notFound = throwM . Internal $
            sformat ("Address "%addressF%" is not found in wallet") $ addr

genSaveAddress :: WalletWebMode ssc m => BackupPhrase -> m CAddress
genSaveAddress ph = addressToCAddress . makePubKeyAddress . toPublic <$> genSaveSK ph
  where
    genSaveSK ph' = do
        let sk = fst $ keysFromPhrase ph'
        addSecretKey sk
        return sk


----------------------------------------------------------------------------
-- Orphan instances
----------------------------------------------------------------------------

instance FromHttpApiData Coin where
    parseUrlPiece = fmap mkCoin . parseUrlPiece

instance FromHttpApiData Address where
    parseUrlPiece = decodeTextAddress

instance FromHttpApiData CAddress where
    parseUrlPiece = fmap addressToCAddress . decodeTextAddress

-- FIXME: unsafe (temporary, will be removed probably in future)
-- we are not checking is receaved Text really vald CTxId
instance FromHttpApiData CTxId where
    parseUrlPiece = pure . mkCTxId

instance FromHttpApiData CCurrency where
    parseUrlPiece = first fromString . readEither . toString<|MERGE_RESOLUTION|>--- conflicted
+++ resolved
@@ -11,72 +11,26 @@
        , walletServeImpl
        ) where
 
-import           Control.Monad.Catch              (try)
-import           Control.Monad.Except             (runExceptT)
-import           Control.Monad.Trans.State        (get, runStateT)
-import           Data.Default                     (Default, def)
-import           Data.List                        (elemIndex, (!!))
-import           Data.Time.Clock.POSIX            (getPOSIXTime)
-import           Formatting                       (build, ords, sformat, stext, (%))
-import           Network.Wai                      (Application)
-import           Node                             (SendActions, hoistSendActions)
-import           Pos.Crypto                       (hash)
-import           Servant.API                      ((:<|>) ((:<|>)),
-                                                   FromHttpApiData (parseUrlPiece))
-import           Servant.Server                   (Handler, Server, ServerT, serve)
-import           Servant.Utils.Enter              ((:~>) (..), enter)
-import           System.Wlog                      (logInfo)
+import           Control.Monad.Catch           (try)
+import           Control.Monad.Except          (runExceptT)
+import           Control.Monad.Trans.State     (get, runStateT)
+import           Data.Default                  (Default, def)
+import           Data.List                     (elemIndex, (!!))
+import           Data.Time.Clock.POSIX         (getPOSIXTime)
+import           Formatting                    (build, ords, sformat, stext, (%))
+import           Network.Wai                   (Application)
+import           Node                          (SendActions, hoistSendActions)
+import           Pos.Crypto                    (hash)
+import           Servant.API                   ((:<|>) ((:<|>)),
+                                                FromHttpApiData (parseUrlPiece))
+import           Servant.Server                (Handler, Server, ServerT, serve)
+import           Servant.Utils.Enter           ((:~>) (..), enter)
+import           System.Wlog                   (logInfo)
 import           Universum
 
-<<<<<<< HEAD
-import           Pos.Aeson.ClientTypes            ()
-import           Pos.Communication.BiP            (BiP)
-import           Pos.Communication.Types.Protocol (VerInfo)
-import           Pos.Crypto                       (toPublic)
-import           Pos.DHT.Model                    (dhtAddr, getKnownPeers)
-import           Pos.Slotting                     (getSlotDuration)
-import           Pos.Types                        (Address, ChainDifficulty (..), Coin,
-                                                   TxOut (..), addressF, coinF,
-                                                   decodeTextAddress, makePubKeyAddress,
-                                                   mkCoin)
-import           Pos.Util                         (maybeThrow)
-import           Pos.Util.BackupPhrase            (keysFromPhrase)
-
-import           Pos.Wallet.KeyStorage            (KeyError (..), MonadKeys (..),
-                                                   addSecretKey)
-import           Pos.Wallet.Tx                    (submitTx)
-import           Pos.Wallet.Tx.Pure               (TxHistoryEntry (..))
-import           Pos.Wallet.WalletMode            (WalletMode, getBalance, getNextUpdate,
-                                                   getTxHistory, getUpdates,
-                                                   localChainDifficulty,
-                                                   networkChainDifficulty)
-import           Pos.Wallet.Web.Api               (WalletApi, walletApi)
-import           Pos.Wallet.Web.ClientTypes       (CAddress, CCurrency (ADA), CProfile,
-                                                   CProfile (..), CTx, CTxId,
-                                                   CTxMeta (..), CUpdateInfo (..),
-                                                   CWallet (..), CWalletInit (..),
-                                                   CWalletMeta (..), NotifyEvent (..),
-                                                   addressToCAddress, cAddressToAddress,
-                                                   mkCTx, mkCTxId, toCUpdateInfo,
-                                                   txContainsTitle, txIdToCTxId)
-import           Pos.Wallet.Web.Error             (WalletError (..))
-import           Pos.Wallet.Web.Server.Sockets    (MonadWalletWebSockets (..),
-                                                   WalletWebSockets, closeWSConnection,
-                                                   getWalletWebSocketsState,
-                                                   initWSConnection, notify, runWalletWS,
-                                                   upgradeApplicationWS)
-import           Pos.Wallet.Web.State             (MonadWalletWebDB (..), WalletWebDB,
-                                                   addOnlyNewTxMeta, closeState,
-                                                   createWallet, getProfile, getTxMeta,
-                                                   getWalletMeta, getWalletState,
-                                                   openState, removeWallet,
-                                                   runWalletWebDB, setProfile,
-                                                   setWalletMeta,
-                                                   setWalletTransactionMeta)
-import           Pos.Web.Server                   (serveImpl)
-=======
 import           Pos.Aeson.ClientTypes         ()
 import           Pos.Communication.BiP         (BiP)
+import           Pos.Communication.Types       (VerInfo)
 import           Pos.Crypto                    (toPublic)
 import           Pos.DHT.Model                 (dhtAddr, getKnownPeers)
 import           Pos.Slotting                  (getSlotDuration)
@@ -117,7 +71,6 @@
                                                 removeWallet, runWalletWebDB, setProfile,
                                                 setWalletMeta, setWalletTransactionMeta)
 import           Pos.Web.Server                (serveImpl)
->>>>>>> fd5cd2ec
 
 ----------------------------------------------------------------------------
 -- Top level functionality
