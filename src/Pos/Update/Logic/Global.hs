{-# LANGUAGE ConstraintKinds     #-}
{-# LANGUAGE Rank2Types          #-}
{-# LANGUAGE ScopedTypeVariables #-}

-- | Logic of local data processing in Update System.

module Pos.Update.Logic.Global
       ( usApplyBlocks
       , usRollbackBlocks
       , usVerifyBlocks
       ) where

import           Control.Monad.Except      (MonadError, runExceptT)
import           Data.Default              (Default (def))
import qualified Data.HashMap.Strict       as HM
import           System.Wlog               (WithLogger, logError)
import           Universum

<<<<<<< HEAD
import qualified Pos.DB                    as DB
import           Pos.DB.GState             (UpdateOp (..))
import           Pos.Script.Type           (ScriptVersion)
import           Pos.Types                 (ApplicationName, Block, NEBlocks,
                                            NumSoftwareVersion, ProtocolVersion,
                                            SoftwareVersion (..), difficultyL, gbBody,
                                            gbHeader, mbUpdatePayload)
import           Pos.Update.Core           (UpId)
import           Pos.Update.Error          (USError (USInternalError))
import           Pos.Update.Poll           (DBPoll, MonadPoll, PollModifier (..), PollT,
                                            PollVerFailure, ProposalState, USUndo,
                                            execPollT, rollbackUSPayload, runDBPoll,
                                            runPollT, verifyAndApplyUSPayload)
import           Pos.Update.Poll.RollTrans (execRollT)
import           Pos.Util                  (Color (Red), colorize, inAssertMode)
=======
import qualified Pos.DB               as DB
import           Pos.DB.GState        (UpdateOp (..))
import           Pos.Script.Type      (ScriptVersion)
import           Pos.Types            (ApplicationName, Block, NumSoftwareVersion,
                                       ProtocolVersion, SoftwareVersion (..), difficultyL,
                                       gbBody, gbHeader, mbUpdatePayload)
import           Pos.Update.Core      (UpId)
import           Pos.Update.Error     (USError (USInternalError))
import           Pos.Update.Poll      (DBPoll, MonadPoll, PollModifier (..), PollT,
                                       PollVerFailure, ProposalState, USUndo, execPollT,
                                       rollbackUSPayload, runDBPoll, runPollT,
                                       verifyAndApplyUSPayload)
import           Pos.Util             (Color (Red), NE, NewestFirst, OldestFirst,
                                       colorize, inAssertMode)
>>>>>>> 392e9228

type USGlobalApplyMode endless_useless m = (WithLogger m, DB.MonadDB endless_useless m)
type USGlobalVerifyMode ы m = (DB.MonadDB ы m, MonadError PollVerFailure m)

-- TODO: I suppose blocks are needed here only for sanity check, but who knows.
-- Anyway, it's ok.
-- TODO: but actually I suppose that such sanity checks should be done at higher
-- level.
-- | Apply chain of /definitely/ valid blocks to US part of GState DB and to
-- US local data. This function assumes that no other thread applies block in
-- parallel. It also assumes that parent of oldest block is current tip.
usApplyBlocks
    :: (MonadThrow m, USGlobalApplyMode ssc m)
    => OldestFirst NE (Block ssc)
    -> PollModifier
    -> m [DB.SomeBatchOp]
usApplyBlocks blocks _ = do
    inAssertMode $ do
        verdict <- runExceptT $ usVerifyBlocks blocks
        either onFailure (const pass) verdict
    return []
  where
    onFailure failure = do
        let msg = "usVerifyBlocks failed in 'apply': " <> pretty failure
        logError $ colorize Red msg
        throwM $ USInternalError msg

-- | Revert application of given blocks to US part of GState DB and US local
-- data. The caller must ensure that the tip stored in DB is 'headerHash' of
-- head.
usRollbackBlocks
    :: forall ssc m.
       USGlobalApplyMode ssc m
    => NewestFirst NE (Block ssc, USUndo) -> m [DB.SomeBatchOp]
usRollbackBlocks blunds =
    modifierToBatch <$> (runDBPoll . execPollT def $ mapM_ rollbackDo blunds)
  where
    rollbackDo :: (Block ssc, USUndo) -> PollT (DBPoll m) ()
    rollbackDo (Left _, _) = pass
    rollbackDo (Right blk, undo) =
        rollbackUSPayload
            (blk ^. difficultyL)
            (blk ^. gbBody . mbUpdatePayload)
            undo

-- | Verify whether sequence of blocks can be applied to US part of
-- current GState DB.  This function doesn't make pure checks, they
-- are assumed to be done earlier, most likely during objects
-- construction.
usVerifyBlocks
    :: USGlobalVerifyMode ssc m
    => OldestFirst NE (Block ssc) -> m (PollModifier, OldestFirst NE USUndo)
usVerifyBlocks blocks = swap <$> run (mapM verifyBlock blocks)
  where
    run = runDBPoll . runPollT def

verifyBlock
    :: (USGlobalVerifyMode ssc m, MonadPoll m)
    => Block ssc -> m USUndo
verifyBlock (Left _)    = pure def
verifyBlock (Right blk) = execRollT $ do
    verifyAndApplyUSPayload
        True
        (Right $ blk ^. gbHeader)
        (blk ^. gbBody . mbUpdatePayload)

----------------------------------------------------------------------------
-- Conversion to batch
----------------------------------------------------------------------------

modifierToBatch :: PollModifier -> [DB.SomeBatchOp]
modifierToBatch PollModifier {..} =
    concat $
    [ scModifierToBatch pmNewScriptVersions pmDelScriptVersions
    , pvModifierToBatch pmLastAdoptedPV
    , confirmedModifierToBatch pmNewConfirmed pmDelConfirmed
    , upModifierToBatch pmNewActiveProps pmDelActivePropsIdx
    ]

scModifierToBatch
    :: HashMap ProtocolVersion ScriptVersion
    -> HashSet ProtocolVersion
    -> [DB.SomeBatchOp]
scModifierToBatch (HM.toList -> added) (toList -> deleted) = addOps ++ delOps
  where
    addOps = map (DB.SomeBatchOp . uncurry SetScriptVersion) added
    delOps = map (DB.SomeBatchOp . DelScriptVersion) deleted

pvModifierToBatch :: Maybe ProtocolVersion -> [DB.SomeBatchOp]
pvModifierToBatch Nothing  = []
pvModifierToBatch (Just v) = [DB.SomeBatchOp $ SetLastPV v]

confirmedModifierToBatch :: HashMap ApplicationName NumSoftwareVersion
                         -> HashSet ApplicationName
                         -> [DB.SomeBatchOp]
confirmedModifierToBatch (HM.toList -> added) (toList -> deleted) = addOps ++ delOps
  where
    addOps = map (DB.SomeBatchOp . ConfirmVersion . uncurry SoftwareVersion) added
    delOps = map (DB.SomeBatchOp . DelConfirmedVersion) deleted

upModifierToBatch :: HashMap UpId ProposalState
                  -> HashMap ApplicationName UpId
                  -> [DB.SomeBatchOp]
upModifierToBatch (toList -> added) (HM.toList -> deleted) = addOps ++ delOps
  where
    addOps = map (DB.SomeBatchOp . PutProposal) added
    delOps = map (DB.SomeBatchOp . uncurry (flip DeleteProposal)) deleted<|MERGE_RESOLUTION|>--- conflicted
+++ resolved
@@ -16,14 +16,13 @@
 import           System.Wlog               (WithLogger, logError)
 import           Universum
 
-<<<<<<< HEAD
 import qualified Pos.DB                    as DB
 import           Pos.DB.GState             (UpdateOp (..))
 import           Pos.Script.Type           (ScriptVersion)
-import           Pos.Types                 (ApplicationName, Block, NEBlocks,
-                                            NumSoftwareVersion, ProtocolVersion,
-                                            SoftwareVersion (..), difficultyL, gbBody,
-                                            gbHeader, mbUpdatePayload)
+import           Pos.Types                 (ApplicationName, Block, NumSoftwareVersion,
+                                            ProtocolVersion, SoftwareVersion (..),
+                                            difficultyL, gbBody, gbHeader,
+                                            mbUpdatePayload)
 import           Pos.Update.Core           (UpId)
 import           Pos.Update.Error          (USError (USInternalError))
 import           Pos.Update.Poll           (DBPoll, MonadPoll, PollModifier (..), PollT,
@@ -31,23 +30,8 @@
                                             execPollT, rollbackUSPayload, runDBPoll,
                                             runPollT, verifyAndApplyUSPayload)
 import           Pos.Update.Poll.RollTrans (execRollT)
-import           Pos.Util                  (Color (Red), colorize, inAssertMode)
-=======
-import qualified Pos.DB               as DB
-import           Pos.DB.GState        (UpdateOp (..))
-import           Pos.Script.Type      (ScriptVersion)
-import           Pos.Types            (ApplicationName, Block, NumSoftwareVersion,
-                                       ProtocolVersion, SoftwareVersion (..), difficultyL,
-                                       gbBody, gbHeader, mbUpdatePayload)
-import           Pos.Update.Core      (UpId)
-import           Pos.Update.Error     (USError (USInternalError))
-import           Pos.Update.Poll      (DBPoll, MonadPoll, PollModifier (..), PollT,
-                                       PollVerFailure, ProposalState, USUndo, execPollT,
-                                       rollbackUSPayload, runDBPoll, runPollT,
-                                       verifyAndApplyUSPayload)
-import           Pos.Util             (Color (Red), NE, NewestFirst, OldestFirst,
-                                       colorize, inAssertMode)
->>>>>>> 392e9228
+import           Pos.Util                  (Color (Red), NE, NewestFirst, OldestFirst,
+                                            colorize, inAssertMode)
 
 type USGlobalApplyMode endless_useless m = (WithLogger m, DB.MonadDB endless_useless m)
 type USGlobalVerifyMode ы m = (DB.MonadDB ы m, MonadError PollVerFailure m)
