--- conflicted
+++ resolved
@@ -98,10 +98,6 @@
 secrets =
     unsafeMakePool "[generating shares for tests...]" 50 $
         view _2 <$> genSharedSecret 1000 (map toVssPublicKey vssKeys)
-<<<<<<< HEAD
-{-# NOINLINE secrets #-}
-=======
->>>>>>> c1b0f80d
 
 instance Arbitrary Secret where
     arbitrary = elements secrets
