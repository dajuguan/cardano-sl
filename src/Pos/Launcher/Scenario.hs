--- conflicted
+++ resolved
@@ -17,32 +17,17 @@
 import           System.Wlog                 (logError, logInfo)
 import           Universum
 
-<<<<<<< HEAD
-import           Pos.Constants           (k)
-import           Pos.Context             (NodeContext (..), getNodeContext,
-                                          ncPubKeyAddress, ncPublicKey, putLeaders,
-                                          putRichmen)
-import qualified Pos.DB                  as DB
-import           Pos.DHT.Model           (discoverPeers)
-import           Pos.Slotting            (getCurrentSlot)
-import           Pos.Ssc.Class           (SscConstraint)
-import           Pos.Types               (SlotId (..), Timestamp (Timestamp), addressHash)
-import           Pos.Util                (inAssertMode)
-import           Pos.Worker              (runWorkers)
-import           Pos.WorkMode            (WorkMode)
-=======
 import           Pos.Communication           (BiP)
 import           Pos.Context                 (NodeContext (..), getNodeContext,
                                               ncPubKeyAddress, ncPublicKey)
 import qualified Pos.DB.GState               as GS
 import qualified Pos.DB.Lrc                  as LrcDB
-import           Pos.DHT.Model               (DHTNodeType (DHTFull), discoverPeers)
+import           Pos.DHT.Model               (discoverPeers)
 import           Pos.Ssc.Class               (SscConstraint)
 import           Pos.Types                   (Timestamp (Timestamp), addressHash)
 import           Pos.Util                    (inAssertMode)
 import           Pos.Worker                  (runWorkers)
 import           Pos.WorkMode                (WorkMode)
->>>>>>> fbc0a2bc
 
 -- | Run full node in any WorkMode.
 runNode
