--- conflicted
+++ resolved
@@ -30,11 +30,7 @@
 
 -- | Tag of system for which update data is purposed, e.g. win64, mac32
 newtype SystemTag = SystemTag { getSystemTag :: Text }
-<<<<<<< HEAD
-  deriving (Eq, Ord, Show, Generic, Buildable, Hashable, Lift)
-=======
-  deriving (Eq, Ord, Show, Generic, Buildable, Hashable, Typeable)
->>>>>>> 25034eb2
+  deriving (Eq, Ord, Show, Generic, Buildable, Hashable, Lift, Typeable)
 
 systemTagMaxLength :: Integral i => i
 systemTagMaxLength = 10
