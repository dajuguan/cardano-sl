--- conflicted
+++ resolved
@@ -9,20 +9,24 @@
          -- ** instance SscWorkersClass SscGodTossing
        ) where
 
-<<<<<<< HEAD
 import           Control.Lens                             (view, _2, _3)
-import           Control.TimeWarp.Logging                 (logDebug, logWarning)
-import           Control.TimeWarp.Timed                   (repeatForever)
+import           Control.TimeWarp.Timed                   (Microsecond, Millisecond,
+                                                           currentTime, for,
+                                                           repeatForever, wait)
 import qualified Data.HashMap.Strict                      as HM (toList)
 import           Data.List.NonEmpty                       (nonEmpty)
 import           Data.Tagged                              (Tagged (..))
-import           Formatting                               (build, ords, sformat, (%))
+import           Formatting                               (build, ords, sformat, shown,
+                                                           stext, (%))
 import           Serokell.Util.Exceptions                 ()
+import           System.Wlog                              (logDebug, logWarning)
 import           Universum
 
-import           Pos.Constants                            (sscTransmitterInterval)
-import           Pos.Crypto                               (SecretKey, toPublic)
-import           Pos.Slotting                             (getCurrentSlot)
+import           Pos.Constants                            (k, mpcSendInterval,
+                                                           sscTransmitterInterval)
+import           Pos.Crypto                               (SecretKey, randomNumber,
+                                                           runSecureRandom, toPublic)
+import           Pos.Slotting                             (getCurrentSlot, getSlotStart)
 import           Pos.Ssc.Class.Workers                    (SscWorkersClass (..))
 import           Pos.Ssc.GodTossing.Base                  (genCommitmentAndOpening,
                                                            genCommitmentAndOpening,
@@ -31,11 +35,8 @@
                                                            mkSignedCommitment)
 import           Pos.Ssc.GodTossing.Base                  (Opening, SignedCommitment)
 import           Pos.Ssc.GodTossing.Instance.Type         (SscGodTossing)
-import           Pos.Ssc.GodTossing.Server                (announceCommitment,
-                                                           announceCommitments,
-                                                           announceOpening,
+import           Pos.Ssc.GodTossing.Server                (announceCommitments,
                                                            announceOpenings,
-                                                           announceShares,
                                                            announceSharesMulti,
                                                            announceVssCertificates)
 import           Pos.Ssc.GodTossing.Storage               (GtSecret)
@@ -47,89 +48,23 @@
                                                            getOurShares, getParticipants,
                                                            getThreshold,
                                                            processSscMessage)
-import           Pos.Types                                (EpochIndex, SlotId (..))
+import           Pos.Types                                (EpochIndex, LocalSlotIndex,
+                                                           SlotId (..), Timestamp (..))
 import           Pos.WorkMode                             (WorkMode, getNodeContext,
                                                            ncDbPath, ncPublicKey,
                                                            ncSecretKey, ncVssKeyPair)
 
+import           Data.Time.Units                          (convertUnit)
+import           Pos.Communication.Methods                (announceSsc)
 import           Pos.Ssc.GodTossing.Instance.AcidicSecret (getSecret,
                                                            prepareSecretToNewSlot,
                                                            setSecret)
 import           System.FilePath                          ((</>))
-=======
-import           Control.Lens                     (view, _2, _3)
-import           Control.TimeWarp.Timed           (Microsecond, Millisecond, currentTime,
-                                                   for, repeatForever, wait)
-import qualified Data.HashMap.Strict              as HM (toList)
-import           Data.List.NonEmpty               (nonEmpty)
-import           Data.Tagged                      (Tagged (..))
-import           Data.Time.Units                  (convertUnit)
-import           Formatting                       (build, ords, sformat, shown, stext,
-                                                   (%))
-import           Serokell.Util.Exceptions         ()
-import           System.Wlog                      (logDebug, logWarning)
-import           Universum
-
-import           Pos.Communication.Methods        (announceSsc)
-import           Pos.Constants                    (k, mpcSendInterval,
-                                                   sscTransmitterInterval)
-import           Pos.Crypto                       (SecretKey, randomNumber,
-                                                   runSecureRandom, toPublic)
-import           Pos.Slotting                     (getCurrentSlot, getSlotStart)
-import           Pos.Ssc.Class.Workers            (SscWorkersClass (..))
-import           Pos.Ssc.GodTossing.Base          (genCommitmentAndOpening,
-                                                   genCommitmentAndOpening,
-                                                   isCommitmentIdx, isOpeningIdx,
-                                                   isSharesIdx, mkSignedCommitment)
-import           Pos.Ssc.GodTossing.Base          (Opening, SignedCommitment)
-import           Pos.Ssc.GodTossing.Instance.Type (SscGodTossing)
-import           Pos.Ssc.GodTossing.Server        ()
-import           Pos.Ssc.GodTossing.Server        (announceCommitments, announceOpenings,
-                                                   announceSharesMulti,
-                                                   announceVssCertificates)
-import           Pos.Ssc.GodTossing.Types         (GtMessage (..), GtPayload (..),
-                                                   hasCommitment, hasOpening, hasShares)
-import           Pos.State                        (getGlobalMpcData, getLocalSscPayload,
-                                                   getOurShares, getParticipants,
-                                                   getThreshold, getToken,
-                                                   processSscMessage, setToken)
-import           Pos.Types                        (EpochIndex, LocalSlotIndex,
-                                                   SlotId (..), Timestamp (..))
-import           Pos.WorkMode                     (WorkMode, getNodeContext, ncPublicKey,
-                                                   ncSecretKey, ncVssKeyPair)
->>>>>>> 99857fd3
 
 instance SscWorkersClass SscGodTossing where
     sscOnNewSlot = Tagged onNewSlot
     sscWorkers = Tagged [sscTransmitter]
 
-<<<<<<< HEAD
-=======
--- | Generate new commitment and opening and use them for the current
--- epoch. Assumes that the genesis block has already been generated and
--- processed by MPC (when the genesis block is processed, the secret is
--- cleared) (otherwise 'generateNewSecret' will fail because 'A.SetSecret'
--- won't set the secret if there's one already).
--- Nothing is returned if node is not ready.
-generateAndSetNewSecret
-    :: WorkMode SscGodTossing m
-    => SecretKey
-    -> EpochIndex                         -- ^ Current epoch
-    -> m (Maybe (SignedCommitment, Opening))
-generateAndSetNewSecret sk epoch = do
-    -- TODO: I think it's safe here to perform 3 operations which aren't
-    -- grouped into a single transaction here, but I'm still a bit nervous.
-    threshold <- getThreshold epoch
-    participants <- getParticipants epoch
-    case (,) <$> threshold <*> participants of
-        Nothing -> return Nothing
-        Just (th, ps) -> do
-            (comm, op) <-
-                first (mkSignedCommitment sk epoch) <$>
-                genCommitmentAndOpening th ps
-            Just (comm, op) <$ setToken (toPublic sk, comm, op)
-
->>>>>>> 99857fd3
 onNewSlot :: WorkMode SscGodTossing m => SlotId -> m ()
 onNewSlot slotId = do
     prepareTokenToNewSlot slotId
