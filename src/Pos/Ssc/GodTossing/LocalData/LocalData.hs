{-# LANGUAGE AllowAmbiguousTypes  #-}
{-# LANGUAGE Rank2Types           #-}
{-# LANGUAGE TypeFamilies         #-}
{-# LANGUAGE UndecidableInstances #-}
{-# OPTIONS_GHC -fno-warn-redundant-constraints #-}

-- | This module defines methods which operate on GtLocalData.

module Pos.Ssc.GodTossing.LocalData.LocalData
       (
         localOnNewSlot
       , sscIsDataUseful
       , sscProcessMessage
         -- * Instances
         -- ** instance SscLocalDataClass SscGodTossing
       ) where

import           Control.Lens                         (Getter, at, use, view, (%=), (.=))
import           Data.Containers                      (ContainerKey,
                                                       SetContainer (notMember))
import qualified Data.HashMap.Strict                  as HM
import qualified Data.HashSet                         as HS
import           Serokell.Util.Verify                 (isVerSuccess)
import           Universum

import           Pos.Binary.Class                     (Bi)
import           Pos.Crypto                           (Share)
import           Pos.Ssc.Class.LocalData              (LocalQuery, LocalUpdate,
                                                       SscLocalDataClass (..))
import           Pos.Ssc.Extra.MonadLD                (MonadSscLD)
import           Pos.Ssc.GodTossing.Functions         (checkOpeningMatchesCommitment,
                                                       checkShares, isCommitmentIdx,
                                                       isOpeningIdx, isSharesIdx,
                                                       verifySignedCommitment)
import           Pos.Ssc.GodTossing.LocalData.Helpers (GtState, gtGlobalCertificates,
                                                       gtGlobalCommitments,
                                                       gtGlobalOpenings, gtGlobalShares,
                                                       gtLastProcessedSlot,
                                                       gtLocalCertificates,
                                                       gtLocalCommitments,
                                                       gtLocalOpenings, gtLocalShares,
                                                       gtRunModify, gtRunRead)
import           Pos.Ssc.GodTossing.LocalData.Types   (ldCertificates, ldCommitments,
                                                       ldOpenings, ldShares)
import           Pos.Ssc.GodTossing.Types             (GtGlobalState (..), GtPayload (..),
                                                       SscBi, SscGodTossing)
import           Pos.Ssc.GodTossing.Types.Base        (Commitment, Opening,
                                                       SignedCommitment, VssCertificate,
                                                       VssCertificatesMap)
<<<<<<< HEAD
import           Pos.Ssc.GodTossing.Types.Message     (GtMsgContents (..), GtMsgTag (..))
=======
import           Pos.Ssc.GodTossing.Types.Message     (DataMsg (..), MsgTag (..))
import qualified Pos.Ssc.GodTossing.VssCertData       as VCD
>>>>>>> 9f61c664
import           Pos.Types                            (SlotId (..), StakeholderId)
import           Pos.Util                             (AsBinary, diffDoubleMap, getKeys,
                                                       readerToState)

instance SscBi => SscLocalDataClass SscGodTossing where
    sscGetLocalPayloadQ = getLocalPayload
    sscApplyGlobalStateU = applyGlobal

type LDQuery a = forall m .  MonadReader GtState m => m a
type LDUpdate a = forall m . MonadState GtState m  => m a

----------------------------------------------------------------------------
-- Apply Global State
----------------------------------------------------------------------------
applyGlobal :: GtGlobalState -> LocalUpdate SscGodTossing ()
applyGlobal globalData = do
    let globalCommitments = _gsCommitments globalData
        globalOpenings = _gsOpenings globalData
        globalShares = _gsShares globalData
        globalCert = _gsVssCertificates globalData
    ldCommitments  %= (`HM.difference` globalCommitments)
    ldOpenings  %= (`HM.difference` globalOpenings)
    ldShares  %= (`diffDoubleMap` globalShares)
    ldCertificates  %= (`HM.difference` (VCD.certs globalCert))

----------------------------------------------------------------------------
-- Get Local Payload
----------------------------------------------------------------------------
getLocalPayload :: SlotId -> LocalQuery SscGodTossing GtPayload
getLocalPayload SlotId{..} =
    (if isCommitmentIdx siSlot then
        CommitmentsPayload <$> view ldCommitments
    else if isOpeningIdx siSlot then
        OpeningsPayload <$> view ldOpenings
    else if isSharesIdx siSlot then
        SharesPayload <$> view ldShares
    else
        pure CertificatesPayload)
    <*> view ldCertificates

----------------------------------------------------------------------------
-- Process New Slot
----------------------------------------------------------------------------
-- | Clean-up some data when new slot starts.
localOnNewSlot
    :: MonadSscLD SscGodTossing m
    => SlotId -> m ()
localOnNewSlot = gtRunModify . localOnNewSlotU

localOnNewSlotU :: SlotId -> LDUpdate ()
localOnNewSlotU si@SlotId {siSlot = slotIdx} = do
    unless (isCommitmentIdx slotIdx) $ gtLocalCommitments .= mempty
    unless (isOpeningIdx slotIdx) $ gtLocalOpenings .= mempty
    unless (isSharesIdx slotIdx) $ gtLocalShares .= mempty
    gtLastProcessedSlot .= si

----------------------------------------------------------------------------
-- Check knowledge of data
----------------------------------------------------------------------------

-- CHECK: @sscIsDataUseful
-- #sscIsDataUsefulQ

-- | Check whether SSC data with given tag and public key can be added
-- to local data.
sscIsDataUseful
    :: MonadSscLD SscGodTossing m
    => GtMsgTag -> StakeholderId -> m Bool
sscIsDataUseful tag = gtRunRead . sscIsDataUsefulQ tag

-- CHECK: @sscIsDataUsefulQ
-- | Check whether SSC data with given tag and public key can be added
-- to local data.
sscIsDataUsefulQ :: GtMsgTag -> StakeholderId -> LDQuery Bool
sscIsDataUsefulQ CommitmentMsg =
    sscIsDataUsefulImpl gtLocalCommitments gtGlobalCommitments
sscIsDataUsefulQ OpeningMsg =
    sscIsDataUsefulSetImpl gtLocalOpenings gtGlobalOpenings
sscIsDataUsefulQ SharesMsg =
    sscIsDataUsefulSetImpl gtLocalShares gtGlobalShares
sscIsDataUsefulQ VssCertificateMsg = sscIsCertUsefulImpl
  where
    sscIsCertUsefulImpl addr = do
        loc <- view gtLocalCertificates
        glob <- view gtGlobalCertificates
        lpe <- siEpoch <$> view gtLastProcessedSlot
        if addr `HM.member` loc then pure False
        else pure $ maybe True (== lpe) (VCD.lookupExpiryEpoch addr glob)

type MapGetter a = Getter GtState (HashMap StakeholderId a)
type SetGetter set = Getter GtState set

sscIsDataUsefulImpl :: MapGetter a
                    -> MapGetter a
                    -> StakeholderId
                    -> LDQuery Bool
sscIsDataUsefulImpl localG globalG addr =
    (&&) <$>
        (notMember addr <$> view globalG) <*>
        (notMember addr <$> view localG)

sscIsDataUsefulSetImpl
    :: (SetContainer set, ContainerKey set ~ StakeholderId)
    => MapGetter a -> SetGetter set -> StakeholderId -> LDQuery Bool
sscIsDataUsefulSetImpl localG globalG addr =
    (&&) <$>
        (notMember addr <$> view localG) <*>
        (notMember addr <$> view globalG)

----------------------------------------------------------------------------
-- Ssc Process Message
----------------------------------------------------------------------------
-- | Process message and save it if needed. Result is whether message
-- has been actually added.
sscProcessMessage ::
       (MonadSscLD SscGodTossing m, SscBi)
<<<<<<< HEAD
    => GtMsgContents -> StakeholderId -> m Bool
sscProcessMessage dat addr = gtRunModify $ do
    certs <- use gtGlobalCertificates
    sscProcessMessageU certs dat addr

sscProcessMessageU :: SscBi => VssCertificatesMap -> GtMsgContents -> StakeholderId -> LDUpdate Bool
sscProcessMessageU certs (MCCommitment comm)     addr = processCommitment certs addr comm
sscProcessMessageU _     (MCOpening open)        addr = processOpening addr open
sscProcessMessageU certs (MCShares shares)       addr = processShares certs addr shares
sscProcessMessageU _     (MCVssCertificate cert) addr = processVssCertificate addr cert
=======
    => DataMsg -> m Bool
sscProcessMessage msg = gtRunModify $ sscProcessMessageU  msg

sscProcessMessageU :: SscBi => DataMsg -> LDUpdate Bool
sscProcessMessageU (DMCommitment addr comm)     = processCommitment addr comm
sscProcessMessageU (DMOpening addr open)        = processOpening addr open
sscProcessMessageU (DMShares addr shares)       = processShares addr shares
sscProcessMessageU (DMVssCertificate addr cert) = processVssCertificate addr cert
>>>>>>> 9f61c664

processCommitment
    :: Bi Commitment
    => StakeholderId
    -> SignedCommitment
    -> LDUpdate Bool
processCommitment addr c = do
    certs <- VCD.certs <$> use gtGlobalCertificates
    epochIdx <- siEpoch <$> use gtLastProcessedSlot
    ok <- readerToState $ andM $ checks epochIdx certs
    ok <$ when ok (gtLocalCommitments %= HM.insert addr c)
  where
    checks epochIndex certs =
        [ not . HM.member addr <$> view gtGlobalCommitments
        , not . HM.member addr <$> view gtLocalCommitments
        , pure $ addr `HM.member` certs
        , pure . isVerSuccess $ verifySignedCommitment addr epochIndex c
        ]

processOpening :: StakeholderId -> Opening -> LDUpdate Bool
processOpening addr o = do
    ok <- readerToState $ andM checks
    ok <$ when ok (gtLocalOpenings %= HM.insert addr o)
  where
    checkAbsence = sscIsDataUsefulSetImpl gtLocalOpenings gtGlobalOpenings
    checks = [checkAbsence addr, matchOpening addr o]

-- Match opening to commitment from globalCommitments
matchOpening :: StakeholderId -> Opening -> LDQuery Bool
matchOpening addr opening =
    flip checkOpeningMatchesCommitment (addr, opening) <$> view gtGlobalCommitments

processShares :: StakeholderId
              -> HashMap StakeholderId (AsBinary Share)
              -> LDUpdate Bool
processShares addr s
    | null s = pure False
    | otherwise = do
        certs <- VCD.certs <$> use gtGlobalCertificates
        -- TODO: we accept shares that we already have (but don't add them to
        -- local shares) because someone who sent us those shares might not be
        -- aware of the fact that they are already in the blockchain. On the
        -- other hand, now nodes can send us huge spammy messages and we can't
        -- ban them for that. On the third hand, is this a concern?
        globalSharesPKForPK <- getKeys . HM.lookupDefault mempty addr <$> use gtGlobalShares
        localSharesForPk <- HM.lookupDefault mempty addr <$> use gtLocalShares
        let s' = s `HM.difference` (HS.toMap globalSharesPKForPK)
        let newLocalShares = localSharesForPk `HM.union` s'
        -- Note: size is O(n), but union is also O(n + m), so
        -- it doesn't matter.
        let checks =
              [ pure (HM.size newLocalShares /= HM.size localSharesForPk)
              , readerToState $ checkSharesLastVer certs addr s
              ]
        ok <- andM checks
        ok <$ when ok (gtLocalShares . at addr .= Just newLocalShares)

-- CHECK: #checkShares
checkSharesLastVer
    :: VssCertificatesMap
    -> StakeholderId
    -> HashMap StakeholderId (AsBinary Share)
    -> LDQuery Bool
checkSharesLastVer certs addr shares =
    (\comms openings -> checkShares comms openings certs addr shares) <$>
    view gtGlobalCommitments <*>
    view gtGlobalOpenings

processVssCertificate :: StakeholderId -> VssCertificate -> LDUpdate Bool
processVssCertificate addr c = do
    ok <- readerToState (sscIsDataUsefulQ VssCertificateMsg addr)
    ok <$ when ok (gtLocalCertificates %= HM.insert addr c)<|MERGE_RESOLUTION|>--- conflicted
+++ resolved
@@ -47,12 +47,8 @@
 import           Pos.Ssc.GodTossing.Types.Base        (Commitment, Opening,
                                                        SignedCommitment, VssCertificate,
                                                        VssCertificatesMap)
-<<<<<<< HEAD
 import           Pos.Ssc.GodTossing.Types.Message     (GtMsgContents (..), GtMsgTag (..))
-=======
-import           Pos.Ssc.GodTossing.Types.Message     (DataMsg (..), MsgTag (..))
 import qualified Pos.Ssc.GodTossing.VssCertData       as VCD
->>>>>>> 9f61c664
 import           Pos.Types                            (SlotId (..), StakeholderId)
 import           Pos.Util                             (AsBinary, diffDoubleMap, getKeys,
                                                        readerToState)
@@ -169,27 +165,14 @@
 -- has been actually added.
 sscProcessMessage ::
        (MonadSscLD SscGodTossing m, SscBi)
-<<<<<<< HEAD
     => GtMsgContents -> StakeholderId -> m Bool
-sscProcessMessage dat addr = gtRunModify $ do
-    certs <- use gtGlobalCertificates
-    sscProcessMessageU certs dat addr
-
-sscProcessMessageU :: SscBi => VssCertificatesMap -> GtMsgContents -> StakeholderId -> LDUpdate Bool
-sscProcessMessageU certs (MCCommitment comm)     addr = processCommitment certs addr comm
-sscProcessMessageU _     (MCOpening open)        addr = processOpening addr open
-sscProcessMessageU certs (MCShares shares)       addr = processShares certs addr shares
-sscProcessMessageU _     (MCVssCertificate cert) addr = processVssCertificate addr cert
-=======
-    => DataMsg -> m Bool
-sscProcessMessage msg = gtRunModify $ sscProcessMessageU  msg
-
-sscProcessMessageU :: SscBi => DataMsg -> LDUpdate Bool
-sscProcessMessageU (DMCommitment addr comm)     = processCommitment addr comm
-sscProcessMessageU (DMOpening addr open)        = processOpening addr open
-sscProcessMessageU (DMShares addr shares)       = processShares addr shares
-sscProcessMessageU (DMVssCertificate addr cert) = processVssCertificate addr cert
->>>>>>> 9f61c664
+sscProcessMessage dat addr = gtRunModify $ sscProcessMessageU dat addr
+
+sscProcessMessageU :: SscBi => GtMsgContents -> StakeholderId -> LDUpdate Bool
+sscProcessMessageU (MCCommitment comm)     addr = processCommitment addr comm
+sscProcessMessageU (MCOpening open)        addr = processOpening addr open
+sscProcessMessageU (MCShares shares)       addr = processShares addr shares
+sscProcessMessageU (MCVssCertificate cert) addr = processVssCertificate addr cert
 
 processCommitment
     :: Bi Commitment
