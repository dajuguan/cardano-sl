{-# LANGUAGE ScopedTypeVariables #-}

-- | Verify|apply|rollback logic.

module Pos.Block.Logic.VAR
       ( verifyBlocksPrefix

       , BlockLrcMode
       , verifyAndApplyBlocks
       , applyWithRollback

       -- * Exported for tests
       , applyBlocks
       , rollbackBlocks
       ) where

import           Universum

import           Control.Lens             (_Wrapped)
import           Control.Monad.Catch      (bracketOnError)
import           Control.Monad.Except     (ExceptT (ExceptT), MonadError (throwError),
                                           runExceptT, withExceptT)
import qualified Data.List.NonEmpty       as NE
import           Ether.Internal           (HasLens (..))
import           System.Wlog              (logDebug)

import           Pos.Block.Core           (Block)
import           Pos.Block.Error          (ApplyBlocksException (..),
                                           RollbackException (..),
                                           VerifyBlocksException (..))
import           Pos.Block.Logic.Internal (MonadBlockApply, MonadBlockVerify,
                                           MonadMempoolNormalization, applyBlocksUnsafe,
                                           normalizeMempool, rollbackBlocksUnsafe,
                                           toTxpBlock, toUpdateBlock)
import           Pos.Block.Slog           (mustDataBeKnown, slogVerifyBlocks)
import           Pos.Block.Types          (Blund, Undo (..))
import           Pos.Core                 (HeaderHash, epochIndexL, headerHashG,
                                           prevBlockL)
import           Pos.Delegation.Logic     (dlgVerifyBlocks)
import qualified Pos.GState               as GS
import           Pos.Lrc.Worker           (LrcModeFullNoSemaphore, lrcSingleShotNoLock)
import           Pos.Reporting            (reportingFatal)
import           Pos.Ssc.Extra            (sscVerifyBlocks)
import           Pos.Ssc.Util             (toSscBlock)
import           Pos.Txp.Settings         (TxpGlobalSettings (..))
import           Pos.Update.Logic         (usVerifyBlocks)
import           Pos.Update.Poll          (PollModifier)
import           Pos.Util                 (neZipWith4, spanSafe, _neHead)
import           Pos.Util.Chrono          (NE, NewestFirst (..), OldestFirst (..),
                                           toNewestFirst, toOldestFirst)

-- -- CHECK: @verifyBlocksLogic
-- -- #txVerifyBlocks
-- -- #sscVerifyBlocks
-- -- #dlgVerifyBlocks
-- -- #usVerifyBlocks
-- | Verify new blocks. If parent of the first block is not our tip,
-- verification fails. All blocks must be from the same epoch.  This
-- function checks literally __everything__ from blocks, including
-- header, body, extra data, etc.
verifyBlocksPrefix
    :: forall ssc ctx m.
       MonadBlockVerify ssc ctx m
    => OldestFirst NE (Block ssc)
    -> m (Either VerifyBlocksException (OldestFirst NE Undo, PollModifier))
verifyBlocksPrefix blocks = runExceptT $ do
    -- This check (about tip) is here just in case, we actually check
    -- it before calling this function.
    tip <- GS.getTip
    when (tip /= blocks ^. _Wrapped . _neHead . prevBlockL) $
        throwError $ VerifyBlocksError "the first block isn't based on the tip"
    -- Some verifications need to know whether all data must be known.
    -- We determine it here and pass to all interested components.
    adoptedBV <- GS.getAdoptedBV
    let dataMustBeKnown = mustDataBeKnown adoptedBV
    -- And then we run verification of each component.
    slogUndos <- withExceptT VerifyBlocksError $ slogVerifyBlocks blocks
    _ <- withExceptT (VerifyBlocksError . pretty) $
        sscVerifyBlocks (map toSscBlock blocks)
    TxpGlobalSettings {..} <- view (lensOf @TxpGlobalSettings)
    txUndo <- withExceptT (VerifyBlocksError . pretty) $
        tgsVerifyBlocks dataMustBeKnown $ map toTxpBlock blocks
    pskUndo <- withExceptT VerifyBlocksError . ExceptT $ dlgVerifyBlocks blocks
    (pModifier, usUndos) <- withExceptT (VerifyBlocksError . pretty) $
        usVerifyBlocks dataMustBeKnown (map toUpdateBlock blocks)
    -- Eventually we do a sanity check just in case and return the result.
    when (length txUndo /= length pskUndo) $
        throwError $ VerifyBlocksError "Internal error of verifyBlocksPrefix: lengths of undos don't match"
    pure ( OldestFirst $ neZipWith4 Undo
               (getOldestFirst txUndo)
               (getOldestFirst pskUndo)
               (getOldestFirst usUndos)
               (getOldestFirst slogUndos)
         , pModifier)

-- | Union of constraints required by block processing and LRC.
type BlockLrcMode ssc ctx m = (MonadBlockApply ssc ctx m, LrcModeFullNoSemaphore ssc ctx m)

-- | Applies blocks if they're valid. Takes one boolean flag
-- "rollback". Returns header hash of last applied block (new tip) on
-- success. Failure behaviour depends on "rollback" flag. If it's on,
-- all blocks applied inside this function will be rollbacked, so it
-- will do effectively nothing and return 'Left error'. If it's off,
-- it will try to apply as much blocks as it's possible and return
-- header hash of new tip. It's up to caller to log warning that
-- partial application happened.
verifyAndApplyBlocks
<<<<<<< HEAD
    :: forall ssc ctx m. (BlockLrcMode ssc ctx m, MonadMempoolNormalization ssc ctx m)
    => Bool -> OldestFirst NE (Block ssc) -> m (Either Text HeaderHash)
verifyAndApplyBlocks rollback blocks = reportingFatal . runExceptT $ do
    tip <- GS.getTip
    let assumedTip = blocks ^. _Wrapped . _neHead . prevBlockL
    when (tip /= assumedTip) $ throwError $
        tipMismatchMsg "verify and apply" tip assumedTip
    hh <- rollingVerifyAndApply [] (spanEpoch blocks)
    lift $ normalizeMempool
    pure hh
=======
    :: forall ssc ctx m. (BlockLrcMode ssc ctx m)
    => Bool -> OldestFirst NE (Block ssc) -> m (Either ApplyBlocksException HeaderHash)
verifyAndApplyBlocks rollback blocks = reportingFatal . runExceptT $ do
    tip <- GS.getTip
    let assumedTip = blocks ^. _Wrapped . _neHead . prevBlockL
    when (tip /= assumedTip) $
        throwError $ ApplyBlocksTipMismatch "verify and apply" tip assumedTip
    rollingVerifyAndApply [] (spanEpoch blocks)
>>>>>>> 79b0351a
  where
    spanEpoch (OldestFirst (b@(Left _):|xs)) = (OldestFirst $ b:|[], OldestFirst xs)
    spanEpoch x                              = spanTail x
    spanTail = over _1 OldestFirst . over _2 OldestFirst .  -- wrap both results
                spanSafe ((==) `on` view epochIndexL) .      -- do work
                getOldestFirst                               -- unwrap argument
    -- Applies as much blocks from failed prefix as possible. Argument
    -- indicates if at least some progress was done so we should
    -- return tip. Fail otherwise.
    applyAMAP e (OldestFirst []) True                   = throwError e
    applyAMAP _ (OldestFirst []) False                  = GS.getTip
    applyAMAP e (OldestFirst (block:xs)) nothingApplied =
        lift (verifyBlocksPrefix (one block)) >>= \case
            Left (ApplyBlocksVerifyFailure -> e') ->
                applyAMAP e' (OldestFirst []) nothingApplied
            Right (OldestFirst (undo :| []), pModifier) -> do
                lift $ applyBlocksUnsafe (one (block, undo)) (Just pModifier)
                applyAMAP e (OldestFirst xs) False
            Right _ -> error "verifyAndApplyBlocksInternal: applyAMAP: \
                             \verification of one block produced more than one undo"
    -- Rollbacks and returns an error
    failWithRollback
        :: ApplyBlocksException
        -> [NewestFirst NE (Blund ssc)]
        -> ExceptT ApplyBlocksException m HeaderHash
    failWithRollback e toRollback = do
        logDebug "verifyAndapply failed, rolling back"
        lift $ mapM_ rollbackBlocks toRollback
        throwError e
    -- This function tries to apply a new portion of blocks (prefix
    -- and suffix). It also has aggregating parameter blunds which is
    -- collected to rollback blocks if correspondent flag is on. First
    -- list is packs of blunds -- head of this list represents blund
    -- to rollback first. This function also tries to apply as much as
    -- possible if the flag is on.
    rollingVerifyAndApply
        :: [NewestFirst NE (Blund ssc)]
        -> (OldestFirst NE (Block ssc), OldestFirst [] (Block ssc))
        -> ExceptT ApplyBlocksException m HeaderHash
    rollingVerifyAndApply blunds (prefix, suffix) = do
        let prefixHead = prefix ^. _Wrapped . _neHead
        logDebug "Rolling: Calculating LRC if needed"
        when (isLeft prefixHead) $
            lift $ lrcSingleShotNoLock (prefixHead ^. epochIndexL)
        logDebug "Rolling: verifying"
        lift (verifyBlocksPrefix prefix) >>= \case
            Left (ApplyBlocksVerifyFailure -> failure)
                | rollback  -> failWithRollback failure blunds
                | otherwise -> do
                      logDebug "Rolling: Applying AMAP"
                      applyAMAP failure
                                   (over _Wrapped toList prefix)
                                   (null blunds)
            Right (undos, pModifier) -> do
                let newBlunds = OldestFirst $ getOldestFirst prefix `NE.zip`
                                              getOldestFirst undos
                logDebug "Rolling: Verification done, applying unsafe block"
                lift $ applyBlocksUnsafe newBlunds (Just pModifier)
                case getOldestFirst suffix of
                    [] -> GS.getTip
                    (genesis:xs) -> do
                        logDebug "Rolling: Applying done, next portion"
                        rollingVerifyAndApply (toNewestFirst newBlunds : blunds) $
                            spanEpoch (OldestFirst (genesis:|xs))

-- | Apply definitely valid sequence of blocks. At this point we must
-- have verified all predicates regarding block (including txs and ssc
-- data checks). We also must have taken lock on block application
-- and ensured that chain is based on our tip. Blocks will be applied
-- per-epoch, calculating lrc when needed if flag is set.
applyBlocks
    :: forall ssc ctx m.
       (BlockLrcMode ssc ctx m)
    => Bool -> Maybe PollModifier -> OldestFirst NE (Blund ssc) -> m ()
applyBlocks calculateLrc pModifier blunds = do
    when (isLeft prefixHead && calculateLrc) $
        -- Hopefully this lrc check is never triggered -- because
        -- caller most definitely should have computed lrc to verify
        -- the sequence beforehand.
        lrcSingleShotNoLock (prefixHead ^. epochIndexL)
    applyBlocksUnsafe prefix pModifier
    case getOldestFirst suffix of
        []           -> pass
        (genesis:xs) -> applyBlocks calculateLrc pModifier (OldestFirst (genesis:|xs))
  where
    prefixHead = prefix ^. _Wrapped . _neHead . _1
    (prefix, suffix) = spanEpoch blunds
    -- this version is different from one in verifyAndApply subtly,
    -- but they can be merged with some struggle.
    spanEpoch (OldestFirst (b@((Left _),_):|xs)) = (OldestFirst $ b:|[], OldestFirst xs)
    spanEpoch x                                  = spanTail x
    spanTail = over _1 OldestFirst . over _2 OldestFirst .
               spanSafe ((==) `on` view (_1 . epochIndexL)) .
               getOldestFirst

-- | Rollbacks blocks. Head must be the current tip.
rollbackBlocks
    :: (BlockLrcMode ssc ctx m)
    => NewestFirst NE (Blund ssc) -> m ()
rollbackBlocks blunds = do
    tip <- GS.getTip
    let firstToRollback = blunds ^. _Wrapped . _neHead . _1 . headerHashG
    when (tip /= firstToRollback) $
        throwM $ RollbackTipMismatch tip firstToRollback
    rollbackBlocksUnsafe blunds

-- | Rollbacks some blocks and then applies some blocks.
applyWithRollback
    :: (BlockLrcMode ssc ctx m, MonadMempoolNormalization ssc ctx m)
    => NewestFirst NE (Blund ssc)  -- ^ Blocks to rollbck
    -> OldestFirst NE (Block ssc)  -- ^ Blocks to apply
    -> m (Either ApplyBlocksException HeaderHash)
applyWithRollback toRollback toApply = reportingFatal $ runExceptT $ do
    tip <- GS.getTip
    when (tip /= newestToRollback) $
        throwError $ ApplyBlocksTipMismatch "applyWithRollback/rollback" tip newestToRollback
    lift $ rollbackBlocksUnsafe toRollback
    ExceptT $ bracketOnError (pure ()) (\_ -> applyBack) $ \_ -> do
        tipAfterRollback <- GS.getTip
        if tipAfterRollback /= expectedTipApply
            then onBadRollback tip
            else onGoodRollback
  where
    reApply = toOldestFirst toRollback
    applyBack = applyBlocks False Nothing reApply
    expectedTipApply = toApply ^. _Wrapped . _neHead . prevBlockL
    newestToRollback = toRollback ^. _Wrapped . _neHead . _1 . headerHashG

    onBadRollback tip =
        applyBack $> Left (ApplyBlocksTipMismatch "applyWithRollback/apply" tip newestToRollback)

    onGoodRollback =
        verifyAndApplyBlocks True toApply >>= \case
            Left err      -> applyBack $> Left err
            Right tipHash -> pure (Right tipHash)<|MERGE_RESOLUTION|>--- conflicted
+++ resolved
@@ -105,27 +105,16 @@
 -- header hash of new tip. It's up to caller to log warning that
 -- partial application happened.
 verifyAndApplyBlocks
-<<<<<<< HEAD
     :: forall ssc ctx m. (BlockLrcMode ssc ctx m, MonadMempoolNormalization ssc ctx m)
-    => Bool -> OldestFirst NE (Block ssc) -> m (Either Text HeaderHash)
+    => Bool -> OldestFirst NE (Block ssc) -> m (Either ApplyBlocksException HeaderHash)
 verifyAndApplyBlocks rollback blocks = reportingFatal . runExceptT $ do
     tip <- GS.getTip
     let assumedTip = blocks ^. _Wrapped . _neHead . prevBlockL
-    when (tip /= assumedTip) $ throwError $
-        tipMismatchMsg "verify and apply" tip assumedTip
+    when (tip /= assumedTip) $
+        throwError $ ApplyBlocksTipMismatch "verify and apply" tip assumedTip
     hh <- rollingVerifyAndApply [] (spanEpoch blocks)
     lift $ normalizeMempool
     pure hh
-=======
-    :: forall ssc ctx m. (BlockLrcMode ssc ctx m)
-    => Bool -> OldestFirst NE (Block ssc) -> m (Either ApplyBlocksException HeaderHash)
-verifyAndApplyBlocks rollback blocks = reportingFatal . runExceptT $ do
-    tip <- GS.getTip
-    let assumedTip = blocks ^. _Wrapped . _neHead . prevBlockL
-    when (tip /= assumedTip) $
-        throwError $ ApplyBlocksTipMismatch "verify and apply" tip assumedTip
-    rollingVerifyAndApply [] (spanEpoch blocks)
->>>>>>> 79b0351a
   where
     spanEpoch (OldestFirst (b@(Left _):|xs)) = (OldestFirst $ b:|[], OldestFirst xs)
     spanEpoch x                              = spanTail x
