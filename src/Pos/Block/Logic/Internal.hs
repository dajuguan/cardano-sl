--- conflicted
+++ resolved
@@ -35,13 +35,8 @@
                                           slogRollbackBlocks)
 import           Pos.Block.Types         (Blund, Undo (undoTx, undoUS))
 import           Pos.Core                (IsGenesisHeader, IsMainHeader, epochIndexL,
-<<<<<<< HEAD
-                                          gbBody, gbHeader)
+                                          gbBody, gbHeader, headerHash)
 import           Pos.DB                  (MonadDB, SomeBatchOp (..))
-=======
-                                          gbBody, gbHeader, headerHash)
-import           Pos.DB                  (MonadDB, MonadRealDB, SomeBatchOp (..))
->>>>>>> fbc35a34
 import           Pos.DB.Block            (MonadBlockDB)
 import qualified Pos.DB.GState           as GS
 import           Pos.Delegation.Logic    (dlgApplyBlocks, dlgRollbackBlocks)
