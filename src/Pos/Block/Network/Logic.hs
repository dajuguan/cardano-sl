{-# LANGUAGE AllowAmbiguousTypes #-}
{-# LANGUAGE ScopedTypeVariables #-}

-- | Network-related logic that's mostly methods and dialogs between
-- nodes. Also see "Pos.Block.Network.Retrieval" for retrieval worker
-- loop logic.
module Pos.Block.Network.Logic
       (
         BlockNetLogicException (..)
       , triggerRecovery
       , requestTipOuts
       , requestTip

       , handleUnsolicitedHeaders
       , mkHeadersRequest
       , MkHeadersRequestResult(..)
       , requestHeaders

       , mkBlocksRequest
       , handleBlocks
       ) where

import           Universum

import           Control.Concurrent.STM     (isFullTBQueue, readTVar, writeTBQueue,
                                             writeTVar)
import           Control.Exception          (Exception (..))
import           Control.Lens               (_Wrapped)
import qualified Data.List.NonEmpty         as NE
import qualified Data.Text.Buildable        as B
import           Ether.Internal             (HasLens (..))
import           Formatting                 (bprint, build, builder, sformat, shown,
                                             stext, (%))
import           Mockable                   (fork)
import           Paths_cardano_sl           (version)
import           Serokell.Data.Memory.Units (unitBuilder)
import           Serokell.Util.Text         (listJson)
import           Serokell.Util.Verify       (VerificationRes (..), formatFirstError)
import           System.Wlog                (logDebug, logInfo, logWarning)

import           Pos.Binary.Class           (biSize)
import           Pos.Binary.Communication   ()
import           Pos.Binary.Txp             ()
import           Pos.Block.Core             (Block, BlockHeader, blockHeader)
import           Pos.Block.Logic            (ClassifyHeaderRes (..),
                                             ClassifyHeadersRes (..), classifyHeaders,
                                             classifyNewHeader, getHeadersOlderExp,
                                             lcaWithMainChain, verifyAndApplyBlocks,
                                             withBlkSemaphore)
import qualified Pos.Block.Logic            as L
import           Pos.Block.Network.Announce (announceBlock)
import           Pos.Block.Network.Types    (MsgGetBlocks (..), MsgGetHeaders (..),
                                             MsgHeaders (..))
import           Pos.Block.Pure             (verifyHeaders)
import           Pos.Block.RetrievalQueue   (BlockRetrievalQueue, BlockRetrievalTask (..))
import           Pos.Block.Types            (Blund)
import           Pos.Communication.Limits   (recvLimited)
import           Pos.Communication.Protocol (Conversation (..), ConversationActions (..),
                                             NodeId, OutSpecs, SendActions (..), convH,
                                             toOutSpecs)
import           Pos.Context                (BlockRetrievalQueueTag, LastKnownHeaderTag,
                                             recoveryCommGuard, recoveryInProgress)
import           Pos.Core                   (HasHeaderHash (..), HeaderHash, gbHeader,
                                             headerHashG, isMoreDifficult, prevBlockL)
import           Pos.Crypto                 (shortHashF)
import           Pos.DB.Block               (blkGetHeader)
import qualified Pos.DB.DB                  as DB
import           Pos.Discovery              (converseToNeighbors)
import           Pos.Exception              (cardanoExceptionFromException,
                                             cardanoExceptionToException)
import           Pos.Reporting.Methods      (reportMisbehaviourSilent)
import           Pos.Ssc.Class              (SscHelpersClass, SscWorkersClass)
import           Pos.Util                   (inAssertMode, _neHead, _neLast)
import           Pos.Util.Chrono            (NE, NewestFirst (..), OldestFirst (..))
import           Pos.Util.JsonLog           (jlAdoptedBlock)
import           Pos.Util.TimeWarp          (CanJsonLog (..))
import           Pos.WorkMode.Class         (WorkMode)

----------------------------------------------------------------------------
-- Exceptions
----------------------------------------------------------------------------

data BlockNetLogicException
    = DialogUnexpected Text
      -- ^ Node's response in any network/block related logic was
      -- unexpected.
    | BlockNetLogicInternal Text
      -- ^ We don't expect this to happen. Most probably it's internal
      -- logic error.
    deriving (Show)

instance B.Buildable BlockNetLogicException where
    build e = bprint ("BlockNetLogicException: "%shown) e

instance Exception BlockNetLogicException where
    toException = cardanoExceptionToException
    fromException = cardanoExceptionFromException
    displayException = toString . pretty

----------------------------------------------------------------------------
-- Recovery
----------------------------------------------------------------------------

-- | Start recovery based on established communication. “Starting recovery”
-- means simply sending all our neighbors a 'MsgGetHeaders' message (see
-- 'requestTip'), so sometimes 'triggerRecovery' is used simply to ask for
-- tips (e.g. in 'queryBlocksWorker').
--
-- Note that when recovery is in progress (see 'recoveryInProgress'),
-- 'triggerRecovery' does nothing. It's okay because when recovery is in
-- progress and 'ncRecoveryHeader' is full, we'll be requesting blocks anyway
-- and until we're finished we shouldn't be asking for new blocks.
triggerRecovery :: forall ssc ctx m.
    (SscWorkersClass ssc, WorkMode ssc ctx m)
    => SendActions m -> m ()
triggerRecovery sendActions = unlessM recoveryInProgress $ do
    logDebug "Recovery triggered, requesting tips from neighbors"
    converseToNeighbors sendActions (pure . Conversation . requestTip) `catch`
        \(e :: SomeException) -> do
           logDebug ("Error happened in triggerRecovery: " <> show e)
           throwM e
    logDebug "Finished requesting tips for recovery"

requestTipOuts :: OutSpecs
requestTipOuts =
    toOutSpecs [ convH (Proxy :: Proxy MsgGetHeaders)
                       (Proxy :: Proxy (MsgHeaders ssc)) ]

-- | Is used if we're recovering after offline and want to know what's
-- current blockchain state. Sends "what's your current tip" request
-- to everybody we know.
requestTip
    :: forall ssc ctx m.
       (SscWorkersClass ssc, WorkMode ssc ctx m)
    => NodeId
    -> ConversationActions MsgGetHeaders (MsgHeaders ssc) m
    -> m ()
requestTip nodeId conv = do
    logDebug "Requesting tip..."
    send conv (MsgGetHeaders [] Nothing)
    whenJustM (recvLimited conv) handleTip
  where
    handleTip (MsgHeaders (NewestFirst (tip:|[]))) = do
        logDebug $ sformat ("Got tip "%shortHashF%", processing") (headerHash tip)
        handleUnsolicitedHeader tip nodeId
    handleTip _ = pass

----------------------------------------------------------------------------
-- Headers processing
----------------------------------------------------------------------------

-- | Result of creating a request message for more headers.
data MkHeadersRequestResult
    = MhrrBlockAdopted
      -- ^ The block pointed by the header is already adopted, no need to
      -- make the request.
    | MhrrWithCheckpoints MsgGetHeaders
      -- ^ A good request with checkpoints can be made.

-- | Make 'GetHeaders' message using our main chain. This function
-- chooses appropriate 'from' hashes and puts them into 'GetHeaders'
-- message.
mkHeadersRequest
<<<<<<< HEAD
    :: forall ssc ctx m.
       WorkMode ssc ctx m
    => HeaderHash -> m (Maybe MsgGetHeaders)
=======
    :: forall ssc m.
       WorkMode ssc m
    => HeaderHash -> m MkHeadersRequestResult
>>>>>>> 98b9ace0
mkHeadersRequest upto = do
    uHdr <- blkGetHeader @ssc upto
    if isJust uHdr then return MhrrBlockAdopted else do
        bHeaders <- toList <$> getHeadersOlderExp @ssc Nothing
        pure $ MhrrWithCheckpoints $ MsgGetHeaders (toList bHeaders) (Just upto)

-- Second case of 'handleBlockheaders'
handleUnsolicitedHeaders
    :: forall ssc ctx m.
       (SscWorkersClass ssc, WorkMode ssc ctx m)
    => NonEmpty (BlockHeader ssc)
    -> NodeId
    -> m ()
handleUnsolicitedHeaders (header :| []) nodeId =
    handleUnsolicitedHeader header nodeId
-- TODO: ban node for sending more than one unsolicited header.
handleUnsolicitedHeaders (h:|hs) _ = do
    logWarning "Someone sent us nonzero amount of headers we didn't expect"
    logWarning $ sformat ("Here they are: "%listJson) (h:hs)

handleUnsolicitedHeader
    :: forall ssc ctx m.
       (SscWorkersClass ssc, WorkMode ssc ctx m)
    => BlockHeader ssc
    -> NodeId
    -> m ()
handleUnsolicitedHeader header nodeId = do
    logDebug $ sformat
        ("handleUnsolicitedHeader: single header "%shortHashF%
         " was propagated, processing")
        hHash
    classificationRes <- classifyNewHeader header
    -- TODO: should we set 'To' hash to hash of header or leave it unlimited?
    case classificationRes of
        CHContinues -> do
            logDebug $ sformat continuesFormat hHash
            addHeaderToBlockRequestQueue nodeId header True
        CHAlternative -> do
            logDebug $ sformat alternativeFormat hHash
            addHeaderToBlockRequestQueue nodeId header False
        CHUseless reason -> logDebug $ sformat uselessFormat hHash reason
        CHInvalid _ -> do
            logWarning $ sformat ("handleUnsolicited: header "%shortHashF%
                                " is invalid") hHash
            pass -- TODO: ban node for sending invalid block.
  where
    hHash = headerHash header
    continuesFormat =
        "Header " %shortHashF %
        " is a good continuation of our chain, will process"
    alternativeFormat =
        "Header " %shortHashF %
        " potentially represents good alternative chain, will process"
    uselessFormat =
        "Header " %shortHashF % " is useless for the following reason: " %stext

-- | Result of 'matchHeadersRequest'
data MatchReqHeadersRes
    = MRGood
      -- ^ Headers were indeed requested and precisely match our
      -- request
    | MRUnexpected Text
      -- ^ Headers don't represent valid response to our
      -- request. Reason is attached.
    deriving (Show)

matchRequestedHeaders
    :: (SscHelpersClass ssc)
    => NewestFirst NE (BlockHeader ssc) -> MsgGetHeaders -> Bool -> MatchReqHeadersRes
matchRequestedHeaders headers mgh@MsgGetHeaders {..} inRecovery =
    let newTip = headers ^. _Wrapped . _neHead
        startHeader = headers ^. _Wrapped . _neLast
        startMatches =
            or [ (startHeader ^. headerHashG) `elem` mghFrom
               , (startHeader ^. prevBlockL) `elem` mghFrom
               ]
        mghToMatches
            | inRecovery = True
            | isNothing mghTo = True
            | otherwise = Just (headerHash newTip) == mghTo
        verRes = verifyHeaders (headers & _Wrapped %~ toList)
    in if | not startMatches ->
            MRUnexpected $ sformat ("start (from) header "%build%
                                    " doesn't match request "%build)
                                   startHeader mgh
          | not mghToMatches ->
            MRUnexpected $ sformat ("finish (to) header "%build%
                                    " doesn't match request "%build%
                                    ", recovery: "%shown%", newTip:"%build)
                                   mghTo mgh inRecovery newTip
          | VerFailure errs <- verRes ->
              MRUnexpected $ "headers are bad: " <> formatFirstError errs
          | otherwise -> MRGood

requestHeaders
    :: forall ssc ctx m.
       (SscWorkersClass ssc, WorkMode ssc ctx m)
    => (NewestFirst NE (BlockHeader ssc) -> m ())
    -> MsgGetHeaders
    -> NodeId
    -> ConversationActions MsgGetHeaders (MsgHeaders ssc) m
    -> m ()
requestHeaders cont mgh nodeId conv = do
    logDebug $ sformat ("requestHeaders: withConnection: sending "%build) mgh
    send conv mgh
    mHeaders <- recvLimited conv
    inRecovery <- recoveryInProgress
    logDebug $ sformat ("requestHeaders: inRecovery = "%shown) inRecovery
    flip (maybe onNothing) mHeaders $ \(MsgHeaders headers) -> do
        logDebug $ sformat
            ("requestHeaders: withConnection: received "%listJson%
             " from nodeId "%build%" of total size "%builder)
            (map headerHash headers) nodeId (unitBuilder $ biSize headers)
        case matchRequestedHeaders headers mgh inRecovery of
            MRGood           -> do
                handleRequestedHeaders cont inRecovery headers
            MRUnexpected msg -> handleUnexpected headers msg
  where
    onNothing = do
        logWarning "requestHeaders: received Nothing, waiting for MsgHeaders"
        throwM $ DialogUnexpected $
            sformat ("requestHeaders: received Nothing from "%build) nodeId
    handleUnexpected hs msg = do
        -- TODO: ban node for sending unsolicited header in conversation
        logWarning $ sformat
            ("requestHeaders: headers received were not requested or are invalid"%
             ", peer id: "%build%", reason:"%stext)
            nodeId msg
        logWarning $ sformat
            ("requestHeaders: unexpected or invalid headers: "%listJson) hs
        throwM $ DialogUnexpected $
            sformat ("requestHeaders: received unexpected headers from "%build) nodeId

-- First case of 'handleBlockheaders'
handleRequestedHeaders
    :: forall ssc ctx m.
       WorkMode ssc ctx m
    => (NewestFirst NE (BlockHeader ssc) -> m ())
    -> Bool -- recovery in progress?
    -> NewestFirst NE (BlockHeader ssc)
    -> m ()
handleRequestedHeaders cont inRecovery headers = do
    classificationRes <- classifyHeaders inRecovery headers
    let newestHeader = headers ^. _Wrapped . _neHead
        newestHash = headerHash newestHeader
        oldestHash = headerHash $ headers ^. _Wrapped . _neLast
    case classificationRes of
        CHsValid lcaChild -> do
            let lcaHash = lcaChild ^. prevBlockL
            let headers' = NE.takeWhile ((/= lcaHash) . headerHash)
                                        (getNewestFirst headers)
            logDebug $ sformat validFormat (headerHash lcaChild)newestHash
            case nonEmpty headers' of
                Nothing ->
                    throwM $ BlockNetLogicInternal $
                        "handleRequestedHeaders: couldn't find LCA child " <>
                        "within headers returned, most probably classifyHeaders is broken"
                Just headersPostfix ->
                    cont (NewestFirst headersPostfix)
        CHsUseless reason -> do
            let msg = sformat uselessFormat oldestHash newestHash reason
            logDebug msg
            -- It's weird to have useless headers in recovery mode.
            whenM recoveryInProgress $ throwM $ BlockNetLogicInternal msg
        CHsInvalid reason -> do
             -- TODO: ban node for sending invalid block.
            let msg = sformat invalidFormat oldestHash newestHash reason
            logDebug msg
            throwM $ DialogUnexpected msg
  where
    validFormat =
        "Received valid headers, can request blocks from " %shortHashF % " to " %shortHashF
    genericFormat what =
        "Chain of headers from " %shortHashF % " to " %shortHashF %
        " is "%what%" for the following reason: " %stext
    uselessFormat = genericFormat "useless"
    invalidFormat = genericFormat "invalid"

----------------------------------------------------------------------------
-- Putting things into request queue
----------------------------------------------------------------------------

-- | Given a valid blockheader and nodeid, this function will put them into
-- download queue and they will be processed later.
addHeaderToBlockRequestQueue
    :: forall ssc ctx m.
       (WorkMode ssc ctx m)
    => NodeId
    -> BlockHeader ssc
    -> Bool -- Continues?
    -> m ()
addHeaderToBlockRequestQueue nodeId header continues = do
    logDebug $ sformat ("addToBlockRequestQueue, : "%build) header
    queue <- view (lensOf @BlockRetrievalQueueTag)
    lastKnownH <- view (lensOf @LastKnownHeaderTag)
    added <- atomically $ do
        updateLastKnownHeader lastKnownH header
        addTaskToBlockRequestQueue nodeId queue $
            BlockRetrievalTask { brtHeader = header, brtContinues = continues }
    if added
    then logDebug $ sformat ("Added headers to block request queue: nodeId="%build%
                             ", header="%build)
                            nodeId (headerHash header)
    else logWarning $ sformat ("Failed to add headers from "%build%
                               " to block retrieval queue: queue is full")
                              nodeId

addTaskToBlockRequestQueue
    :: NodeId
    -> BlockRetrievalQueue ssc
    -> BlockRetrievalTask ssc
    -> STM Bool
addTaskToBlockRequestQueue nodeId queue task = do
    ifM (isFullTBQueue queue)
        (pure False)
        (True <$ writeTBQueue queue (nodeId, task))

updateLastKnownHeader
    :: TVar (Maybe (BlockHeader ssc))
    -> BlockHeader ssc
    -> STM ()
updateLastKnownHeader lastKnownH header = do
    oldV <- readTVar lastKnownH
    let needUpdate = maybe True (header `isMoreDifficult`) oldV
    when needUpdate $ writeTVar lastKnownH (Just header)

----------------------------------------------------------------------------
-- Handling blocks
----------------------------------------------------------------------------

-- | Make message which requests chain of blocks which is based on our
-- tip. LcaChild is the first block after LCA we don't
-- know. WantedBlock is the newest one we want to get.
mkBlocksRequest :: HeaderHash -> HeaderHash -> MsgGetBlocks
mkBlocksRequest lcaChild wantedBlock =
    MsgGetBlocks
    { mgbFrom = lcaChild
    , mgbTo = wantedBlock
    }

handleBlocks
    :: forall ssc ctx m.
       (SscWorkersClass ssc, WorkMode ssc ctx m)
    => NodeId
    -> OldestFirst NE (Block ssc)
    -> SendActions m
    -> m ()
handleBlocks nodeId blocks sendActions = do
    logDebug "handleBlocks: processing"
    inAssertMode $
        logInfo $
            sformat ("Processing sequence of blocks: " %listJson % "...") $
                    fmap headerHash blocks
    maybe onNoLca (handleBlocksWithLca nodeId sendActions blocks) =<<
        lcaWithMainChain (map (view blockHeader) blocks)
    inAssertMode $ logDebug $ "Finished processing sequence of blocks"
  where
    onNoLca = logWarning $
        "Sequence of blocks can't be processed, because there is no LCA. " <>
        "Probably rollback happened in parallel"

handleBlocksWithLca
    :: forall ssc ctx m.
       (SscWorkersClass ssc, WorkMode ssc ctx m)
    => NodeId
    -> SendActions m
    -> OldestFirst NE (Block ssc)
    -> HeaderHash
    -> m ()
handleBlocksWithLca nodeId sendActions blocks lcaHash = do
    logDebug $ sformat lcaFmt lcaHash
    -- Head blund in result is the youngest one.
    toRollback <- DB.loadBlundsFromTipWhile $ \blk -> headerHash blk /= lcaHash
    maybe (applyWithoutRollback sendActions blocks)
          (applyWithRollback nodeId sendActions blocks lcaHash)
          (_Wrapped nonEmpty toRollback)
  where
    lcaFmt = "Handling block w/ LCA, which is "%shortHashF

applyWithoutRollback
    :: forall ssc ctx m.
       (WorkMode ssc ctx m, SscWorkersClass ssc)
    => SendActions m
    -> OldestFirst NE (Block ssc)
    -> m ()
applyWithoutRollback sendActions blocks = do
    logInfo $ sformat ("Trying to apply blocks w/o rollback: "%listJson) $
        fmap (view blockHeader) blocks
    withBlkSemaphore applyWithoutRollbackDo >>= \case
        Left err     ->
            onFailedVerifyBlocks (getOldestFirst blocks) err
        Right newTip -> do
            when (newTip /= newestTip) $
                logWarning $ sformat
                    ("Only blocks up to "%shortHashF%" were applied, "%
                     "newer were considered invalid")
                    newTip
            let toRelay =
                    fromMaybe (error "Listeners#applyWithoutRollback is broken") $
                    find (\b -> headerHash b == newTip) blocks
                prefix = blocks
                    & _Wrapped %~ NE.takeWhile ((/= newTip) . headerHash)
                    & map (view blockHeader)
                applied = NE.fromList $
                    getOldestFirst prefix <> one (toRelay ^. blockHeader)
            relayBlock sendActions toRelay
            logInfo $ blocksAppliedMsg applied
            for_ blocks $ jsonLog . jlAdoptedBlock
  where
    newestTip = blocks ^. _Wrapped . _neLast . headerHashG
    applyWithoutRollbackDo
        :: HeaderHash -> m (Either Text HeaderHash, HeaderHash)
    applyWithoutRollbackDo curTip = do
        logInfo "Verifying and applying blocks..."
        res <- verifyAndApplyBlocks False blocks
        logInfo "Verifying and applying blocks done"
        let newTip = either (const curTip) identity res
        pure (res, newTip)

applyWithRollback
    :: forall ssc ctx m.
       (WorkMode ssc ctx m, SscWorkersClass ssc)
    => NodeId
    -> SendActions m
    -> OldestFirst NE (Block ssc)
    -> HeaderHash
    -> NewestFirst NE (Blund ssc)
    -> m ()
applyWithRollback nodeId sendActions toApply lca toRollback = do
    logInfo $ sformat ("Trying to apply blocks w/ rollback: "%listJson)
        (map (view blockHeader) toApply)
    logInfo $ sformat ("Blocks to rollback "%listJson) toRollbackHashes
    res <- withBlkSemaphore $ \curTip -> do
        res <- L.applyWithRollback toRollback toApplyAfterLca
        pure (res, either (const curTip) identity res)
    case res of
        Left err -> logWarning $ "Couldn't apply blocks with rollback: " <> err
        Right newTip -> do
            logDebug $ sformat
                ("Finished applying blocks w/ rollback, relaying new tip: "%shortHashF)
                newTip
            reportRollback
            logInfo $ blocksRolledBackMsg (getNewestFirst toRollback)
            logInfo $ blocksAppliedMsg (getOldestFirst toApply)
            for_ (getOldestFirst toApply) $ jsonLog . jlAdoptedBlock
            relayBlock sendActions $ toApply ^. _Wrapped . _neLast
  where
    toRollbackHashes = fmap headerHash toRollback
    toApplyHashes = fmap headerHash toApply
    reportF =
        "Fork happened, data received from "%build%
        ". Blocks rolled back: "%listJson%
        ", blocks applied: "%listJson
    reportRollback =
        recoveryCommGuard $ do
            logDebug "Reporting rollback happened"
            reportMisbehaviourSilent version $
                sformat reportF nodeId toRollbackHashes toApplyHashes
    panicBrokenLca = error "applyWithRollback: nothing after LCA :<"
    toApplyAfterLca =
        OldestFirst $
        fromMaybe panicBrokenLca $ nonEmpty $
        NE.dropWhile ((lca /=) . (^. prevBlockL)) $
        getOldestFirst $ toApply

relayBlock
    :: forall ssc ctx m.
       (WorkMode ssc ctx m)
    => SendActions m -> Block ssc -> m ()
relayBlock _ (Left _)                  = logDebug "Not relaying Genesis block"
relayBlock sendActions (Right mainBlk) = do
    recoveryInProgress >>= \case
        True -> logDebug "Not relaying block in recovery mode"
        False -> do
            logDebug $ sformat ("Calling announceBlock for "%build%".") (mainBlk ^. gbHeader)
            void $ fork $ announceBlock sendActions $ mainBlk ^. gbHeader

----------------------------------------------------------------------------
-- Common logging / logic sink points
----------------------------------------------------------------------------

-- TODO: ban node for it!
onFailedVerifyBlocks
    :: forall ssc ctx m.
       (WorkMode ssc ctx m)
    => NonEmpty (Block ssc) -> Text -> m ()
onFailedVerifyBlocks blocks err = do
    logWarning $ sformat ("Failed to verify blocks: "%stext%"\n  blocks = "%listJson)
        err (fmap headerHash blocks)
    throwM $ DialogUnexpected err

blocksAppliedMsg
    :: forall a.
       HasHeaderHash a
    => NonEmpty a -> Text
blocksAppliedMsg (block :| []) =
    sformat ("Block has been adopted "%shortHashF) (headerHash block)
blocksAppliedMsg blocks =
    sformat ("Blocks have been adopted: "%listJson) (fmap (headerHash @a) blocks)

blocksRolledBackMsg
    :: forall a.
       HasHeaderHash a
    => NonEmpty a -> Text
blocksRolledBackMsg =
    sformat ("Blocks have been rolled back: "%listJson) . fmap (headerHash @a)<|MERGE_RESOLUTION|>--- conflicted
+++ resolved
@@ -161,15 +161,9 @@
 -- chooses appropriate 'from' hashes and puts them into 'GetHeaders'
 -- message.
 mkHeadersRequest
-<<<<<<< HEAD
     :: forall ssc ctx m.
        WorkMode ssc ctx m
-    => HeaderHash -> m (Maybe MsgGetHeaders)
-=======
-    :: forall ssc m.
-       WorkMode ssc m
     => HeaderHash -> m MkHeadersRequestResult
->>>>>>> 98b9ace0
 mkHeadersRequest upto = do
     uHdr <- blkGetHeader @ssc upto
     if isJust uHdr then return MhrrBlockAdopted else do
