{-# LANGUAGE FlexibleContexts       #-}
{-# LANGUAGE FlexibleInstances      #-}
{-# LANGUAGE FunctionalDependencies #-}
{-# LANGUAGE MultiParamTypeClasses  #-}
{-# LANGUAGE OverloadedLists        #-}
{-# LANGUAGE Rank2Types             #-}
{-# LANGUAGE ScopedTypeVariables    #-}
{-# LANGUAGE TemplateHaskell        #-}
{-# LANGUAGE TypeApplications       #-}
{-# LANGUAGE ViewPatterns           #-}

-- | Blocks maintenance happens here.

module Pos.State.Storage.Block
       (
         BlockStorage
       , HasBlockStorage (blockStorage)

       , getBlock
       , getBlockByDepth
       , getHeadBlock
       , getLeader
       , getLeaders
       , getSlotDepth
       , mayBlockBeUseful

       , blkCleanUp
       , blkCreateGenesisBlock
       , blkCreateNewBlock
       , blkProcessBlock
       , blkRollback
       , blkSetHead
       ) where

import           Control.Lens            (at, ix, makeClassy, preview, use, uses, view,
                                          (%=), (.=), (.~), (<~), (^.), _Just)
import           Data.Default            (Default, def)
import           Data.List               ((!!))
import           Data.List.NonEmpty      (NonEmpty ((:|)), (<|))
import           Data.SafeCopy           (SafeCopy (..), contain, safeGet, safePut)
import           Data.Vector             (Vector)
import qualified Data.Vector             as V
import           Serokell.Util.Verify    (VerificationRes (..), isVerFailure,
                                          isVerSuccess, verifyGeneric)
import           Universum

import           Pos.Constants           (k)
import           Pos.Crypto              (PublicKey, SecretKey, hash)
import           Pos.Genesis             (genesisLeaders)
import           Pos.Ssc.Class.Types     (SscTypes (..))
import           Pos.State.Storage.Types (AltChain, ProcessBlockRes (..), mkPBRabort)
import           Pos.Types               (Block, BlockHeader, ChainDifficulty, EpochIndex,
                                          GenesisBlock, HeaderHash, MainBlock,
<<<<<<< HEAD
                                          MainBlockHeader, MpcData, SlotId (..),
                                          SlotLeaders, Tx, VerifyBlockParams (..),
                                          VerifyHeaderExtra (..), blockHeader,
                                          blockLeaders, blockSlot, difficultyL,
                                          epochIndexL, gbHeader, getBlockHeader,
=======
                                          MainBlockHeader, SlotId (..), SlotLeaders, Tx,
                                          VerifyBlockParams (..), VerifyHeaderExtra (..),
                                          blockHeader, blockLeaders, blockSlot,
                                          difficultyL, gbHeader, getBlockHeader,
>>>>>>> 087f8a0a
                                          headerHash, headerSlot, mkGenesisBlock,
                                          mkMainBlock, mkMainBody, prevBlockL, siEpoch,
                                          verifyBlock, verifyBlocks, verifyHeader)
import           Pos.Util                (readerToState, _neHead, _neLast)

data BlockStorage ssc = BlockStorage
    { -- | All blocks known to the node. Blocks have pointers to other
      -- blocks and can be easily traversed.
      _blkBlocks        :: !(HashMap (HeaderHash ssc) (Block ssc))
    , -- | Hashes of genesis blocks in the __best chain__.
      _blkGenesisBlocks :: !(Vector (HeaderHash ssc))
    , -- | Hash of the head in the __best chain__.
      _blkHead          :: !(HeaderHash ssc)
    , -- | Alternative chains which can be merged into main chain.
      -- TODO: storing blocks more than once is inefficient, but we
      -- don't care now.
      _blkAltChains     :: ![AltChain ssc]
    , -- | Difficulty of the block with depth `k` (or 0 if there are
      -- less than `k` blocks). It doesn't make sense to consider
      -- blocks with lower difficulty because they certainly fork too
      -- much.
      _blkMinDifficulty :: !ChainDifficulty
    }

makeClassy ''BlockStorage


instance SscTypes ssc => SafeCopy (BlockStorage ssc) where
    getCopy =
        contain $
        do _blkBlocks <- safeGet
           _blkGenesisBlocks <- safeGet
           _blkHead <- safeGet
           _blkAltChains <- safeGet
           _blkMinDifficulty <- safeGet
           return $! BlockStorage {..}
    putCopy BlockStorage {..} =
        contain $
        do safePut _blkBlocks
           safePut _blkGenesisBlocks
           safePut _blkHead
           safePut _blkAltChains
           safePut _blkMinDifficulty

genesisBlock0 :: SscTypes ssc => Block ssc
genesisBlock0 = Left (mkGenesisBlock Nothing 0 genesisLeaders)

genesisBlock0Hash :: SscTypes ssc => HeaderHash ssc
genesisBlock0Hash = hash $ genesisBlock0 ^. blockHeader

instance SscTypes ssc => Default (BlockStorage ssc) where
    def =
        BlockStorage
        { _blkBlocks = [(genesisBlock0Hash, genesisBlock0)]
        , _blkGenesisBlocks = [genesisBlock0Hash]
        , _blkHead = genesisBlock0Hash
        , _blkAltChains = mempty
        , _blkMinDifficulty = (genesisBlock0 @ssc) ^. difficultyL
        }

type Query ssc a = forall m x. (HasBlockStorage x ssc, MonadReader x m) => m a
type Update ssc a = forall m x. (HasBlockStorage x ssc, MonadState x m) => m a

-- | Get block by hash of its header.
getBlock :: HeaderHash ssc -> Query ssc (Maybe (Block ssc))
getBlock h = view (blkBlocks . at h)

-- | Get block by its depth, i. e. number of times one needs to use
-- pointer to previous block.
-- TODO: optimize using blkGenesisBlocks.
getBlockByDepth :: Word -> Query ssc (Maybe (Block ssc))
getBlockByDepth i = do
    headHash <- view blkHead
    getBlockByDepthDo i headHash

getBlockByDepthDo :: Word -> HeaderHash ssc -> Query ssc (Maybe (Block ssc))
getBlockByDepthDo 0 h = getBlock h
getBlockByDepthDo i h =
    maybe (pure Nothing) (getBlockByDepthDo (i - 1) . view prevBlockL) =<<
    getBlock h

-- | Get block which is the head of the __best chain__.
getHeadBlock :: Query ssc (Block ssc)
getHeadBlock = fromMaybe reportError <$> getBlockByDepth 0
  where
    reportError = panic "blkHead is not found in storage"

-- | Get list of slot leaders for the given epoch if it is known.
getLeaders :: EpochIndex -> Query ssc (Maybe SlotLeaders)
getLeaders (fromIntegral -> epoch) = do
    blkIdx <- preview (blkGenesisBlocks . ix epoch)
    maybe (pure Nothing) (fmap leadersFromBlock . getBlock) blkIdx
  where
    leadersFromBlock (Just (Left genBlock)) = Just $ genBlock ^. blockLeaders
    leadersFromBlock _                      = Nothing

-- | Get leader of the given slot if it's known.
getLeader :: SlotId -> Query ssc (Maybe PublicKey)
getLeader SlotId {..} = (preview $ _Just . ix (fromIntegral siSlot)) <$> getLeaders siEpoch

-- | Get depth of the first main block whose SlotId ≤ given value.
-- Depth of the deepest (i. e. 0-th genesis) block is returned if
-- there is no such block.
<<<<<<< HEAD
-- SlotId of such block is also returned (for genesis block siSlot is set to 0).
getSlotDepth :: SlotId -> Query (Word, SlotId)
=======
getSlotDepth :: SlotId -> Query ssc Word
>>>>>>> 087f8a0a
getSlotDepth slotId = do
    headBlock <- getHeadBlock
    getSlotDepthDo 0 headBlock
  where
<<<<<<< HEAD
    getSlotDepthDo :: Word -> Block -> Query (Word, SlotId)
=======
    getSlotDepthDo :: Word -> Block ssc -> Query ssc Word
>>>>>>> 087f8a0a
    getSlotDepthDo depth (Right blk)
        | blk ^. blockSlot <= slotId = pure (depth, blk ^. blockSlot)
    getSlotDepthDo depth blk =
        maybe (pure (depth, blkSlot blk)) (getSlotDepthDo (depth + 1)) =<<
        getBlock (blk ^. prevBlockL)
    blkSlot (Left genBlk)   = SlotId (genBlk ^. epochIndexL) 0
    blkSlot (Right mainBlk) = mainBlk ^. blockSlot

-- | Check that block header is correct and claims to represent block
-- which may become part of blockchain.
mayBlockBeUseful
    :: SscTypes ssc
    => SlotId -> MainBlockHeader ssc -> Query ssc VerificationRes
mayBlockBeUseful currentSlotId header = do
    let hSlot = header ^. headerSlot
    leaders <- getLeaders (siEpoch hSlot)
    isInteresting <- isHeaderInteresting header
    let vhe = def {vheCurrentSlot = Just currentSlotId, vheLeaders = leaders}
    let extraChecks =
            [ ( isInteresting
              , "block is not more difficult than the best known block and \
                 \can't be appended to alternative chain")
            ]
    return $ verifyHeader vhe (Right header) <> verifyGeneric extraChecks

isHeaderInteresting :: SscTypes ssc => MainBlockHeader ssc -> Query ssc Bool
isHeaderInteresting header = do
    altChains <- view blkAltChains
    or <$> mapM ($ header) (isMostDifficult : map canContinueAltChain altChains)

canContinueAltChain
    :: SscTypes ssc
    => AltChain ssc -> MainBlockHeader ssc -> Query ssc Bool
canContinueAltChain (blk :| _) header
    | isVerFailure $ verifyHeader vhe (Right header) = pure False
    | otherwise = (header ^. difficultyL >=) <$> view blkMinDifficulty
  where
    vhe = def {vheNextHeader = Just (blk ^. blockHeader)}

isMostDifficult :: MainBlockHeader ssc -> Query ssc Bool
isMostDifficult (view difficultyL -> difficulty) =
    (difficulty >) . view difficultyL <$> getHeadBlock

insertBlock :: SscTypes ssc => Block ssc -> Update ssc ()
insertBlock blk = blkBlocks . at (headerHash blk) .= Just blk

-- | Process received block, adding it to alternative chain if
-- necessary. This block won't become part of main chain, the only way
-- to do it is to use `blkSetHead`. This function only caches block if
-- necessary.
blkProcessBlock
    :: SscTypes ssc
    => SlotId -> Block ssc -> Update ssc (ProcessBlockRes ssc)
blkProcessBlock currentSlotId blk = do
    -- First of all we do the simplest general checks.
    leaders <-
        either
            (const $ pure Nothing)
            (readerToState . getLeaders . siEpoch . view blockSlot)
            blk
    let vhe = def {vheCurrentSlot = Just currentSlotId, vheLeaders = leaders}
    let header = blk ^. blockHeader
    let verRes =
            mconcat
                [ verifyHeader vhe header
                , verifyBlock (def {vbpVerifyGeneric = True}) blk
                ]
    case verRes of
        VerFailure errors -> pure $ mkPBRabort errors
        VerSuccess        -> blkProcessBlockDo blk

blkProcessBlockDo
    :: SscTypes ssc
    => Block ssc -> Update ssc (ProcessBlockRes ssc)
blkProcessBlockDo blk = do
    -- At this point we know that block is good in isolation.
    -- Our first attempt is to continue the best chain and finish.
    ifM (readerToState $ canContinueBestChain blk)
        -- If it's possible, we just do it.
        (continueBestChain blk)
        -- Our next attempt is to start alternative chain.
        (maybe (tryContinueAltChain blk) pure =<< tryStartAltChain blk)

canContinueBestChain :: SscTypes ssc => Block ssc -> Query ssc Bool
-- We don't continue best chain with received genesis block. It is
-- added automatically when last block in epoch is added.
canContinueBestChain (Left _) = pure False
canContinueBestChain blk = do
    headBlk <- getHeadBlock
    -- At this point we only need to check that block references head
    -- and is consistent with it.
    let vhe = def {vhePrevHeader = Just $ getBlockHeader headBlk}
    let vbp = def {vbpVerifyHeader = Just vhe}
    return $ isVerSuccess $ verifyBlock vbp blk

<<<<<<< HEAD
-- We know that we can continue best chain, but we also try to merge
-- alternative chain. If we succeed, we do it, instead of adopting a
-- single blockl.
continueBestChain :: Block -> Update ProcessBlockRes
continueBestChain blk = do
    insertBlock blk
    decideWhatToDo <$> tryContinueAltChain blk
  where
    decideWhatToDo r@(PBRgood _) = r
    decideWhatToDo _             = PBRgood (0, blk :| [])

-- Possible results are:
-- • Nothing: can't start alternative chain.
-- • Just PBRgood: started alternative chain and can merge it already.
-- • Just PBRmore: started alternative chain and want more.
tryStartAltChain :: Block -> Update (Maybe ProcessBlockRes)
tryStartAltChain (Left _) = pure Nothing
tryStartAltChain (Right blk) =
=======
tryStartAltChain :: SscTypes ssc => Block ssc -> Update ssc Bool
tryStartAltChain (Left _) = pure False
tryStartAltChain (Right blk) = do
    isMostDiff <- readerToState $ isMostDifficult (blk ^. gbHeader)
>>>>>>> 087f8a0a
    -- TODO: more checks should be done here probably
    ifM (readerToState $ isMostDifficult (blk ^. gbHeader))
        (Just <$> startAltChain blk)
        (pure Nothing)

-- Here we know that block may represent a valid chain which
-- potentially can become main chain. We put it into map with all
-- blocks and add new AltChain.
<<<<<<< HEAD
-- PBRgood is returned if chain can already be merged.
-- PBRmore is returned if more blocks are needed.
startAltChain :: MainBlock -> Update ProcessBlockRes
=======
startAltChain :: SscTypes ssc => MainBlock ssc -> Update ssc ()
>>>>>>> 087f8a0a
startAltChain blk = do
    insertBlock $ Right blk
    blkAltChains %= ((Right blk :| []) :)
    -- 0 is passed here, because we put new chain into head of blkAltChains
    maybe (PBRmore $ blk ^. prevBlockL) PBRgood <$> tryMergeAltChain 0

<<<<<<< HEAD
pbrUseless :: ProcessBlockRes
pbrUseless = mkPBRabort ["block can't be added to any chain"]
=======
pbrUseless :: ProcessBlockRes ssc
pbrUseless = (mkPBRabort ["block can't be added to any chain"])
>>>>>>> 087f8a0a

-- Here we try to continue one of known alternative chains. It may
-- happen that common ancestor with main chain will be found. In this
-- case we return PBRgood and expect `blkRollback` and `blkSetHeader`
-- to be called.
tryContinueAltChain
    :: forall ssc. SscTypes ssc
    => Block ssc -> Update ssc (ProcessBlockRes ssc)
tryContinueAltChain blk = do
    n <- length <$> use blkAltChains
    foldM go pbrUseless ([0 .. n - 1] :: Vector Int)
  where
    go :: ProcessBlockRes ssc -> Int -> Update ssc (ProcessBlockRes ssc)
    -- PBRgood means that chain can be merged into main chain.
    -- In this case we stop processing.
    go good@(PBRgood _) _ = pure good
    -- PBRmore means that block has been added to at least one
    -- alternative chain, we return PBRmore, but try to add it to
    -- other chains as well.
    go more@(PBRmore _) i =  more <$ tryContinueAltChainDo blk i
    -- PBRabort means that we didn't add block to alternative
    -- chains. In this case we just go further and try another chain.
    go (PBRabort _) i     = tryContinueAltChainDo blk i

-- Here we actually try to continue concrete AltChain (given its index).
tryContinueAltChainDo
    :: SscTypes ssc
    => Block ssc -> Int -> Update ssc (ProcessBlockRes ssc)
tryContinueAltChainDo blk i = do
    -- We only need to check that block can be previous block of the
    -- head of alternative chain.
    (altChainBlk :| _) <- uses blkAltChains (!! i)
    let vhe = def {vheNextHeader = Just $ altChainBlk ^. blockHeader}
    let vbp = def {vbpVerifyHeader = Just vhe}
    if isVerSuccess $ verifyBlock vbp blk
        then continueAltChain blk i
        else pure pbrUseless

-- Here we know that block is a good continuation of i-th chain.
continueAltChain
    :: SscTypes ssc
    => Block ssc -> Int -> Update ssc (ProcessBlockRes ssc)
continueAltChain blk i = do
    blkAltChains . ix i %= (blk <|)
    maybe (PBRmore $ blk ^. prevBlockL) PBRgood <$> tryMergeAltChain i

-- Try to merge alternative chain into the main chain.
-- On success number of blocks to rollback is returned, as well as chain which can be merged.
-- Note that it doesn't actually merge chain, more checks are required before merge.
tryMergeAltChain
    :: SscTypes ssc
    => Int -> Update ssc (Maybe (Word, AltChain ssc))
tryMergeAltChain i = do
    altChain <- uses blkAltChains (!! i)
    toRollback <- readerToState $ tryMergeAltChainDo altChain
    case toRollback of
        Nothing -> return Nothing
        -- Note that it's safe to remove i-th element here, because we stop
        -- at the first `PBRgood`. This is fragile though.
        Just x  -> Just (x, altChain) <$ (blkAltChains %= removeIth i)

removeIth :: Int -> [x] -> [x]
removeIth i xs =
    let (l, (_:r)) = splitAt i xs
    in l ++ r

-- Here we actually try to merge alternative chain into main
-- chain. Note that it's only a query, so actual merge won't be
-- performed.
tryMergeAltChainDo :: SscTypes ssc => AltChain ssc -> Query ssc (Maybe Word)
tryMergeAltChainDo altChain = do
    let altChainDifficulty = altChain ^. _neLast . difficultyL
    isHardest <- (altChainDifficulty >) . view difficultyL <$> getHeadBlock
    if not isHardest
        then return Nothing
        else do
            rollback <- findRollback k (altChain ^. _neHead . prevBlockL)
            case rollback of
                Nothing -> return Nothing
                Just x ->
                    ifM
                        (testMergeAltChain x altChain)
                        (return rollback)
                        (return Nothing)

findRollback
    :: forall ssc. SscTypes ssc
    => Word -> HeaderHash ssc -> Query ssc (Maybe Word)
findRollback maxDepth neededParent =
    findRollbackDo 0 . getBlockHeader =<< getHeadBlock
  where
    findRollbackDo :: Word -> BlockHeader ssc -> Query ssc (Maybe Word)
    findRollbackDo res header
        | res > maxDepth = pure Nothing
        | headerHash header == neededParent = pure . pure $ res
        | otherwise =
            maybe (pure Nothing) (findRollbackDo (res + 1) . getBlockHeader) =<<
            getBlock (headerHash header)

-- Before reporting that AltChain can be merged, we verify whole
-- result to be sure that nothing went wrong.
-- We ignore check related to current slot, because we ensure that no blocks
-- from non-existing slot can appear in this storage.
testMergeAltChain :: SscTypes ssc => Word -> AltChain ssc -> Query ssc Bool
testMergeAltChain toRollback altChain =
    isVerSuccess . verifyBlocks Nothing . (++ toList altChain) <$>
    blocksToTestMerge toRollback

-- This function collects all blocks from main chain which must be
-- included into sequence of blocks further passed to verifyBlocks.
-- We need to include genesis block for epoch where merge happens, so that
-- verification function can check leaders.
blocksToTestMerge :: Word -> Query ssc [Block ssc]
blocksToTestMerge toRollback =
    fmap reverse . blocksToTestMergeDo . fromMaybe doPanic =<<
    getBlockByDepth toRollback
  where
    doPanic = panic "blocksToTestMerge: attempt to rollback too much"

-- We know common ancestor, now we need to reach genesis block.
blocksToTestMergeDo :: Block ssc -> Query ssc [Block ssc]
blocksToTestMergeDo commonAncestor =
    case commonAncestor of
        Left _ -> pure [commonAncestor]
        Right _ -> do
            prevBlock <- getBlock $ commonAncestor ^. prevBlockL
            case prevBlock of
                Nothing  -> panic "impossible happened in blocksToTestMergeDo"
                Just blk -> (commonAncestor :) <$> blocksToTestMergeDo blk

-- | Create a new block and append it to the best chain.
blkCreateNewBlock
    :: SscTypes ssc
    => SecretKey
    -> SlotId
    -> [Tx]
    -> SscPayload ssc
    -> Update ssc (MainBlock ssc)
blkCreateNewBlock sk sId txs mpcData = do
    prevHeader <- readerToState $ getBlockHeader <$> getHeadBlock
    let body = mkMainBody txs mpcData
    let blk = mkMainBlock (Just prevHeader) sId sk body
    insertBlock $ Right blk
    blk <$ blkSetHead (headerHash blk)

blkCreateGenesisBlock :: SscTypes ssc => EpochIndex -> SlotLeaders -> Update ssc (GenesisBlock ssc)
blkCreateGenesisBlock epoch leaders = do
    prevHeader <- readerToState $ getBlockHeader <$> getHeadBlock
    let blk = mkGenesisBlock (Just prevHeader) epoch leaders
    insertBlock $ Left blk
    let h = headerHash blk
    -- when we create genesis block, two situations are possible:
    -- • it's created for new epoch, then we append it to blkGenesisBlocks
    -- • it's created for epoch started earlier because of rollback,
    -- which means that we replace last element in blkGenesisBlocks.
    -- Other situations are illegal.
    -- Note that we don't need to remove last element from blkGenesisBlocks
    -- when rollback happens, because we ensure that if genesis block was
    -- created for some epoch, then we'll always have genesis block for
    -- this epoch.
    blkGenesisBlocks %= appendOrSet (fromIntegral epoch) h
    blk <$ blkSetHead h

appendOrSet :: Int -> a -> Vector a -> Vector a
appendOrSet idx val vec
    | length vec == idx = vec `V.snoc` val
    | length vec - 1 == idx = vec & ix idx .~ val
    | otherwise =
        panic "appendOrSet: idx is not last and is not right after last"

-- | Set head of main blockchain to block which is guaranteed to
-- represent valid chain and be stored in blkBlocks.
blkSetHead :: HeaderHash ssc -> Update ssc ()
blkSetHead headHash = do
    blkHead .= headHash
    blkMinDifficulty <~ maybe 0 (view difficultyL) <$>
        readerToState (getBlockByDepth k)

-- | Rollback last `n` blocks.
blkRollback :: SscTypes ssc => Word -> Update ssc ()
blkRollback =
    blkSetHead . maybe genesisBlock0Hash (hash . getBlockHeader) <=<
    readerToState . getBlockByDepth

-- | Remove obsolete cached blocks, alternative chains which are
-- definitely useless, etc.
-- TODO
blkCleanUp :: SlotId -> Update ssc ()
blkCleanUp _ = do
    headDifficulty <- view difficultyL <$> readerToState getHeadBlock
    blkAltChains %= (filter $ (> headDifficulty) . view (_neLast . difficultyL))
    blkBlocks %= identity  -- TODO<|MERGE_RESOLUTION|>--- conflicted
+++ resolved
@@ -51,21 +51,14 @@
 import           Pos.State.Storage.Types (AltChain, ProcessBlockRes (..), mkPBRabort)
 import           Pos.Types               (Block, BlockHeader, ChainDifficulty, EpochIndex,
                                           GenesisBlock, HeaderHash, MainBlock,
-<<<<<<< HEAD
-                                          MainBlockHeader, MpcData, SlotId (..),
-                                          SlotLeaders, Tx, VerifyBlockParams (..),
-                                          VerifyHeaderExtra (..), blockHeader,
-                                          blockLeaders, blockSlot, difficultyL,
-                                          epochIndexL, gbHeader, getBlockHeader,
-=======
                                           MainBlockHeader, SlotId (..), SlotLeaders, Tx,
                                           VerifyBlockParams (..), VerifyHeaderExtra (..),
                                           blockHeader, blockLeaders, blockSlot,
-                                          difficultyL, gbHeader, getBlockHeader,
->>>>>>> 087f8a0a
-                                          headerHash, headerSlot, mkGenesisBlock,
-                                          mkMainBlock, mkMainBody, prevBlockL, siEpoch,
-                                          verifyBlock, verifyBlocks, verifyHeader)
+                                          difficultyL, epochIndexL, gbHeader,
+                                          getBlockHeader, headerHash, headerSlot,
+                                          mkGenesisBlock, mkMainBlock, mkMainBody,
+                                          prevBlockL, siEpoch, verifyBlock, verifyBlocks,
+                                          verifyHeader)
 import           Pos.Util                (readerToState, _neHead, _neLast)
 
 data BlockStorage ssc = BlockStorage
@@ -166,21 +159,13 @@
 -- | Get depth of the first main block whose SlotId ≤ given value.
 -- Depth of the deepest (i. e. 0-th genesis) block is returned if
 -- there is no such block.
-<<<<<<< HEAD
 -- SlotId of such block is also returned (for genesis block siSlot is set to 0).
-getSlotDepth :: SlotId -> Query (Word, SlotId)
-=======
-getSlotDepth :: SlotId -> Query ssc Word
->>>>>>> 087f8a0a
+getSlotDepth :: SlotId -> Query ssc (Word, SlotId)
 getSlotDepth slotId = do
     headBlock <- getHeadBlock
     getSlotDepthDo 0 headBlock
   where
-<<<<<<< HEAD
-    getSlotDepthDo :: Word -> Block -> Query (Word, SlotId)
-=======
-    getSlotDepthDo :: Word -> Block ssc -> Query ssc Word
->>>>>>> 087f8a0a
+    getSlotDepthDo :: Word -> Block ssc -> Query ssc (Word, SlotId)
     getSlotDepthDo depth (Right blk)
         | blk ^. blockSlot <= slotId = pure (depth, blk ^. blockSlot)
     getSlotDepthDo depth blk =
@@ -276,11 +261,12 @@
     let vbp = def {vbpVerifyHeader = Just vhe}
     return $ isVerSuccess $ verifyBlock vbp blk
 
-<<<<<<< HEAD
 -- We know that we can continue best chain, but we also try to merge
 -- alternative chain. If we succeed, we do it, instead of adopting a
 -- single blockl.
-continueBestChain :: Block -> Update ProcessBlockRes
+continueBestChain
+    :: SscTypes ssc
+    => Block ssc -> Update ssc (ProcessBlockRes ssc)
 continueBestChain blk = do
     insertBlock blk
     decideWhatToDo <$> tryContinueAltChain blk
@@ -292,15 +278,11 @@
 -- • Nothing: can't start alternative chain.
 -- • Just PBRgood: started alternative chain and can merge it already.
 -- • Just PBRmore: started alternative chain and want more.
-tryStartAltChain :: Block -> Update (Maybe ProcessBlockRes)
+tryStartAltChain
+    :: SscTypes ssc
+    => Block ssc -> Update ssc (Maybe (ProcessBlockRes ssc))
 tryStartAltChain (Left _) = pure Nothing
 tryStartAltChain (Right blk) =
-=======
-tryStartAltChain :: SscTypes ssc => Block ssc -> Update ssc Bool
-tryStartAltChain (Left _) = pure False
-tryStartAltChain (Right blk) = do
-    isMostDiff <- readerToState $ isMostDifficult (blk ^. gbHeader)
->>>>>>> 087f8a0a
     -- TODO: more checks should be done here probably
     ifM (readerToState $ isMostDifficult (blk ^. gbHeader))
         (Just <$> startAltChain blk)
@@ -309,26 +291,19 @@
 -- Here we know that block may represent a valid chain which
 -- potentially can become main chain. We put it into map with all
 -- blocks and add new AltChain.
-<<<<<<< HEAD
 -- PBRgood is returned if chain can already be merged.
 -- PBRmore is returned if more blocks are needed.
-startAltChain :: MainBlock -> Update ProcessBlockRes
-=======
-startAltChain :: SscTypes ssc => MainBlock ssc -> Update ssc ()
->>>>>>> 087f8a0a
+startAltChain
+    :: SscTypes ssc
+    => MainBlock ssc -> Update ssc (ProcessBlockRes ssc)
 startAltChain blk = do
     insertBlock $ Right blk
     blkAltChains %= ((Right blk :| []) :)
     -- 0 is passed here, because we put new chain into head of blkAltChains
     maybe (PBRmore $ blk ^. prevBlockL) PBRgood <$> tryMergeAltChain 0
 
-<<<<<<< HEAD
-pbrUseless :: ProcessBlockRes
+pbrUseless :: ProcessBlockRes ssc
 pbrUseless = mkPBRabort ["block can't be added to any chain"]
-=======
-pbrUseless :: ProcessBlockRes ssc
-pbrUseless = (mkPBRabort ["block can't be added to any chain"])
->>>>>>> 087f8a0a
 
 -- Here we try to continue one of known alternative chains. It may
 -- happen that common ancestor with main chain will be found. In this
