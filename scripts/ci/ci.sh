--- conflicted
+++ resolved
@@ -52,11 +52,6 @@
   #./update-haddock.sh
 #fi
 
-<<<<<<< HEAD
-=======
-./cardano-sl-wallet-static.root/bin/cardano-wallet-hs2purs
-
->>>>>>> 9c3a58e3
 # Generate daedalus-bridge
 mkdir -p daedalus
 pushd daedalus
