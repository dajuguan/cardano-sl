{-# LANGUAGE AllowAmbiguousTypes #-}
{-# LANGUAGE TypeOperators       #-}

-- | Functions that retrieve payload from context and create genesis/main blocks
-- with many validations.

module Pos.Block.Logic.Creation
       ( createGenesisBlockAndApply
       , createMainBlockAndApply
       , createMainBlockInternal

       -- * Internals
       , RawPayload (..)
       , createMainBlockPure
       ) where

import           Universum

import           Control.Lens (uses, (-=), (.=), _Wrapped)
import           Control.Monad.Except (MonadError (throwError), runExceptT)
import           Data.Default (Default (def))
import           Formatting (build, fixed, ords, sformat, stext, (%))
<<<<<<< HEAD
--import           JsonLog (CanJsonLog (..))
=======
>>>>>>> 66fe2e10
import           Serokell.Data.Memory.Units (Byte, memory)

import           Pos.Binary.Class (biSize)
import           Pos.Block.Logic.Internal (MonadBlockApply, applyBlocksUnsafe,
                     normalizeMempool)
import           Pos.Block.Logic.Util (calcChainQualityM)
import           Pos.Block.Logic.VAR (verifyBlocksPrefix)
import           Pos.Block.Lrc (LrcModeFull, lrcSingleShot)
import           Pos.Block.Slog (HasSlogGState (..), ShouldCallBListener (..))
import           Pos.Core (Blockchain (..), EpochIndex, EpochOrSlot (..),
                     HasProtocolConstants, HeaderHash, SlotId (..),
                     chainQualityThreshold, epochIndexL, epochSlots,
                     flattenSlotId, getEpochOrSlot, headerHash)
import           Pos.Core.Block (BlockHeader (..), GenesisBlock, MainBlock,
                     MainBlockchain)
import qualified Pos.Core.Block as BC
import           Pos.Core.Block.Constructors (mkGenesisBlock, mkMainBlock)
import           Pos.Core.Context (HasPrimaryKey, getOurSecretKey)
import           Pos.Core.JsonLog (CanJsonLog (..))
import           Pos.Core.JsonLog.LogEvents (MemPoolModifyReason (..))
import           Pos.Core.Reporting (HasMisbehaviorMetrics, reportError)
import           Pos.Core.Ssc (SscPayload)
import           Pos.Core.StateLock (Priority (..), StateLock, StateLockMetrics,
                     modifyStateLock)
import           Pos.Core.Txp (TxAux (..), mkTxPayload)
import           Pos.Core.Update (UpdatePayload (..))
import           Pos.Core.Util.LogSafe (logInfoS)
import           Pos.Crypto (ProtocolMagic, SecretKey)
import qualified Pos.DB.BlockIndex as DB
import           Pos.DB.Class (MonadDBRead)
import           Pos.Delegation (DelegationVar, DlgPayload (..),
                     ProxySKBlockInfo, clearDlgMemPool, getDlgMempool)
import           Pos.Exception (assertionFailed, traceFatalError)
import           Pos.Lrc (HasLrcContext)
import           Pos.Lrc.Context (lrcActionOnEpochReason)
import qualified Pos.Lrc.DB as LrcDB
<<<<<<< HEAD
import           Pos.Sinbin.Reporting (HasMisbehaviorMetrics, reportError)
import           Pos.Sinbin.StateLock (Priority (..), StateLock,
                     StateLockMetrics, modifyStateLock)
import           Pos.Sinbin.Util.JsonLog.Events (MemPoolModifyReason (..))
=======
>>>>>>> 66fe2e10
import           Pos.Ssc.Base (defaultSscPayload, stripSscPayload)
import           Pos.Ssc.Logic (sscGetLocalPayload)
import           Pos.Ssc.Mem (MonadSscMem)
import           Pos.Ssc.State (sscResetLocal)
import           Pos.Txp (MempoolExt, MonadTxpLocal (..), MonadTxpMem,
                     clearTxpMemPool, txGetPayload, withTxpLocalData)
import           Pos.Txp.Base (emptyTxPayload)
import           Pos.Update (UpdateContext)
import           Pos.Update.Configuration (HasUpdateConfiguration,
                     curSoftwareVersion, lastKnownBlockVersion)
import qualified Pos.Update.DB as UDB
import           Pos.Update.Logic (clearUSMemPool, usCanCreateBlock,
                     usPreparePayload)
import           Pos.Util (_neHead)
import           Pos.Util.Trace (natTrace, noTrace)
import           Pos.Util.Trace.Named (TraceNamed, logDebug, logInfoS)
import           Pos.Util.Util (HasLens (..), HasLens')

-- | A set of constraints necessary to create a block from mempool.
type MonadCreateBlock ctx m
     = ( HasUpdateConfiguration
       , MonadReader ctx m
       , HasPrimaryKey ctx
       , HasSlogGState ctx -- to check chain quality
       , MonadDBRead m
       , MonadIO m
       , MonadMask m
       , HasLrcContext ctx
       , LrcModeFull ctx m

       -- Mempools
       , HasLens DelegationVar ctx DelegationVar
       , MonadTxpMem (MempoolExt m) ctx m
       , MonadTxpLocal m
       , HasLens UpdateContext ctx UpdateContext
       , MonadSscMem ctx m
       )

----------------------------------------------------------------------------
-- GenesisBlock creation
----------------------------------------------------------------------------

-- | Create genesis block if necessary and apply it.
--
-- We can /try/ to create a genesis block at any moment. However, it
-- only makes sense to do it if the following conditions are met:
--
-- • our tip is a 'MainBlock' and its epoch is less than the given
--   epoch by one;
-- • chain quality is at least 0.5. To be more precise, it means that
--   there are at least `blkSecurityParam` blocks in the last
--   'slotSecurityParam' slots. If this condition is violated, it means
--   that we are either desynchronized\/eclipsed\/attacked or that
--   important security assumption is violated globally.
--   In the former case, it doesn't make sense to create a block.
--   In the latter case, we want the system to stop completely, rather
--   than running in insecure mode.
createGenesisBlockAndApply ::
       forall ctx m.
       ( MonadCreateBlock ctx m
       --, CanJsonLog m
       , HasLens StateLock ctx StateLock
       , HasLens (StateLockMetrics MemPoolModifyReason) ctx (StateLockMetrics MemPoolModifyReason)
       , HasMisbehaviorMetrics ctx
       )
    => TraceNamed m
    -> ProtocolMagic
    -> EpochIndex
    -> m (Maybe GenesisBlock)
-- Genesis block for 0-th epoch is hardcoded.
createGenesisBlockAndApply _ _ 0 = pure Nothing
createGenesisBlockAndApply logTrace pm epoch = do
    tipHeader <- DB.getTipHeader
    -- preliminary check outside the lock,
    -- must be repeated inside the lock
    needGen <- needCreateGenesisBlock logTrace epoch tipHeader
    if needGen
        then modifyStateLock noTrace
                 HighPriority
                 ApplyBlock
                 (\_ -> createGenesisBlockDo logTrace pm epoch)
        else return Nothing

createGenesisBlockDo
    :: forall ctx m.
       ( MonadCreateBlock ctx m
       , HasMisbehaviorMetrics ctx
       )
    => TraceNamed m
    -> ProtocolMagic
    -> EpochIndex
    -> m (HeaderHash, Maybe GenesisBlock)
createGenesisBlockDo logTrace pm epoch = do
    tipHeader <- DB.getTipHeader
    logDebug logTrace $ sformat msgTryingFmt epoch tipHeader
    needCreateGenesisBlock logTrace epoch tipHeader >>= \case
        False -> (BC.blockHeaderHash tipHeader, Nothing) <$ logShouldNot
        True -> actuallyCreate tipHeader
  where
    -- We need to run LRC here to make 'verifyBlocksPrefix' not hang.
    -- It's important to do it after taking 'StateLock'.
    -- Note that it shouldn't fail, because 'shouldCreate' guarantees that we
    -- have enough blocks for LRC.
    actuallyCreate tipHeader = do
        lrcSingleShot logTrace pm epoch
        leaders <- lrcActionOnEpochReason epoch "createGenesisBlockDo "
            LrcDB.getLeadersForEpoch
        let blk = mkGenesisBlock pm (Right tipHeader) epoch leaders
        let newTip = headerHash blk
        verifyBlocksPrefix logTrace pm (one (Left blk)) >>= \case
            Left err -> traceFatalError logTrace $ pretty err
            Right (undos, pollModifier) -> do
                let undo = undos ^. _Wrapped . _neHead
                applyBlocksUnsafe pm (ShouldCallBListener True) (one (Left blk, undo)) (Just pollModifier)
                normalizeMempool logTrace pm
                pure (newTip, Just blk)
    logShouldNot =
        logDebug logTrace
            "After we took lock for genesis block creation, we noticed that we shouldn't create it"
    msgTryingFmt =
        "We are trying to create genesis block for " %ords %
        " epoch, our tip header is\n" %build

needCreateGenesisBlock ::
       ( MonadCreateBlock ctx m
       )
    => TraceNamed m
    -> EpochIndex
    -> BlockHeader
    -> m Bool
needCreateGenesisBlock logTrace epoch tipHeader = do
    case tipHeader of
        BlockHeaderGenesis _ -> pure False
        -- This is true iff tip is from 'epoch' - 1 and last
        -- 'blkSecurityParam' blocks fully fit into last
        -- 'slotSecurityParam' slots from 'epoch' - 1.
        BlockHeaderMain mb ->
            if mb ^. epochIndexL /= epoch - 1
                then pure False
                else calcChainQualityM logTrace (flattenSlotId $ SlotId epoch minBound) <&> \case
                         Nothing -> False -- if we can't compute chain
                                          -- quality, we probably
                                          -- shouldn't try to create
                                          -- blocks
                         Just cq -> chainQualityThreshold @Double <= cq

----------------------------------------------------------------------------
-- MainBlock
----------------------------------------------------------------------------

-- | Create a new main block on top of our tip if possible and apply it.
-- Block can be created if:
-- • our software is not obsolete (see 'usCanCreateBlock');
-- • our tip's slot is less than the slot for which we want to create a block;
-- • there are at least 'blkSecurityParam' blocks in the last
-- 'slotSecurityParam' slots prior to the given slot (i. e. chain quality
-- is decent).
--
-- In theory we can create main block even if chain quality is
-- bad. See documentation of 'createGenesisBlock' which explains why
-- we don't create blocks in such cases.
createMainBlockAndApply ::
       forall ctx m.
       ( MonadCreateBlock ctx m
       --, CanJsonLog m
       , HasLens' ctx StateLock
       , HasLens' ctx (StateLockMetrics MemPoolModifyReason)
       )
    => TraceNamed m
    -> ProtocolMagic
    -> SlotId
    -> ProxySKBlockInfo
    -> m (Either Text MainBlock)
createMainBlockAndApply logTrace pm sId pske =
    modifyStateLock noTrace HighPriority ApplyBlock createAndApply
  where
    createAndApply tip =
        createMainBlockInternal logTrace pm sId pske >>= \case
            Left reason -> pure (tip, Left reason)
            Right blk -> convertRes <$> applyCreatedBlock logTrace pm pske blk
    convertRes createdBlk = (headerHash createdBlk, Right createdBlk)

----------------------------------------------------------------------------
-- MainBlock creation
----------------------------------------------------------------------------

-- | Create a new main block for the given slot on top of our
-- tip. This function assumes that lock on block application is taken
-- (hence 'Internal' suffix). It doesn't apply or verify created
-- block. It only checks whether a block can be created (see
-- 'createMainBlockAndApply') and creates it checks passes.
createMainBlockInternal ::
       forall ctx m.
       ( MonadCreateBlock ctx m
       )
    => TraceNamed m
    -> ProtocolMagic
    -> SlotId
    -> ProxySKBlockInfo
    -> m (Either Text MainBlock)
createMainBlockInternal logTrace pm sId pske = do
    tipHeader <- DB.getTipHeader
    logInfoS logTrace $ sformat msgFmt tipHeader
    canCreateBlock logTrace sId tipHeader >>= \case
        Left reason -> pure (Left reason)
        Right () -> runExceptT (createMainBlockFinish tipHeader)
  where
    msgFmt = "We are trying to create main block, our tip header is\n"%build
    createMainBlockFinish :: BlockHeader -> ExceptT Text m MainBlock
    createMainBlockFinish prevHeader = do
        rawPay <- lift $ getRawPayload (headerHash prevHeader) sId
        sk <- getOurSecretKey
        -- 100 bytes is substracted to account for different unexpected
        -- overhead.  You can see that in bitcoin blocks are 1-2kB less
        -- than limit. So i guess it's fine in general.
        sizeLimit <- (\x -> bool 0 (x - 100) (x > 100)) <$> lift UDB.getMaxBlockSize
        block <- createMainBlockPure pm sizeLimit prevHeader pske sId sk rawPay
        logInfoS (natTrace lift logTrace) $
            "Created main block of size: " <> sformat memory (biSize block)
        block <$ evaluateNF_ block

canCreateBlock :: MonadCreateBlock ctx m
    => TraceNamed m
    -> SlotId
    -> BlockHeader
    -> m (Either Text ())
canCreateBlock logTrace sId tipHeader =
    runExceptT $ do
        unlessM (lift usCanCreateBlock) $
            throwError "this software is obsolete and can't create block"
        unless (EpochOrSlot (Right sId) > tipEOS) $
            throwError "slot id is not greater than one from the tip block"
        unless (tipHeader ^. epochIndexL == siEpoch sId) $
            throwError "we don't know genesis block for this epoch"
        let flatSId = flattenSlotId sId
        -- Small heuristic: let's not check chain quality during the
        -- first quarter of the 0-th epoch, because during this time
        -- weird things can happen (we just launched the system) and
        -- usually we monitor it manually anyway.
        unless (flatSId <= fromIntegral (epochSlots `div` 4)) $ do
            chainQualityMaybe <- calcChainQualityM (natTrace lift logTrace) flatSId
            chainQuality <-
                maybe
                    (throwError "can't compute chain quality")
                    pure
                    chainQualityMaybe
            unless (chainQuality >= chainQualityThreshold @Double) $
                throwError $
                sformat
                    ("chain quality is below threshold: "%fixed 3)
                    chainQuality
  where
    tipEOS :: EpochOrSlot
    tipEOS = getEpochOrSlot tipHeader

createMainBlockPure
    :: forall m.
       ( MonadError Text m, HasUpdateConfiguration, HasProtocolConstants )
    => ProtocolMagic
    -> Byte                   -- ^ Block size limit (real max.value)
    -> BlockHeader
    -> ProxySKBlockInfo
    -> SlotId
    -> SecretKey
    -> RawPayload
    -> m MainBlock
createMainBlockPure pm limit prevHeader pske sId sk rawPayload = do
    bodyLimit <- execStateT computeBodyLimit limit
    body <- createMainBody bodyLimit sId rawPayload
    pure (mkMainBlock pm bv sv (Right prevHeader) sId sk pske body)
  where
    -- default ssc to put in case we won't fit a normal one
    defSsc :: SscPayload
    defSsc = defaultSscPayload (siSlot sId)
    computeBodyLimit :: StateT Byte m ()
    computeBodyLimit = do
        -- account for block header and serialization overhead, etc;
        let musthaveBody = BC.MainBody emptyTxPayload defSsc def def
        let musthaveBlock =
                mkMainBlock pm bv sv (Right prevHeader) sId sk pske musthaveBody
        let mhbSize = biSize musthaveBlock
        when (mhbSize > limit) $ throwError $
            "Musthave block size is more than limit: " <> show mhbSize
        identity -= biSize musthaveBlock
    sv = curSoftwareVersion
    bv = lastKnownBlockVersion

----------------------------------------------------------------------------
-- MainBlock apply
----------------------------------------------------------------------------

-- This function tries to apply the block we've just created. It also
-- verifies the block before applying it. If the block turns out to be
-- invalid (which should never happen, but it's a precaution) we clear
-- all mempools and try to create a block again. The returned value is
-- the block we applied (usually it's the same as the argument, but
-- can differ if verification fails).
applyCreatedBlock ::
      forall ctx m.
    ( MonadBlockApply ctx m
    , MonadCreateBlock ctx m
    )
    => TraceNamed m
    -> ProtocolMagic
    -> ProxySKBlockInfo
    -> MainBlock
    -> m MainBlock
applyCreatedBlock logTrace pm pske createdBlock = applyCreatedBlockDo False createdBlock
  where
    slotId = createdBlock ^. BC.mainBlockSlot
    applyCreatedBlockDo :: Bool -> MainBlock -> m MainBlock
    applyCreatedBlockDo isFallback blockToApply =
        verifyBlocksPrefix logTrace pm (one (Right blockToApply)) >>= \case
            Left (pretty -> reason)
                | isFallback -> onFailedFallback reason
                | otherwise -> fallback reason
            Right (undos, pollModifier) -> do
                let undo = undos ^. _Wrapped . _neHead
                applyBlocksUnsafe
                    pm
                    (ShouldCallBListener True)
                    (one (Right blockToApply, undo))
                    (Just pollModifier)
                normalizeMempool logTrace pm
                pure blockToApply
    clearMempools :: m ()
    clearMempools = do
        withTxpLocalData clearTxpMemPool
        sscResetLocal
        clearUSMemPool
        clearDlgMemPool
    fallback :: Text -> m MainBlock
    fallback reason = do
        let message = sformat ("We've created bad main block: "%stext) reason
        -- REPORT:ERROR Created bad main block
        reportError message
        logDebug logTrace $ "Clearing mempools"
        clearMempools
        logDebug logTrace $ "Creating empty block"
        createMainBlockInternal logTrace pm slotId pske >>= \case
            Left err ->
                assertionFailed logTrace $
                sformat ("Couldn't create a block in fallback: "%stext) err
            Right mainBlock -> applyCreatedBlockDo True mainBlock
    onFailedFallback =
        assertionFailed logTrace .
        sformat
            ("We've created bad main block even with empty payload: "%stext)

----------------------------------------------------------------------------
-- MainBody, payload
----------------------------------------------------------------------------

data RawPayload = RawPayload
    { rpTxp    :: ![TxAux]
    , rpSsc    :: !SscPayload
    , rpDlg    :: !DlgPayload
    , rpUpdate :: !UpdatePayload
    }

getRawPayload :: MonadCreateBlock ctx m
    => HeaderHash
    -> SlotId
    -> m RawPayload
getRawPayload tip slotId = do
    localTxs <- txGetPayload noTrace tip -- result is topsorted
    sscData <- sscGetLocalPayload noTrace slotId
    usPayload <- usPreparePayload noTrace tip slotId
    dlgPayload <- getDlgMempool
    let rawPayload =
            RawPayload
            { rpTxp = localTxs
            , rpSsc = sscData
            , rpDlg = dlgPayload
            , rpUpdate = usPayload
            }
    return rawPayload

-- Main purpose of this function is to create main block's body taking
-- limit into account. Usually this function doesn't fail, but we
-- perform some sanity checks just in case.
--
-- Given limit applies only to body, not to other data from block.
createMainBody
    :: forall m .
       ( MonadError Text m, HasProtocolConstants )
    => Byte  -- ^ Body limit
    -> SlotId
    -> RawPayload
    -> m (Body MainBlockchain)
createMainBody bodyLimit sId payload =
    flip evalStateT bodyLimit $ do
        let defSsc :: SscPayload
            defSsc = defaultSscPayload (siSlot sId)
        -- include ssc data limited with max half of block space if it's possible
        sscPayload <- ifM (uses identity (<= biSize defSsc)) (pure defSsc) $ do
            halfLeft <- uses identity (`div` 2)
            -- halfLeft > 0, otherwize stripSscPayload may fail
            let sscPayload = stripSscPayload halfLeft sscData
            flip (maybe $ pure defSsc) sscPayload $ \sscP -> do
                -- we subtract size of empty map because it's
                -- already included in musthaveBlock
                identity -= (biSize sscP - biSize defSsc)
                pure sscP

        -- include delegation certificates and US payload
        let prioritizeUS = even (flattenSlotId sId)
        let psks = getDlgPayload dlgPay
        (psks', usPayload') <-
            if prioritizeUS then do
                usPayload' <- includeUSPayload
                psks' <- takeSome psks
                return (psks', usPayload')
            else do
                psks' <- takeSome psks
                usPayload' <- includeUSPayload
                return (psks', usPayload')
        let dlgPay' = UnsafeDlgPayload psks'
        -- include transactions
        txs' <- takeSome txs
        -- return the resulting block
        let txPayload = mkTxPayload txs'
        let body = BC.MainBody txPayload sscPayload dlgPay' usPayload'
        return body
  where
    RawPayload { rpTxp = txs
               , rpSsc = sscData
               , rpDlg = dlgPay
               , rpUpdate = usPayload
               } = payload
    -- take from a list until the limit is exhausted or the list ends
    takeSome lst = do
        let go lim [] = (lim, [])
            go lim (x:xs) =
                let len = biSize x
                in if len > lim
                     then (lim, [])
                     else over _2 (x:) $ go (lim - len) xs
        (lim', pref) <- go <$> use identity <*> pure lst
        identity .= lim'
        return pref
    -- include UpdatePayload if we have space for it (not very precise
    -- because we have already counted empty payload but whatever)
    includeUSPayload = do
        lim <- use identity
        let len = biSize usPayload
        if len <= lim
            then (identity -= len) >> return usPayload
            else return def<|MERGE_RESOLUTION|>--- conflicted
+++ resolved
@@ -20,10 +20,6 @@
 import           Control.Monad.Except (MonadError (throwError), runExceptT)
 import           Data.Default (Default (def))
 import           Formatting (build, fixed, ords, sformat, stext, (%))
-<<<<<<< HEAD
---import           JsonLog (CanJsonLog (..))
-=======
->>>>>>> 66fe2e10
 import           Serokell.Data.Memory.Units (Byte, memory)
 
 import           Pos.Binary.Class (biSize)
@@ -42,7 +38,7 @@
 import qualified Pos.Core.Block as BC
 import           Pos.Core.Block.Constructors (mkGenesisBlock, mkMainBlock)
 import           Pos.Core.Context (HasPrimaryKey, getOurSecretKey)
-import           Pos.Core.JsonLog (CanJsonLog (..))
+--import           Pos.Core.JsonLog (CanJsonLog (..))
 import           Pos.Core.JsonLog.LogEvents (MemPoolModifyReason (..))
 import           Pos.Core.Reporting (HasMisbehaviorMetrics, reportError)
 import           Pos.Core.Ssc (SscPayload)
@@ -50,7 +46,6 @@
                      modifyStateLock)
 import           Pos.Core.Txp (TxAux (..), mkTxPayload)
 import           Pos.Core.Update (UpdatePayload (..))
-import           Pos.Core.Util.LogSafe (logInfoS)
 import           Pos.Crypto (ProtocolMagic, SecretKey)
 import qualified Pos.DB.BlockIndex as DB
 import           Pos.DB.Class (MonadDBRead)
@@ -60,13 +55,6 @@
 import           Pos.Lrc (HasLrcContext)
 import           Pos.Lrc.Context (lrcActionOnEpochReason)
 import qualified Pos.Lrc.DB as LrcDB
-<<<<<<< HEAD
-import           Pos.Sinbin.Reporting (HasMisbehaviorMetrics, reportError)
-import           Pos.Sinbin.StateLock (Priority (..), StateLock,
-                     StateLockMetrics, modifyStateLock)
-import           Pos.Sinbin.Util.JsonLog.Events (MemPoolModifyReason (..))
-=======
->>>>>>> 66fe2e10
 import           Pos.Ssc.Base (defaultSscPayload, stripSscPayload)
 import           Pos.Ssc.Logic (sscGetLocalPayload)
 import           Pos.Ssc.Mem (MonadSscMem)
