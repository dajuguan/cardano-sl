{-# LANGUAGE AllowAmbiguousTypes #-}
{-# LANGUAGE RankNTypes          #-}

-- | Network-related logic that's mostly methods and dialogs between
-- nodes. Also see "Pos.Block.Network.Retrieval" for retrieval worker
-- loop logic.
module Pos.Block.Network.Logic
       (
         BlockNetLogicException (..)
       , triggerRecovery
       , requestTipOuts
       , requestTip

       , handleBlocks

       , handleUnsolicitedHeader
       ) where

import           Universum

import           Control.Concurrent.STM (isFullTBQueue, readTVar, writeTBQueue, writeTVar)
import           Control.Exception.Safe (Exception (..))
import qualified Data.List.NonEmpty as NE
import qualified Data.Text.Buildable as B
import           Formatting (bprint, build, sformat, shown, stext, (%))
import           Serokell.Util.Text (listJson)
import qualified System.Metrics.Gauge as Metrics
import           System.Wlog (logDebug, logInfo, logWarning)

import           Pos.Binary.Txp ()
import           Pos.Block.BlockWorkMode (BlockInstancesConstraint, BlockWorkMode)
import           Pos.Block.Configuration (criticalForkThreshold)
import           Pos.Block.Error (ApplyBlocksException)
import           Pos.Block.Logic (ClassifyHeaderRes (..), classifyNewHeader, lcaWithMainChain,
                                  verifyAndApplyBlocks)
import qualified Pos.Block.Logic as L
import           Pos.Block.Network.Types (MsgGetHeaders (..), MsgHeaders (..))
import           Pos.Block.RetrievalQueue (BlockRetrievalQueue, BlockRetrievalQueueTag,
                                           BlockRetrievalTask (..))
import           Pos.Block.Types (Blund, LastKnownHeaderTag)
import           Pos.Communication.Limits.Types (recvLimited)
import           Pos.Communication.Protocol (ConversationActions (..), NodeId, OutSpecs, convH,
                                             toOutSpecs)
import           Pos.Core (HasHeaderHash (..), HeaderHash, gbHeader, headerHashG, isMoreDifficult,
                           prevBlockL)
import           Pos.Core.Block (Block, BlockHeader, blockHeader)
import           Pos.Crypto (shortHashF)
import qualified Pos.DB.Block.Load as DB
import           Pos.Diffusion.Types (Diffusion)
import qualified Pos.Diffusion.Types as Diffusion (Diffusion (announceBlockHeader, requestTip))
import           Pos.Exception (cardanoExceptionFromException, cardanoExceptionToException)
import           Pos.Recovery.Info (recoveryInProgress)
import           Pos.Reporting.MemState (HasMisbehaviorMetrics (..), MisbehaviorMetrics (..))
import           Pos.Reporting.Methods (reportMisbehaviour)
<<<<<<< HEAD
import           Pos.StateLock (Priority (..), modifyStateLock)
import           Pos.Util (buildListBounds, multilineBounds, _neLast)
=======
import           Pos.StateLock (Priority (..), modifyStateLock, withStateLockNoMetrics)
import           Pos.Txp.MemState.Types (MemPoolModifyReason (..))
import           Pos.Util (buildListBounds, multilineBounds, _neHead, _neLast)
>>>>>>> 56932993
import           Pos.Util.AssertMode (inAssertMode)
import           Pos.Util.Chrono (NE, NewestFirst (..), OldestFirst (..), _NewestFirst,
                                  _OldestFirst)
import           Pos.Util.JsonLog (jlAdoptedBlock)
import           Pos.Util.TimeWarp (CanJsonLog (..))
import           Pos.Util.Util (lensOf)

----------------------------------------------------------------------------
-- Exceptions
----------------------------------------------------------------------------

data BlockNetLogicException
    = DialogUnexpected Text
      -- ^ Node's response in any network/block related logic was
      -- unexpected.
    | BlockNetLogicInternal Text
      -- ^ We don't expect this to happen. Most probably it's internal
      -- logic error.
    deriving (Show)

instance B.Buildable BlockNetLogicException where
    build e = bprint ("BlockNetLogicException: "%shown) e

instance Exception BlockNetLogicException where
    toException = cardanoExceptionToException
    fromException = cardanoExceptionFromException
    displayException = toString . pretty

----------------------------------------------------------------------------
-- Recovery
----------------------------------------------------------------------------

-- | Start recovery based on established communication. “Starting recovery”
-- means simply sending all our neighbors a 'MsgGetHeaders' message (see
-- 'requestTip'), so sometimes 'triggerRecovery' is used simply to ask for
-- tips.
--
-- Note that when recovery is in progress (see 'recoveryInProgress'),
-- 'triggerRecovery' does nothing. It's okay because when recovery is in
-- progress and 'ncRecoveryHeader' is full, we'll be requesting blocks anyway
-- and until we're finished we shouldn't be asking for new blocks.
triggerRecovery
    :: BlockWorkMode ctx m
    => Diffusion m -> m ()
triggerRecovery diffusion = unlessM recoveryInProgress $ do
    logDebug "Recovery triggered, requesting tips from neighbors"
    -- I know, it's not unsolicited. TODO rename.
    void (Diffusion.requestTip diffusion $ handleUnsolicitedHeader) `catch`
        \(e :: SomeException) -> do
           logDebug ("Error happened in triggerRecovery: " <> show e)
           throwM e
    logDebug "Finished requesting tips for recovery"

requestTipOuts :: BlockInstancesConstraint m => Proxy m -> OutSpecs
requestTipOuts _ =
    toOutSpecs [ convH (Proxy :: Proxy MsgGetHeaders)
                       (Proxy :: Proxy MsgHeaders) ]

-- | Is used if we're recovering after offline and want to know what's
-- current blockchain state. Sends "what's your current tip" request
-- to everybody we know.
requestTip
    :: BlockWorkMode ctx m
    => NodeId
    -> ConversationActions MsgGetHeaders MsgHeaders m
    -> m ()
requestTip nodeId conv = do
    logDebug "Requesting tip..."
    send conv (MsgGetHeaders [] Nothing)
    whenJustM (recvLimited conv) handleTip
  where
    handleTip (MsgHeaders (NewestFirst (tip:|[]))) = do
        logDebug $ sformat ("Got tip "%shortHashF%", processing") (headerHash tip)
        handleUnsolicitedHeader tip nodeId
    handleTip t =
        logWarning $ sformat ("requestTip: got unexpected response: "%shown) t

----------------------------------------------------------------------------
-- Headers processing
----------------------------------------------------------------------------

handleUnsolicitedHeader
    :: BlockWorkMode ctx m
    => BlockHeader
    -> NodeId
    -> m ()
handleUnsolicitedHeader header nodeId = do
    logDebug $ sformat
        ("handleUnsolicitedHeader: single header was propagated, processing:\n"
         %build) header
    classificationRes <- classifyNewHeader header
    -- TODO: should we set 'To' hash to hash of header or leave it unlimited?
    case classificationRes of
        CHContinues -> do
            logDebug $ sformat continuesFormat hHash
            addHeaderToBlockRequestQueue nodeId header True
        CHAlternative -> do
            logDebug $ sformat alternativeFormat hHash
            addHeaderToBlockRequestQueue nodeId header False
        CHUseless reason -> logDebug $ sformat uselessFormat hHash reason
        CHInvalid _ -> do
            logWarning $ sformat ("handleUnsolicited: header "%shortHashF%
                                " is invalid") hHash
            pass -- TODO: ban node for sending invalid block.
  where
    hHash = headerHash header
    continuesFormat =
        "Header " %shortHashF %
        " is a good continuation of our chain, will process"
    alternativeFormat =
        "Header " %shortHashF %
        " potentially represents good alternative chain, will process"
    uselessFormat =
        "Header " %shortHashF % " is useless for the following reason: " %stext

----------------------------------------------------------------------------
-- Putting things into request queue
----------------------------------------------------------------------------

-- | Given a valid blockheader and nodeid, this function will put them into
-- download queue and they will be processed later.
addHeaderToBlockRequestQueue
    :: forall ctx m.
       (BlockWorkMode ctx m)
    => NodeId
    -> BlockHeader
    -> Bool -- ^ Was the block classified as chain continuation?
    -> m ()
addHeaderToBlockRequestQueue nodeId header continues = do
    let hHash = headerHash header
    logDebug $ sformat ("addToBlockRequestQueue, : "%shortHashF) hHash
    queue <- view (lensOf @BlockRetrievalQueueTag)
    lastKnownH <- view (lensOf @LastKnownHeaderTag)
    added <- atomically $ do
        updateLastKnownHeader lastKnownH header
        addTaskToBlockRequestQueue nodeId queue $
            BlockRetrievalTask { brtHeader = header, brtContinues = continues }
    if added
    then logDebug $ sformat ("Added headers to block request queue: nodeId="%build%
                             ", header="%build)
                            nodeId hHash
    else logWarning $ sformat ("Failed to add headers from "%build%
                               " to block retrieval queue: queue is full")
                              nodeId

addTaskToBlockRequestQueue
    :: NodeId
    -> BlockRetrievalQueue
    -> BlockRetrievalTask
    -> STM Bool
addTaskToBlockRequestQueue nodeId queue task = do
    ifM (isFullTBQueue queue)
        (pure False)
        (True <$ writeTBQueue queue (nodeId, task))

updateLastKnownHeader
    :: TVar (Maybe BlockHeader)
    -> BlockHeader
    -> STM ()
updateLastKnownHeader lastKnownH header = do
    oldV <- readTVar lastKnownH
    let needUpdate = maybe True (header `isMoreDifficult`) oldV
    when needUpdate $ writeTVar lastKnownH (Just header)

----------------------------------------------------------------------------
-- Handling blocks
----------------------------------------------------------------------------

-- | Carefully apply blocks that came from the network.
handleBlocks
    :: forall ctx m. BlockWorkMode ctx m
    => NodeId
    -> OldestFirst NE Block
    -> Diffusion m
    -> m ()
handleBlocks nodeId blocks diffusion = do
    logDebug "handleBlocks: processing"
    inAssertMode $ logInfo $
        sformat ("Processing sequence of blocks: " % buildListBounds % "...") $
            getOldestFirst $ map headerHash blocks
    maybe onNoLca handleBlocksWithLca =<<
        lcaWithMainChain (map (view blockHeader) blocks)
    inAssertMode $ logDebug $ "Finished processing sequence of blocks"
  where
    onNoLca = logWarning $
        "Sequence of blocks can't be processed, because there is no LCA. " <>
        "Probably rollback happened in parallel"

    handleBlocksWithLca :: HeaderHash -> m ()
    handleBlocksWithLca lcaHash = do
        logDebug $ sformat ("Handling block w/ LCA, which is "%shortHashF) lcaHash
        -- Head blund in result is the youngest one.
        toRollback <- DB.loadBlundsFromTipWhile $ \blk -> headerHash blk /= lcaHash
        maybe (applyWithoutRollback diffusion blocks)
              (applyWithRollback nodeId diffusion blocks lcaHash)
              (_NewestFirst nonEmpty toRollback)

applyWithoutRollback
    :: forall ctx m.
       BlockWorkMode ctx m
    => Diffusion m
    -> OldestFirst NE Block
    -> m ()
applyWithoutRollback diffusion blocks = do
    logInfo . sformat ("Trying to apply blocks w/o rollback. " % multilineBounds 6)
       . getOldestFirst . map (view blockHeader) $ blocks
    modifyStateLock HighPriority ApplyBlock applyWithoutRollbackDo >>= \case
        Left (pretty -> err) ->
            onFailedVerifyBlocks (getOldestFirst blocks) err
        Right newTip -> do
            when (newTip /= newestTip) $
                logWarning $ sformat
                    ("Only blocks up to "%shortHashF%" were applied, "%
                     "newer were considered invalid")
                    newTip
            let toRelay =
                    fromMaybe (error "Listeners#applyWithoutRollback is broken") $
                    find (\b -> headerHash b == newTip) blocks
                prefix = blocks
                    & _OldestFirst %~ NE.takeWhile ((/= newTip) . headerHash)
                    & map (view blockHeader)
                applied = NE.fromList $
                    getOldestFirst prefix <> one (toRelay ^. blockHeader)
            relayBlock diffusion toRelay
            logInfo $ blocksAppliedMsg applied
            for_ blocks $ jsonLog . jlAdoptedBlock
  where
    newestTip = blocks ^. _OldestFirst . _neLast . headerHashG
    applyWithoutRollbackDo
        :: HeaderHash -> m (HeaderHash, Either ApplyBlocksException HeaderHash)
    applyWithoutRollbackDo curTip = do
        logInfo "Verifying and applying blocks..."
        res <- verifyAndApplyBlocks False blocks
        logInfo "Verifying and applying blocks done"
        let newTip = either (const curTip) identity res
        pure (newTip, res)

applyWithRollback
    :: BlockWorkMode ctx m
    => NodeId
    -> Diffusion m
    -> OldestFirst NE Block
    -> HeaderHash
    -> NewestFirst NE Blund
    -> m ()
applyWithRollback nodeId diffusion toApply lca toRollback = do
    logInfo . sformat ("Trying to apply blocks w/o rollback. " % multilineBounds 6)
       . getOldestFirst . map (view blockHeader) $ toApply
    logInfo $ sformat ("Blocks to rollback "%listJson) toRollbackHashes
    res <- modifyStateLock HighPriority ApplyBlockWithRollback $ \curTip -> do
        res <- L.applyWithRollback toRollback toApplyAfterLca
        pure (either (const curTip) identity res, res)
    case res of
        Left (pretty -> err) ->
            logWarning $ "Couldn't apply blocks with rollback: " <> err
        Right newTip -> do
            logDebug $ sformat
                ("Finished applying blocks w/ rollback, relaying new tip: "%shortHashF)
                newTip
            reportRollback
            logInfo $ blocksRolledBackMsg (getNewestFirst toRollback)
            logInfo $ blocksAppliedMsg (getOldestFirst toApply)
            for_ (getOldestFirst toApply) $ jsonLog . jlAdoptedBlock
            relayBlock diffusion $ toApply ^. _OldestFirst . _neLast
  where
    toRollbackHashes = fmap headerHash toRollback
    toApplyHashes = fmap headerHash toApply
    reportF =
        "Fork happened, data received from "%build%
        ". Blocks rolled back: "%listJson%
        ", blocks applied: "%listJson
    reportRollback = do
        let rollbackDepth = length toRollback
        let isCritical = rollbackDepth >= criticalForkThreshold

        -- Commit rollback value to EKG
        whenJustM (view misbehaviorMetrics) $ liftIO .
            flip Metrics.set (fromIntegral rollbackDepth) . _mmRollbacks

        -- REPORT:MISBEHAVIOUR(F/T) Blockchain fork occurred (depends on depth).
        reportMisbehaviour isCritical $
            sformat reportF nodeId toRollbackHashes toApplyHashes

    panicBrokenLca = error "applyWithRollback: nothing after LCA :<"
    toApplyAfterLca =
        OldestFirst $
        fromMaybe panicBrokenLca $ nonEmpty $
        NE.dropWhile ((lca /=) . (^. prevBlockL)) $
        getOldestFirst $ toApply

relayBlock
    :: forall ctx m.
       (BlockWorkMode ctx m)
    => Diffusion m -> Block -> m ()
relayBlock _ (Left _)                  = logDebug "Not relaying Genesis block"
relayBlock diffusion (Right mainBlk) = do
    recoveryInProgress >>= \case
        True -> logDebug "Not relaying block in recovery mode"
        False -> do
            logDebug $ sformat ("Calling announceBlock for "%shortHashF%".")
                       (mainBlk ^. gbHeader . headerHashG)
            void $ Diffusion.announceBlockHeader diffusion $ mainBlk ^. gbHeader

----------------------------------------------------------------------------
-- Common logging / logic sink points
----------------------------------------------------------------------------

-- TODO: ban node for it!
onFailedVerifyBlocks
    :: forall ctx m.
       (BlockWorkMode ctx m)
    => NonEmpty Block -> Text -> m ()
onFailedVerifyBlocks blocks err = do
    logWarning $ sformat ("Failed to verify blocks: "%stext%"\n  blocks = "%listJson)
        err (fmap headerHash blocks)
    throwM $ DialogUnexpected err

blocksAppliedMsg
    :: forall a.
       HasHeaderHash a
    => NonEmpty a -> Text
blocksAppliedMsg (block :| []) =
    sformat ("Block has been adopted "%shortHashF) (headerHash block)
blocksAppliedMsg blocks =
    sformat ("Blocks have been adopted: "%listJson) (fmap (headerHash @a) blocks)

blocksRolledBackMsg
    :: forall a.
       HasHeaderHash a
    => NonEmpty a -> Text
blocksRolledBackMsg =
    sformat ("Blocks have been rolled back: "%listJson) . fmap (headerHash @a)<|MERGE_RESOLUTION|>--- conflicted
+++ resolved
@@ -52,14 +52,9 @@
 import           Pos.Recovery.Info (recoveryInProgress)
 import           Pos.Reporting.MemState (HasMisbehaviorMetrics (..), MisbehaviorMetrics (..))
 import           Pos.Reporting.Methods (reportMisbehaviour)
-<<<<<<< HEAD
-import           Pos.StateLock (Priority (..), modifyStateLock)
-import           Pos.Util (buildListBounds, multilineBounds, _neLast)
-=======
 import           Pos.StateLock (Priority (..), modifyStateLock, withStateLockNoMetrics)
 import           Pos.Txp.MemState.Types (MemPoolModifyReason (..))
 import           Pos.Util (buildListBounds, multilineBounds, _neHead, _neLast)
->>>>>>> 56932993
 import           Pos.Util.AssertMode (inAssertMode)
 import           Pos.Util.Chrono (NE, NewestFirst (..), OldestFirst (..), _NewestFirst,
                                   _OldestFirst)
